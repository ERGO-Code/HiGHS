import tempfile
import unittest
import highspy
from highspy.highs import highs_linear_expression, qsum
import numpy as np
from sys import platform
import signal


class TestHighsPy(unittest.TestCase):
    def assertEqualExpr(self, expr, idxs, vals, constant=None, bounds=None):
        self.assertEqual(list(map(int, expr.idxs)), list(map(int, idxs)), "variable index")
        self.assertEqual(expr.vals, vals, "variable values")
        self.assertEqual(expr.constant, constant, "constant")
        self.assertEqual(expr.bounds, (bounds[0], bounds[1]) if bounds is not None else None, "bounds")

    def get_basic_model(self):
        """
        min y
        s.t.
        -x + y >= 2
         x + y >= 0
        """
        inf = highspy.kHighsInf
        h = highspy.Highs()
        h.setOptionValue("output_flag", False)
        h.addVars(2, np.array([-inf, -inf]), np.array([inf, inf]))
        h.changeColsCost(2, np.array([0, 1]), np.array([0, 1], dtype=np.double))
        num_cons = 2
        lower = np.array([2, 0], dtype=np.double)
        upper = np.array([inf, inf], dtype=np.double)
        num_new_nz = 4
        starts = np.array([0, 2])
        indices = np.array([0, 1, 0, 1])
        values = np.array([-1, 1, 1, 1], dtype=np.double)
        h.addRows(num_cons, lower, upper, num_new_nz, starts, indices, values)
        return h

    def get_example_model(self):
        """
        minimize    f  =  x0 +  x1
        subject to              x1 <= 7
                    5 <=  x0 + 2x1 <= 15
                    6 <= 3x0 + 2x1
                    0 <= x0 <= 4; 1 <= x1
        """
        inf = highspy.kHighsInf
        h = highspy.Highs()
        # Define a HighsLp instance
        lp = highspy.HighsLp()
        lp.num_col_ = 2
        lp.num_row_ = 3
        lp.col_cost_ = np.array([1, 1], dtype=np.double)
        lp.col_lower_ = np.array([0, 1], dtype=np.double)
        lp.col_upper_ = np.array([4, inf], dtype=np.double)
        lp.row_lower_ = np.array([-inf, 5, 6], dtype=np.double)
        lp.row_upper_ = np.array([7, 15, inf], dtype=np.double)
        lp.a_matrix_.start_ = np.array([0, 2, 5])
        lp.a_matrix_.index_ = np.array([1, 2, 0, 1, 2])
        lp.a_matrix_.value_ = np.array([1, 3, 1, 2, 2], dtype=np.double)
        h.passModel(lp)
        return h

    def test_example_model_builder(self):
        """
        minimize    f  =  x0 +  x1
        subject to              x1 <= 7
                    5 <=  x0 + 2x1 <= 15
                    6 <= 3x0 + 2x1
                    0 <= x0 <= 4; 1 <= x1
        """
        h = highspy.Highs()

        x0 = h.addVariable(lb=0, ub=4, obj=1)
        x1 = h.addVariable(lb=1, ub=7, obj=1)

        h.addConstr(5 <= x0 + 2 * x1 <= 15)
        h.addConstr(6 <= 3 * x0 + 2 * x1)

        lp = h.getLp()

        self.assertEqual(lp.num_col_, 2)
        self.assertEqual(lp.num_row_, 2)
        self.assertAlmostEqual(lp.col_cost_[0], 1)
        self.assertAlmostEqual(lp.col_lower_[0], 0)
        self.assertAlmostEqual(lp.col_upper_[0], 4)
        self.assertAlmostEqual(lp.row_lower_[0], 5)
        self.assertAlmostEqual(lp.row_upper_[0], 15)
        self.assertAlmostEqual(lp.row_lower_[1], 6)
        self.assertAlmostEqual(lp.row_upper_[1], highspy.kHighsInf)

    def get_infeasible_model(self):
        inf = highspy.kHighsInf
        lp = highspy.HighsLp()
        lp.num_col_ = 2
        lp.num_row_ = 2
        lp.col_cost_ = np.array([10, 15], dtype=np.double)
        lp.col_lower_ = np.array([0, 0], dtype=np.double)
        lp.col_upper_ = np.array([inf, inf], dtype=np.double)
        lp.row_lower_ = np.array([3, 1], dtype=np.double)
        lp.row_upper_ = np.array([3, 1], dtype=np.double)
        lp.a_matrix_.start_ = np.array([0, 2, 4])
        lp.a_matrix_.index_ = np.array([0, 1, 0, 1])
        lp.a_matrix_.value_ = np.array([2, 1, 1, 3], dtype=np.double)
        lp.offset_ = 0
        h = highspy.Highs()
        h.setOptionValue("output_flag", False)
        status = h.passModel(lp)
        self.assertEqual(status, highspy.HighsStatus.kOk)
        h.setOptionValue("presolve", "off")
        return h

    def test_version(self):
        h = self.get_basic_model()
        self.assertEqual(h.version(), "1.11.0")
        self.assertEqual(h.versionMajor(), 1)
        self.assertEqual(h.versionMinor(), 11)
        self.assertEqual(h.versionPatch(), 0)

    def test_basics(self):
        h = self.get_basic_model()
        h.passColName(0, "Col0")
        h.passColName(1, "Col1")
        h.passRowName(0, "Row0")
        h.passRowName(1, "Row1")
        #        h.setOptionValue('output_flag', True)
        h.writeModel("")
        h.setOptionValue("output_flag", False)
        self.assertEqual(h.setOptionValue("presolve", "off"), highspy.HighsStatus.kOk)
        #        h.setOptionValue('output_flag', True)
        h.run()

        # Info can be obtained from the class instance, specific call
        # and, in the case of objective_function_value,
        # h.getObjectiveValue()
        info = h.getInfo()
        objective_function_value0 = info.objective_function_value
        self.assertAlmostEqual(objective_function_value0, 1)
        [status, objective_function_value1] = h.getInfoValue("objective_function_value")
        self.assertAlmostEqual(objective_function_value0, objective_function_value1)
        self.assertAlmostEqual(h.getObjectiveValue(), objective_function_value0)

        simplex_iteration_count0 = info.simplex_iteration_count
        self.assertAlmostEqual(simplex_iteration_count0, 2)
        [status, simplex_iteration_count1] = h.getInfoValue("simplex_iteration_count")
        self.assertAlmostEqual(simplex_iteration_count0, simplex_iteration_count1)

        sol = h.getSolution()
        self.assertAlmostEqual(sol.col_value[0], -1)
        self.assertAlmostEqual(sol.col_value[1], 1)

        #        h.setOptionValue('output_flag', False)
        """
        min y
        s.t.
        -x + y >= 3
        x + y >= 0
        """
        inf = highspy.kHighsInf
        h.changeRowBounds(0, 3, inf)
        h.run()
        sol = h.getSolution()
        self.assertAlmostEqual(sol.col_value[0], -1.5)
        self.assertAlmostEqual(sol.col_value[1], 1.5)

        # now make y integer
        h.changeColsIntegrality(1, np.array([1]), np.array([highspy.HighsVarType.kInteger]))
        h.run()
        sol = h.getSolution()
        self.assertAlmostEqual(sol.col_value[0], -1.5)
        self.assertAlmostEqual(sol.col_value[1], 2)

        """
        now delete the first constraint and add a new one
        
        min y
        s.t.
        x + y >= 0
        -x + y >= 0
        """
        h.deleteRows(1, np.array([0]))
        h.addRows(1, np.array([0], dtype=np.double), np.array([inf]), 2, np.array([0]), np.array([0, 1]), np.array([-1, 1], dtype=np.double))
        h.run()
        sol = h.getSolution()
        self.assertAlmostEqual(sol.col_value[0], 0)
        self.assertAlmostEqual(sol.col_value[1], 0)

        # change the upper bound of x to -5
        h.changeColsBounds(1, np.array([0]), np.array([-inf], dtype=np.double), np.array([-5], dtype=np.double))
        h.run()
        sol = h.getSolution()
        self.assertAlmostEqual(sol.col_value[0], -5)
        self.assertAlmostEqual(sol.col_value[1], 5)

        # now maximize
        h.changeColCost(1, -1)
        h.changeRowBounds(0, -inf, 0)
        h.changeRowBounds(1, -inf, 0)
        h.run()
        sol = h.getSolution()
        self.assertAlmostEqual(sol.col_value[0], -5)
        self.assertAlmostEqual(sol.col_value[1], -5)

        h.changeColCost(1, 1)
        [status, sense] = h.getObjectiveSense()
        self.assertEqual(sense, highspy.ObjSense.kMinimize)
        h.changeObjectiveSense(highspy.ObjSense.kMaximize)
        [status, sense] = h.getObjectiveSense()
        self.assertEqual(sense, highspy.ObjSense.kMaximize)
        h.run()
        sol = h.getSolution()
        self.assertAlmostEqual(sol.col_value[0], -5)
        self.assertAlmostEqual(sol.col_value[1], -5)

        self.assertAlmostEqual(h.getObjectiveValue(), -5)

        h.changeObjectiveOffset(1)
        [status, offset] = h.getObjectiveOffset()
        self.assertAlmostEqual(offset, 1)
        h.run()
        self.assertAlmostEqual(h.getObjectiveValue(), -4)

        info = h.getInfo()
        mip_node_count0 = info.mip_node_count
        self.assertAlmostEqual(mip_node_count0, 0)
        [status, mip_node_count1] = h.getInfoValue("mip_node_count")
        self.assertEqual(status, highspy.HighsStatus.kOk)
        self.assertAlmostEqual(mip_node_count0, mip_node_count1)

    def test_example(self):
        h = self.get_example_model()
        lp = h.getLp()
        #
        # Extract column 0
        iCol = 0
        [status, cost, lower, upper, get_num_nz] = h.getCol(iCol)
        self.assertEqual(cost, lp.col_cost_[iCol])
        self.assertEqual(lower, lp.col_lower_[iCol])
        self.assertEqual(upper, lp.col_upper_[iCol])
        index = np.empty(get_num_nz)
        value = np.empty(get_num_nz, dtype=np.double)
        [status, index, value] = h.getColEntries(iCol)
        for iEl in range(get_num_nz):
            self.assertEqual(index[iEl], lp.a_matrix_.index_[iEl])
            self.assertEqual(value[iEl], lp.a_matrix_.value_[iEl])
        #
        # Extract columns 0 and 1
        indices = np.array([0, 1])
        [status, get_num_col, cost, lower, upper, get_num_nz] = h.getCols(2, indices)
        for get_col in range(get_num_col):
            iCol = indices[get_col]
            self.assertEqual(cost[get_col], lp.col_cost_[iCol])
            self.assertEqual(lower[get_col], lp.col_lower_[iCol])
            self.assertEqual(upper[get_col], lp.col_upper_[iCol])
        start = np.empty(get_num_col)
        index = np.empty(get_num_nz)
        value = np.empty(get_num_nz, dtype=np.double)
        [status, start, index, value] = h.getColsEntries(2, indices)
        for iCol in range(lp.num_col_):
            self.assertEqual(start[iCol], lp.a_matrix_.start_[iCol])
        for iEl in range(get_num_nz):
            self.assertEqual(index[iEl], lp.a_matrix_.index_[iEl])
            self.assertEqual(value[iEl], lp.a_matrix_.value_[iEl])
        #
        # Extract row 1
        iRow = 1
        [status, lower, upper, get_num_nz] = h.getRow(iRow)
        self.assertEqual(lower, lp.row_lower_[iRow])
        self.assertEqual(upper, lp.row_upper_[iRow])
        index = np.empty(get_num_nz)
        value = np.empty(get_num_nz, dtype=np.double)
        [status, index, value] = h.getRowEntries(iRow)
        #
        # Extract rows 0 and 2
        indices = np.array([0, 2])
        [status, get_num_row, lower, upper, get_num_nz] = h.getRows(2, indices)
        for get_row in range(get_num_row):
            iRow = indices[get_row]
            self.assertEqual(lower[get_row], lp.row_lower_[iRow])
            self.assertEqual(upper[get_row], lp.row_upper_[iRow])
        start = np.empty(get_num_row)
        index = np.empty(get_num_nz)
        value = np.empty(get_num_nz, dtype=np.double)
        [status, start, index, value] = h.getRowsEntries(2, indices)

    def test_options(self):
        h = highspy.Highs()

        # test vanilla get option value method

        [status, output_flag] = h.getOptionValue("output_flag")
        [status, solver] = h.getOptionValue("solver")
        [status, primal_feasibility_tolerance] = h.getOptionValue("primal_feasibility_tolerance")
        [status, simplex_update_limit] = h.getOptionValue("simplex_update_limit")
        self.assertEqual(output_flag, True)
        self.assertEqual(solver, "choose")
        self.assertEqual(primal_feasibility_tolerance, 1e-7)
        self.assertEqual(simplex_update_limit, 5000)
        # Illegal name
        option_value = h.getOptionValue("simplex_limit")
        self.assertEqual(option_value[0], highspy.HighsStatus.kError)

        # test bool option
        [status, type] = h.getOptionType("output_flag")
        self.assertEqual(type, highspy.HighsOptionType.kBool)

        h.setOptionValue("output_flag", True)
        [status, value] = h.getOptionValue("output_flag")
        self.assertTrue(value)
        h.setOptionValue("output_flag", False)
        [status, value] = h.getOptionValue("output_flag")
        self.assertFalse(value)

        # test string option
        [status, type] = h.getOptionType("presolve")
        self.assertEqual(type, highspy.HighsOptionType.kString)
        h.setOptionValue("presolve", "off")
        [status, value] = h.getOptionValue("presolve")
        self.assertEqual(value, "off")
        h.setOptionValue("presolve", "on")
        [status, value] = h.getOptionValue("presolve")
        self.assertEqual(value, "on")

        # test int option
        [status, type] = h.getOptionType("threads")
        self.assertEqual(type, highspy.HighsOptionType.kInt)
        h.setOptionValue("threads", 1)
        [status, value] = h.getOptionValue("threads")
        self.assertEqual(value, 1)
        h.setOptionValue("threads", 2)
        [status, value] = h.getOptionValue("threads")
        self.assertEqual(value, 2)

        # test double option
        [status, type] = h.getOptionType("time_limit")
        self.assertEqual(type, highspy.HighsOptionType.kDouble)
        h.setOptionValue("time_limit", 1.7)
        [status, value] = h.getOptionValue("time_limit")
        self.assertAlmostEqual(value, 1.7)
        h.setOptionValue("time_limit", 2.7)
        [status, value] = h.getOptionValue("time_limit")
        self.assertAlmostEqual(value, 2.7)

    def test_clear(self):
        h = self.get_basic_model()
        self.assertEqual(h.getNumCol(), 2)
        self.assertEqual(h.getNumRow(), 2)
        self.assertEqual(h.getNumNz(), 4)

        [status, orig_feas_tol] = h.getOptionValue("primal_feasibility_tolerance")
        new_feas_tol = orig_feas_tol + 1
        h.setOptionValue("primal_feasibility_tolerance", new_feas_tol)
        [status, value] = h.getOptionValue("primal_feasibility_tolerance")
        self.assertAlmostEqual(value, new_feas_tol)
        h.clear()
        self.assertEqual(h.getNumCol(), 0)
        self.assertEqual(h.getNumRow(), 0)
        self.assertEqual(h.getNumNz(), 0)
        [status, value] = h.getOptionValue("primal_feasibility_tolerance")
        self.assertAlmostEqual(value, orig_feas_tol)

        h = self.get_basic_model()
        h.setOptionValue("primal_feasibility_tolerance", new_feas_tol)
        [status, value] = h.getOptionValue("primal_feasibility_tolerance")
        self.assertAlmostEqual(value, new_feas_tol)
        h.clearModel()
        self.assertEqual(h.getNumCol(), 0)
        self.assertEqual(h.getNumRow(), 0)
        self.assertEqual(h.getNumNz(), 0)
        [status, value] = h.getOptionValue("primal_feasibility_tolerance")
        self.assertAlmostEqual(value, new_feas_tol)

        h = self.get_basic_model()
        h.run()
        sol = h.getSolution()
        self.assertAlmostEqual(sol.col_value[0], -1)
        self.assertAlmostEqual(sol.col_value[1], 1)
        h.clearSolver()
        self.assertEqual(h.getNumCol(), 2)
        self.assertEqual(h.getNumRow(), 2)
        self.assertEqual(h.getNumNz(), 4)
        sol = h.getSolution()
        self.assertFalse(sol.value_valid)
        self.assertFalse(sol.dual_valid)

        h = self.get_basic_model()
        [status, orig_feas_tol] = h.getOptionValue("primal_feasibility_tolerance")
        new_feas_tol = orig_feas_tol + 1
        h.setOptionValue("primal_feasibility_tolerance", new_feas_tol)
        [status, value] = h.getOptionValue("primal_feasibility_tolerance")
        self.assertAlmostEqual(value, new_feas_tol)
        h.resetOptions()
        [status, value] = h.getOptionValue("primal_feasibility_tolerance")
        self.assertAlmostEqual(value, orig_feas_tol)

    def test_ranging(self):
        inf = highspy.kHighsInf
        h = self.get_basic_model()
        # Cost ranging
        # c0 2 -1 1 0
        # c1 0 0 inf inf
        #
        ## Bound ranging
        ## Columns
        # c0 1 -inf inf 1
        # c1 1 1 inf 1
        ## Rows
        # r0 -inf -inf inf inf
        # r1 -inf -inf inf inf
        h.run()
        [status, ranging] = h.getRanging()
        self.assertEqual(ranging.col_cost_dn.objective_[0], 2)
        self.assertEqual(ranging.col_cost_dn.value_[0], -1)
        self.assertEqual(ranging.col_cost_up.value_[0], 1)
        self.assertEqual(ranging.col_cost_up.objective_[0], 0)
        self.assertEqual(ranging.col_cost_dn.objective_[1], 0)
        self.assertEqual(ranging.col_cost_dn.value_[1], 0)
        self.assertEqual(ranging.col_cost_up.value_[1], inf)
        self.assertEqual(ranging.col_cost_up.objective_[1], inf)
        #
        self.assertEqual(ranging.col_bound_dn.objective_[0], 1)
        self.assertEqual(ranging.col_bound_dn.value_[0], -inf)
        self.assertEqual(ranging.col_bound_up.value_[0], inf)
        self.assertEqual(ranging.col_bound_up.objective_[0], 1)
        self.assertEqual(ranging.col_bound_dn.objective_[1], 1)
        self.assertEqual(ranging.col_bound_dn.value_[1], 1)
        self.assertEqual(ranging.col_bound_up.value_[1], inf)
        self.assertEqual(ranging.col_bound_up.objective_[1], 1)
        #
        self.assertEqual(ranging.row_bound_dn.objective_[0], -inf)
        self.assertEqual(ranging.row_bound_dn.value_[0], -inf)
        self.assertEqual(ranging.row_bound_up.value_[0], inf)
        self.assertEqual(ranging.row_bound_up.objective_[0], inf)
        self.assertEqual(ranging.row_bound_dn.objective_[1], -inf)
        self.assertEqual(ranging.row_bound_dn.value_[1], -inf)
        self.assertEqual(ranging.row_bound_up.value_[1], inf)
        self.assertEqual(ranging.row_bound_up.objective_[1], inf)

    # this catches error in our highs_bindings (pybind11) when passed arrays are not contiguous
    def test_numpy_slice(self):
        h = highspy.Highs()

        N = 10
        zero, ones = np.zeros(N), np.ones(N)
        h.addCols(N, zero, zero, ones, 0, [], [], [])

        x = np.arange(N, dtype=np.int32)  # [0, 1, 2, 3, 4, 5, 6, 7, 8, 9]
        tmp = x[1::2]  # [1, 3, 5, 7, 9]

        h.addRow(1, 1, len(tmp), tmp, ones)

        # needs to be rowwise for test to work correctly
        self.assertEqual(h.getLp().a_matrix_.format_, highspy.MatrixFormat.kRowwise)
        self.assertEqual(h.getLp().a_matrix_.index_, list(tmp))

    def test_constraint_removal(self):
        h = highspy.Highs()
        x = h.addVariable(lb=-highspy.kHighsInf)
        y = h.addVariable(lb=-highspy.kHighsInf)
        c1 = h.addConstr(-x + y >= 2)
        c2 = h.addConstr(x + y >= 0)
        self.assertEqual(h.numConstrs, 2)
        h.removeConstr(c1)
        self.assertEqual(h.numConstrs, 1)

    def test_infeasible_model(self):
        h = highspy.Highs()
        h.setOptionValue("output_flag", False)
        h.setOptionValue("presolve", "off")

        x = h.addVariable()
        y = h.addVariable()

        c1 = h.addConstr(x + y == 3)
        c2 = h.addConstr(x + y == 1)

        status = h.minimize(10 * x + 15 * y)
        self.assertEqual(status, highspy.HighsStatus.kOk)

        status = h.getModelStatus()
        self.assertEqual(status, highspy.HighsModelStatus.kInfeasible)

        # change the model to be feasible
        h.chgCoeff(c1, y, 3)

        status = h.run()
        self.assertEqual(status, highspy.HighsStatus.kOk)

        status = h.getModelStatus()
        self.assertEqual(status, highspy.HighsModelStatus.kOptimal)

    def test_simple_basics_builder(self):
        h = highspy.Highs()
        h.silent()

        x, y = h.addVariables(2, lb=-highspy.kHighsInf)
        c = h.addConstrs(-x + y >= 2, x + y >= 0)
        h.minimize(y)
        self.assertAlmostEqual(list(h.val([x, y])), [-1, 1])
        self.assertAlmostEqual(list(h.variableValue([x, y])), [-1, 1])
        self.assertAlmostEqual(list(h.variableValues([x, y])), [-1, 1])
        self.assertAlmostEqual(list(h.allVariableValues()), [-1, 1])

        # -x + y >= 3
        h.changeRowBounds(0, 3, highspy.kHighsInf)
        h.run()
        self.assertAlmostEqual(list(h.val([x, y])), [-1.5, 1.5])

        # make y integer
        h.setInteger(y)
        h.run()
        self.assertAlmostEqual(list(h.val([x, y])), [-1, 2])

        # delete the first constraint and add a new one
        h.removeConstr(c[0], c)
        self.assertEqual(list(map(int, c)), [-1, 0])

        h.addConstr(-x + y >= 0)
        h.run()
        self.assertAlmostEqual(list(h.val([x, y])), [0, 0])

    def test_basics_builder(self):
        h = highspy.Highs()
        h.setOptionValue("output_flag", False)

        x = h.addVariable(lb=-highspy.kHighsInf)
        y = h.addVariable(lb=-highspy.kHighsInf)

        c1 = h.addConstr(-x + y >= 2)
        c2 = h.addConstr(x + y >= 0)

        h.minimize(y)

        self.assertAlmostEqual(h.val(x), -1)
        self.assertAlmostEqual(h.val(y), 1)

        """
        min y
        s.t.
        -x + y >= 3
        x + y >= 0
        """
        h.changeRowBounds(0, 3, highspy.kHighsInf)
        h.run()

        self.assertAlmostEqual(h.val(x), -1.5)
        self.assertAlmostEqual(h.val(y), 1.5)

        sol = h.getSolution()
        self.assertAlmostEqual(h.variableDual(x), sol.col_dual[0])

        self.assertAlmostEqual(h.variableDuals(x), sol.col_dual[0])
        self.assertAlmostEqual(list(h.variableDuals([x, y])), [sol.col_dual[0], sol.col_dual[1]])
        self.assertAlmostEqual(h.variableDuals({"x": x, "y": y}), {"x": sol.col_dual[0], "y": sol.col_dual[1]})
        self.assertAlmostEqual(list(h.variableDuals(np.asarray([x, y]))), [sol.col_dual[0], sol.col_dual[1]])

        self.assertAlmostEqual(h.allVariableDuals(), sol.col_dual)

        c1, c2 = h.getConstrs()
        self.assertAlmostEqual(h.constrValue(c1), sol.row_value[0])

        self.assertAlmostEqual(h.constrValues(c1), sol.row_value[0])
        self.assertAlmostEqual(list(h.constrValues([c1, c2])), sol.row_value)
        self.assertAlmostEqual(list(h.constrValues([c2, c1])), sol.row_value[::-1])  # order matters
        self.assertAlmostEqual(h.constrValues({"c1": c1, "c2": c2}), {"c1": sol.row_value[0], "c2": sol.row_value[1]})
        self.assertAlmostEqual(list(h.constrValues(np.asarray([c1, c2]))), sol.row_value)

        self.assertAlmostEqual(h.allConstrValues(), sol.row_value)

        self.assertAlmostEqual(h.constrDual(c1), sol.row_dual[0])

        self.assertAlmostEqual(h.constrDuals(c1), sol.row_dual[0])
        self.assertAlmostEqual(list(h.constrDuals([c1, c2])), sol.row_dual)
        self.assertAlmostEqual(list(h.constrDuals([c2, c1])), sol.row_dual[::-1])  # order matters
        self.assertAlmostEqual(h.constrDuals({"c1": c1, "c2": c2}), {"c1": sol.row_dual[0], "c2": sol.row_dual[1]})
        self.assertAlmostEqual(list(h.constrDuals(np.asarray([c1, c2]))), sol.row_dual)

        self.assertAlmostEqual(h.allConstrDuals(), sol.row_dual)

        # now make y integer
        h.changeColsIntegrality(1, np.array([1]), np.array([highspy.HighsVarType.kInteger]))
        h.run()
        sol = h.getSolution()
        self.assertAlmostEqual(sol.col_value[0], -1)
        self.assertAlmostEqual(sol.col_value[1], 2)

        """
        now delete the first constraint and add a new one
        
        min y
        s.t.
        x + y >= 0
        -x + y >= 0
        """
        h.removeConstr(c1)

        c1 = h.addConstr(-x + y >= 0)

        h.run()

        self.assertAlmostEqual(h.val(x), 0)
        self.assertAlmostEqual(h.val(y), 0)

        # change the upper bound of x to -5
        h.changeColsBounds(1, np.array([0]), np.array([-highspy.kHighsInf], dtype=np.double), np.array([-5], dtype=np.double))
        h.run()
        self.assertAlmostEqual(h.val(x), -5)
        self.assertAlmostEqual(h.val(y), 5)

        # now maximize
        h.changeRowBounds(1, -highspy.kHighsInf, 0)
        h.changeRowBounds(0, -highspy.kHighsInf, 0)
        h.minimize(-y)

        self.assertAlmostEqual(h.val(x), -5)
        self.assertAlmostEqual(h.val(y), -5)

        self.assertEqual(h.getObjectiveSense()[1], highspy.ObjSense.kMinimize)
        h.maximize(y)
        self.assertEqual(h.getObjectiveSense()[1], highspy.ObjSense.kMaximize)

        self.assertAlmostEqual(h.val(x), -5)
        self.assertAlmostEqual(h.val(y), -5)

        self.assertAlmostEqual(h.getObjectiveValue(), -5)

        h.maximize(y + 1)
        self.assertAlmostEqual(h.getObjectiveOffset()[1], 1)
        self.assertAlmostEqual(h.getObjectiveValue(), -4)

    def test_addVariable(self):
        h = highspy.Highs()
        h.addVariable()
        self.assertEqual(h.numVariables, 1)

        # exception
        self.assertRaises(Exception, lambda: h.addVariable(lb=h.inf))
        self.assertRaises(Exception, lambda: h.addVariables(2, lb=h.inf))

    def test_addConstr(self):
        h = highspy.Highs()
        x = h.addVariable()
        y = h.addVariable()

        c1 = h.addConstr(2 * x + 3 * y <= 10, name="c1")
        self.assertEqual(h.numVariables, 2)
        self.assertEqual(h.numConstrs, 1)
        self.assertEqual(h.getNumNz(), 2)
        self.assertEqual(c1.name, "c1")
        c1.name = "c2"
        self.assertEqual(c1.name, "c2")

        lp = h.getLp()
        self.assertAlmostEqual(lp.row_lower_[0], -highspy.kHighsInf)
        self.assertAlmostEqual(lp.row_upper_[0], 10)

        self.assertEqual(lp.a_matrix_.index_[0], 0)
        self.assertEqual(lp.a_matrix_.index_[1], 1)

        self.assertAlmostEqual(lp.a_matrix_.value_[0], 2)
        self.assertAlmostEqual(lp.a_matrix_.value_[1], 3)

    def test_removeConstr(self):
        h = highspy.Highs()
        x = h.addVariable()
        y = h.addVariable()
        c = h.addConstr(2 * x + 3 * y <= 10)
        self.assertEqual(h.numConstrs, 1)

        h.removeConstr(c)
        self.assertEqual(h.numVariables, 2)
        self.assertEqual(h.numConstrs, 0)
        self.assertRaises(Exception, lambda: c.name("c"))

    def test_val(self):
        h = highspy.Highs()
        h.setOptionValue("output_flag", False)

        x = [h.addVariable(), h.addVariable()]
        h.addConstr(2 * x[0] + 3 * x[1] <= 10)
        h.maximize(x[0])

        self.assertAlmostEqual(h.val(x[0]), 5)

        vals = h.vals(x)
        self.assertAlmostEqual(vals[0], 5)
        self.assertAlmostEqual(vals[1], 0)

        # test linear expr
        self.assertAlmostEqual(h.val(2 * x[0] + 3 * x[1]), 10)
        self.assertAlmostEqual(h.val(1 * x[0] + 3 * x[1]), 5)

        self.assertAlmostEqual(h.val(1 * x[0] + 3 * x[1] <= 4), False)
        self.assertAlmostEqual(h.val(1 * x[0] + 3 * x[1] == 5), True)
        self.assertAlmostEqual(h.val(1 * x[0] + 3 * x[1] >= 6), False)

    def test_var_name(self):
        h = highspy.Highs()

        # name set, but not in the model
        x = h.addVariable(name="x")
        self.assertEqual(x.name, "x")

        # change name before adding to the model
        x.name = "y"
        self.assertEqual(x.name, "y")

        # add to the model
        self.assertEqual(h.numVariables, 1)
        self.assertEqual(h.getLp().col_names_[0], "y")

        # change name after adding to the model
        x.name = "z"
        self.assertEqual(h.getLp().col_names_[0], "z")

        # change name via the model
        h.passColName(0, "a")
        self.assertEqual(h.getLp().col_names_[0], "a")
        self.assertEqual(x.name, "a")
        self.assertEqual(h.variableName(x), "a")
        self.assertRaises(Exception, lambda: h.variableName(1))
        self.assertEqual(h.variableNames([x]), ["a"])
        self.assertEqual(h.variableNames({"key": x}), {"key": "a"})
        self.assertEqual(h.allVariableNames(), ["a"])

        y = h.addVariable()
        h.deleteVariable(y)
        self.assertRaises(Exception, lambda: y.name)

    def test_binary(self):
        h = highspy.Highs()
        h.setOptionValue("output_flag", False)

        x = [h.addBinary(), h.addBinary()]
        h.addConstr(2 * x[0] + 3 * x[1] <= 10)
        h.maximize(x[0])

        lp = h.getLp()
        self.assertAlmostEqual(lp.col_lower_[0], 0)
        self.assertAlmostEqual(lp.col_upper_[0], 1)
        self.assertEqual(lp.integrality_[0], highspy.HighsVarType.kInteger)

        self.assertAlmostEqual(h.val(x[0]), 1)

        vals = h.vals(x)
        self.assertAlmostEqual(vals[0], 1)
        self.assertAlmostEqual(vals[1], 0)

    def test_integer(self):
        h = highspy.Highs()
        h.setOptionValue("output_flag", False)

        x = [h.addIntegral(), h.addVariable()]
        h.addConstr(2 * x[0] + 3 * x[1] <= 10.6)
        h.maximize(x[0] + x[1])

        lp = h.getLp()
        self.assertEqual(lp.integrality_[0], highspy.HighsVarType.kInteger)
        self.assertEqual(lp.integrality_[1], highspy.HighsVarType.kContinuous)

        self.assertAlmostEqual(h.val(x[0]), 5)

        vals = h.vals(x)
        self.assertAlmostEqual(vals[0], 5)
        self.assertAlmostEqual(vals[1], 0.2)

        y = h.addIntegrals(2)
        self.assertEqual(h.getLp().integrality_[2], highspy.HighsVarType.kInteger)
        self.assertEqual(h.getLp().integrality_[3], highspy.HighsVarType.kInteger)

        h.setContinuous(y[0])
        self.assertEqual(h.getLp().integrality_[2], highspy.HighsVarType.kContinuous)
        self.assertEqual(h.getLp().integrality_[3], highspy.HighsVarType.kInteger)

        h.setInteger(y)
        self.assertEqual(h.getLp().integrality_[2], highspy.HighsVarType.kInteger)
        self.assertEqual(h.getLp().integrality_[3], highspy.HighsVarType.kInteger)

        h.setContinuous(y)
        self.assertEqual(h.getLp().integrality_[2], highspy.HighsVarType.kContinuous)
        self.assertEqual(h.getLp().integrality_[3], highspy.HighsVarType.kContinuous)

    def test_objective(self):
        h = highspy.Highs()
        h.setOptionValue("output_flag", False)

        x = [h.addVariable(), h.addVariable()]
        h.addConstr(2 * x[0] + 3 * x[1] <= 10)

        self.assertRaises(Exception, h.maximize, x[0] + x[1] <= 3)
        self.assertRaises(Exception, h.minimize, x[0] + x[1] <= 3)

    def test_constraint_builder(self):
        h = highspy.Highs()
        (x, y) = [h.addVariable(), h.addVariable()]

        # -inf <= 2x + 3y <= inf
        c1 = 2 * x + 3 * y
        self.assertEqualExpr(c1, [x, y], [2, 3])

        # -inf <= 2x + 3y <= 2x
        c1 = 2 * x + 3 * y <= 2 * x
        self.assertEqualExpr(c1, [x, y, x], [2, 3, -2], None, [-highspy.kHighsInf, 0])

        # -inf <= 2x + 3y <= 2x
        c1 = 2 * x >= 2 * x + 3 * y
        self.assertEqualExpr(c1, [x, y, x], [2, 3, -2], None, [-highspy.kHighsInf, 0])

        # failure add constraint without inequality
        self.assertRaises(Exception, lambda: h.addConstr(x + 3 * y))
        self.assertRaises(Exception, lambda: h.addConstrs(x == 1, x + 3 * y))
        self.assertRaises(Exception, lambda: h.addConstrs({"a": x == 1, "b": x + 3 * y}))

        # ensure model is rolled back on error
        self.assertEqual(h.numConstrs, 0)
        self.assertRaises(Exception, lambda: h.addConstrs([x == 1] * 100 + [x + 3 * y]))
        self.assertEqual(h.numConstrs, 0)

        # failure - bounds already set
        self.assertRaises(Exception, lambda: 1 <= (4 <= 2 * x + 3 * y))
        self.assertRaises(Exception, lambda: 2 >= (4 >= 2 * x + 3 * y))
        self.assertRaises(Exception, lambda: (2 * x + 3 * y <= 2) <= 4)
        self.assertRaises(Exception, lambda: (1 <= 2 * x + 3 * y) <= 5)
        self.assertRaises(Exception, lambda: 1 <= (2 * x + 3 * y <= 5))
        self.assertRaises(Exception, lambda: 1 <= (5 >= 2 * x + 3 * y))
        self.assertRaises(Exception, lambda: (5 >= 2 * x + 3 * y) >= 1)
        self.assertRaises(Exception, lambda: 5 >= (2 * x + 3 * y >= 1))

        c1 = 2 * x + 3 * y <= (2 <= 4)  # 2x + 3y <= float(True)
        self.assertEqualExpr(c1, [x, y], [2, 3], None, [-highspy.kHighsInf, 1])

        # failure, non-linear terms
        self.assertRaises(Exception, lambda: 2 * x * 3 * y)

        # failure, order matters when having variables on both sides of inequality
        self.assertRaises(Exception, lambda: (4 * x <= 2 * x + 3 * y) <= 5)
        self.assertRaises(Exception, lambda: 4 * x <= (2 * x + 3 * y <= 5))
        self.assertRaises(Exception, lambda: (4 * x <= 2 * x + 3 * y) <= 5 * x)

        c1 = 5 * x <= 2 * x + 3 * y <= 5 * x
        self.assertEqualExpr(c1, [x, y, x], [2, 3, -5], None, [0, 0])

        # test various combinations with different inequalities
        self.assertRaises(Exception, lambda: (2 * x + 3 * y == 3 * y) == 3)
        self.assertRaises(Exception, lambda: 2 * x + 3 * y == (3 * y == 3))
        self.assertRaises(Exception, lambda: 2 * x + 3 * y == (3 * y <= 3))
        self.assertRaises(Exception, lambda: 2 * x + 3 * y == (3 * y >= 3))

        c1 = 2 * x + 3 * y == x
        self.assertEqualExpr(c1, [x, y, x], [2, 3, -1], None, [0, 0])

        c1 = 2 * x + 3 * y == 5
        self.assertEqualExpr(c1, [x, y], [2, 3], None, [5, 5])

        c1 = 5 == 2 * x + 3 * y
        self.assertEqualExpr(c1, [x, y], [2, 3], None, [5, 5])

        # 2*x + 3*y == 4.5
        c1 = 2 * x + 3 * y + 0.5 == 5
        self.assertEqualExpr(c1, [x, y], [2, 3], None, [4.5, 4.5])
        h.addConstr(c1)
        self.assertAlmostEqual((h.getLp().row_lower_[0], h.getLp().row_upper_[0]), (4.5, 4.5))

    def test_add_multiple_variables(self):
        # test basic functionality
        h = highspy.Highs()
        x = h.addVariables(2)
        self.assertEqual(h.numVariables, 2)

        # test multiple dimensions
        h = highspy.Highs()
        x = h.addVariables(2, 3, 4, out_array=False)
        self.assertEqual(h.numVariables, 2 * 3 * 4)
        self.assertEqual(isinstance(x, dict), True)

        # test multiple dimensions array
        h = highspy.Highs()
        x = h.addVariables(2, 3, 4)
        self.assertEqual(h.numVariables, 2 * 3 * 4)
        self.assertEqual(x.shape, (2, 3, 4))

        # test binary variables with objective and names
        h = highspy.Highs()
        x = h.addBinaries(20, obj=range(20), name_prefix="t_")
        self.assertEqual(h.numVariables, 20)
        self.assertEqual(h.getLp().col_names_[0], "t_0")
        self.assertEqual(h.getLp().col_names_[19], "t_19")
        self.assertEqual(h.getLp().col_cost_[0], 0)
        self.assertEqual(h.getLp().col_cost_[19], 19)

        # test prefix item with indices, not variable offset
        h = highspy.Highs()
        x = h.addVariables("a", "b", "c", name_prefix="t_")  # ('a', 'b', 'c')
        self.assertEqual(h.numVariables, 1)
        self.assertEqual(x["a", "b", "c"].name, "t_('a', 'b', 'c')")

        # Testing different ways of adding variables
        # Some are unlikely to be used, but this is expected behaviour
        N = 0
        h = highspy.Highs()
        x1 = h.addVariables(("a", "b", "c"), obj={"b": 20, "c": 10, "a": 50})
        N += 3
        self.assertEqual(h.numVariables, N)
        lp = h.getLp()
        self.assertEqual(lp.col_cost_[0], 50)
        self.assertEqual(lp.col_cost_[1], 20)
        self.assertEqual(lp.col_cost_[2], 10)

        x2 = h.addVariables(["a", "b", "c", "d"])  # 'a', 'b', 'c', 'd'
        N += 4
        self.assertEqual(h.numVariables, N)

        x3 = h.addVariables("abc")  # 'a', 'b', 'c'
        N += 3
        self.assertEqual(h.numVariables, N)

        x4 = h.addVariables(("ab", "b", "c", "d"))  # 'ab', 'b', 'c', 'd'
        N += 4
        self.assertEqual(h.numVariables, N)

        x5 = h.addVariables("ab", "b", "c", "d")  # ('a', 'b', 'c', 'd'), ('b', 'b', 'c', 'd')
        N += 2
        self.assertEqual(h.numVariables, N)
        self.assertTrue(("a", "b", "c", "d") in x5.keys())
        self.assertTrue(("b", "b", "c", "d") in x5.keys())

        x6 = h.addVariables(5, "a", 2, "b", "c")  # range(5), 'a', range(2), 'b', 'c'
        N += 5 * 2
        self.assertEqual(h.numVariables, N)

        x7 = h.addVariables([5, "a", 2, "b", "c"])  # 5, 'a', 2, 'b', 'c'
        N += 5
        self.assertEqual(h.numVariables, N)

        x8 = h.addVariables([(20, 1), (1, 2), (2, 6)], ub=[3, 2, 1], name_prefix="t")  # (20, 1), (1,2), (2,6)
        N += 3
        self.assertEqual(h.numVariables, N)

        x9 = h.addBinaries((20, 1), (1, 2), (2, 6))  # product((20, 1), (1,2), (2,6))) = (20, 1, 2), ..., (1, 2, 6)
        N += 8
        self.assertEqual(h.numVariables, N)

    def test_add_single_constraints(self):
        h = highspy.Highs()
        (x, y) = h.addVariables(2)
        added_constraints = h.addConstrs([2 * x + 3 * y <= 5])
        self.assertEqual(len(added_constraints), 1)
        self.assertEqual(h.numConstrs, 1)

    def test_add_multiple_constraints(self):
        # test manual constraints
        h = highspy.Highs()
        (x, y, z) = h.addVariables(3)
        added_constraints = h.addConstrs([x + y <= 5, 2 * x + 3 * y >= 10, x - z == 2])
        self.assertEqual(len(added_constraints), 3)
        self.assertEqual(h.numConstrs, 3)

        # test list comprehension constraints
        h = highspy.Highs()
        x = h.addVariables(5)
        h.addConstr(sum(x) == 1)
        self.assertEqual(h.numConstrs, 1)

        h.addConstrs(x[i] + x[j] <= 1 for i in range(5) for j in range(5))
        self.assertEqual(h.numConstrs, 26)

        # test names and sequence types (list, tuple, nothing)
        h = highspy.Highs()
        (x1, x2, x3) = h.addVariables(3)

        h.addConstrs((x2 - x1 >= 2), name_prefix="a")
        self.assertEqual(h.numConstrs, 1)
        h.addConstrs((x2 - x1 >= 2))
        self.assertEqual(h.numConstrs, 2)

        h.addConstrs(x2 - x1 >= 2, name_prefix="b")
        self.assertEqual(h.numConstrs, 3)
        h.addConstrs(x2 - x1 >= 2)
        self.assertEqual(h.numConstrs, 4)

        h.addConstrs([x2 - x1 >= 2], name_prefix="c")
        self.assertEqual(h.numConstrs, 5)
        h.addConstrs([x2 - x1 >= 2])
        self.assertEqual(h.numConstrs, 6)

    # r/w basis tests below works on unix but not windows?
    def test_write_basis_before_running(self):
        if platform == "linux" or platform == "darwin":
            h = self.get_basic_model()
            with tempfile.NamedTemporaryFile() as f:
                h.writeBasis(f.name)
                contents = f.read()
                self.assertEqual(contents, b"HiGHS_basis_file v2\nNone\n")

    def test_write_basis_after_running(self):
        if platform == "linux" or platform == "darwin":
            h = self.get_basic_model()
            h.run()
            with tempfile.NamedTemporaryFile() as f:
                h.writeBasis(f.name)
                contents = f.read()
                self.assertEqual(contents, b"HiGHS_basis_file v2\nValid\n# Columns 2\nc0 1\nc1 1\n# Rows 2\nr0 0\nr1 0\n")

    def test_read_basis(self):
        if platform == "linux" or platform == "darwin":
            # Read basis from one run model into an unrun model
            expected_status_before = highspy.HighsBasisStatus.kNonbasic
            expected_status_after = highspy.HighsBasisStatus.kBasic

            h1 = self.get_basic_model()
            self.assertEqual(h1.getBasis().col_status[0], expected_status_before)
            h1.run()
            self.assertEqual(h1.getBasis().col_status[0], expected_status_after)

            h2 = self.get_basic_model()
            self.assertEqual(h2.getBasis().col_status[0], expected_status_before)

            with tempfile.NamedTemporaryFile() as f:
                h1.writeBasis(f.name)
                h2.readBasis(f.name)
                self.assertEqual(h2.getBasis().col_status[0], expected_status_after)

    def test_solve(self):
        """Test the solve method to ensure it runs the solver."""
        h = highspy.Highs()
        h.silent()
        x = h.addBinary(obj=1)
        h.setMaximize()
        h.solve()
        self.assertEqual(h.getSolution().col_value[0], 1)
        self.assertEqual(h.getObjectiveSense()[1], highspy.highs.ObjSense.kMaximize)

        h.setMinimize()
        h.optimize()
        self.assertEqual(h.getSolution().col_value[0], 0)
        self.assertEqual(h.getObjectiveSense()[1], highspy.highs.ObjSense.kMinimize)

    def test_minimize(self):
        """Test the minimize method with and without an objective."""
        h = highspy.Highs()
        h.silent()
        x, y, z = h.addBinaries(3, obj=-1)
        h.minimize()
        self.assertEqual(list(h.val([x, y, z])), [1, 1, 1])

        h.minimize(-x)
        self.assertEqual(h.val(x), 1)

        h.minimize(x)
        self.assertEqual(h.val(x), 0)

        h.minimize(x - y)
        self.assertEqual(h.val(x), 0)
        self.assertEqual(h.val(y), 1)

        self.assertRaises(Exception, h.minimize, x - y <= 5)
        self.assertRaises(Exception, h.minimize, 0 <= x - y <= 5)
        self.assertRaises(Exception, h.minimize, 4 <= x - y)
        self.assertRaises(Exception, h.minimize, 4)

    def test_maximize(self):
        """Test the maximize method with and without an objective."""
        h = highspy.Highs()
        h.silent()
        x, y, z = h.addBinaries(3, obj=1)
        h.maximize()
        self.assertEqual(list(h.val([x, y, z])), [1, 1, 1])

        h.maximize(x)
        self.assertEqual(h.val(x), 1)

        h.maximize(-x)
        self.assertEqual(h.val(x), 0)

        h.maximize(y - x)
        self.assertEqual(h.val(x), 0)
        self.assertEqual(h.val(y), 1)

        self.assertRaises(Exception, h.maximize, x - y <= 5)
        self.assertRaises(Exception, h.maximize, 0 <= x - y <= 5)
        self.assertRaises(Exception, h.maximize, 4 <= x - y)
        self.assertRaises(Exception, h.maximize, 4)

    def test_get_expr(self):
        h = self.get_basic_model()

        expr = h.getExpr(0)  # -x + y >= 2
        self.assertEqualExpr(expr, [0, 1], [-1, 1], None, [2, highspy.kHighsInf])

        expr = h.getExpr(1)  # x + y >= 0
        self.assertEqualExpr(expr, [0, 1], [1, 1], None, [0, highspy.kHighsInf])

        c = h.getConstrs()
        self.assertEqualExpr(c[0].expr(), [0, 1], [-1, 1], None, [2, highspy.kHighsInf])
        self.assertEqualExpr(c[1].expr(), [0, 1], [1, 1], None, [0, highspy.kHighsInf])

        self.assertRaises(Exception, lambda: h.getExpr(2))

    def test_add_variables(self):
        """Test adding multiple variables to the model."""
        h = highspy.Highs()

        var = h.addVariables()
        self.assertEqual(var, None)

        keys = ["a", "b", "c"]
        v = h.addVariables(keys)
        self.assertTrue(isinstance(v, dict))
        self.assertEqual(int(v["a"]), 0)

        h.addConstr(v["a"] + v["b"] + v["c"] == 1)
        h.maximize(v["a"])
        self.assertEqual(h.val(v), {"a": 1.0, "b": 0, "c": 0})
        self.assertEqual(list(map(int, h.getVariables())), [0, 1, 2])

        # provided len(parameters) != len(indices)
        self.assertRaises(Exception, lambda: h.addVariables(5, type=[highspy.HighsVarType.kContinuous, highspy.HighsVarType.kInteger]))
        self.assertRaises(Exception, lambda: h.addVariables(5, name=["a", "b"]))

        # some parameters not valid
        self.assertRaises(Exception, lambda: h.addVariables(5, type=[highspy.HighsVarType.kContinuous, None]))
        self.assertRaises(Exception, lambda: h.addVariables(5, name=["a", None]))
        self.assertRaises(Exception, lambda: h.addVariables(5, out_array=["a"]))
        self.assertRaises(Exception, lambda: h.addVariables(5, name_prefix=["a"]))

        # correct usage
        y = h.addVariables(5, type=[highspy.HighsVarType.kContinuous] * 5)
        self.assertEqual(list(map(int, y)), [3, 4, 5, 6, 7])

        y2 = h.addVariables(
            ["a", "b", "c"], type={"a": highspy.HighsVarType.kContinuous, "b": highspy.HighsVarType.kInteger, "c": highspy.HighsVarType.kContinuous}
        )
        self.assertEqual({k: int(v) for k, v in y2.items()}, {"a": 8, "b": 9, "c": 10})

        y3 = h.addVariables(2, name=["a", "b"])
        self.assertEqual(list(map(int, y3)), [11, 12])

    def test_delete_variable(self):
        h = highspy.Highs()

        keys = ["a", "b", "c"]
        D = h.addVariables(keys)
        X = h.addVariables(5)

        self.assertEqual({k: int(v) for k, v in D.items()}, {"a": 0, "b": 1, "c": 2})
        self.assertEqual(list(map(int, X)), [3, 4, 5, 6, 7])

        # delete variable and update collections
        h.deleteVariable(D["b"], D, X)

        self.assertEqual(h.numVariables, 7)
        self.assertEqual({k: int(v) for k, v in D.items()}, {"a": 0, "b": -1, "c": 1})
        self.assertEqual(list(map(int, X)), [2, 3, 4, 5, 6])

        # delete variable and update collections
        h.deleteVariable(X[3], D, X)

        self.assertEqual(h.numVariables, 6)
        self.assertEqual({k: int(v) for k, v in D.items()}, {"a": 0, "b": -1, "c": 1})
        self.assertEqual(list(map(int, X)), [2, 3, 4, -1, 5])

        # delete variable and update collections
        h.deleteVariable(X[2], D, *X)

        self.assertEqual(h.numVariables, 5)
        self.assertEqual({k: int(v) for k, v in D.items()}, {"a": 0, "b": -1, "c": 1})
        self.assertEqual(list(map(int, X)), [2, 3, -1, -1, 4])

    def test_remove_constraint(self):
        h = highspy.Highs()

        keys = ["a", "b", "c"]
        D = h.addVariables(keys)
        X = h.addVariables(5)

        c1 = h.addConstr(D["a"] + D["b"] + D["c"] == 1)
        cX = h.addConstrs((x >= 1 for x in X))
        c2 = h.addConstr(qsum(X) == 1)
        c3 = h.addConstr(qsum(D.values()) == 1)
        hash_test = {c1: "c1", c2: "c2", c3: "c3"}

        self.assertEqual(h.numConstrs, 8)
        self.assertEqual([int(c1)] + list(map(int, cX)) + [int(c2), int(c3)], [0, 1, 2, 3, 4, 5, 6, 7])

        # delete constr and update collections
        h.removeConstr(cX[2], c1, cX, c2, c3)

        self.assertEqual(h.numConstrs, 7)
        self.assertEqual([int(c1)] + list(map(int, cX)) + [int(c2), int(c3)], [0, 1, 2, -1, 3, 4, 5, 6])

        # delete variable and update collections
        h.removeConstr(c1, c1, cX)

        self.assertEqual(h.numConstrs, 6)
        self.assertEqual([int(c1)] + list(map(int, cX)) + [int(c2), int(c3)], [-1, 0, 1, -1, 2, 3, 5, 6])

        # add dictionary of constraints with highs_var keys
        cM = h.addConstrs({x: x >= 1 for x in X})
        self.assertEqual(h.numConstrs, 11)
        self.assertEqual([int(c1)] + list(map(int, cX)) + [int(c2), int(c3)], [-1, 0, 1, -1, 2, 3, 5, 6])
        self.assertEqual({int(k): int(c) for k, c in cM.items()}, {3: 6, 4: 7, 5: 8, 6: 9, 7: 10})

        # add dictionary of constraints with string keys
        cD = h.addConstrs({k: x >= 1 for k, x in D.items()})
        self.assertEqual(h.numConstrs, 14)
        self.assertEqual([int(c1)] + list(map(int, cX)) + [int(c2), int(c3)], [-1, 0, 1, -1, 2, 3, 5, 6])
        self.assertEqual({int(k): int(c) for k, c in cM.items()}, {3: 6, 4: 7, 5: 8, 6: 9, 7: 10})
        self.assertEqual({k: int(c) for k, c in cD.items()}, {"a": 11, "b": 12, "c": 13})

        # delete constraint from dictionary
        h.removeConstr(cM[X[2]], c1, cX, c2, c3, cM, cD)
        self.assertEqual(h.numConstrs, 13)
        self.assertEqual([int(c1)] + list(map(int, cX)) + [int(c2), int(c3)], [-1, 0, 1, -1, 2, 3, 5, 6])  # unchanged
        self.assertEqual({int(k): int(c) for k, c in cM.items()}, {3: 6, 4: 7, 5: -1, 6: 8, 7: 9})
        self.assertEqual({k: int(c) for k, c in cD.items()}, {"a": 10, "b": 11, "c": 12})

        # delete constraint from dictionary
        h.removeConstr(cD["b"], c1, cX, c2, c3, cM, cD)
        self.assertEqual(h.numConstrs, 12)
        self.assertEqual([int(c1)] + list(map(int, cX)) + [int(c2), int(c3)], [-1, 0, 1, -1, 2, 3, 5, 6])  # unchanged
        self.assertEqual({int(k): int(c) for k, c in cM.items()}, {3: 6, 4: 7, 5: -1, 6: 8, 7: 9})  # unchanged
        self.assertEqual({k: int(c) for k, c in cD.items()}, {"a": 10, "b": -1, "c": 11})

        # delete non-existent constraint
        self.assertRaises(Exception, lambda: h.removeConstr(cD["b"], c1, cX, c2, c3, cM, cD))

    def test_qsum(self):
        """Test summation."""
        h = highspy.Highs()
        X = h.addVariables(10)

        # qsum
        expr = qsum(X)
        self.assertEqualExpr(expr, X, [1] * 10)

        expr = qsum((2 * x for x in X))
        self.assertEqualExpr(expr, X, [2] * 10)

        expr = qsum((qsum(X) for k in range(11))).simplify()
        self.assertEqualExpr(expr, X, [11] * 10)

        # sum
        expr = sum(X)
        self.assertEqualExpr(expr, X, [1] * 10, 0)

        expr = sum((2 * x for x in X))
        self.assertEqualExpr(expr, X, [2] * 10, 0)

        # init sum with empty expression
        expr = sum((2 * x for x in X), highs_linear_expression())
        self.assertEqualExpr(expr, X, [2] * 10)

        # manual sum
        expr = h.expr()
        for x in X:
            expr += x
        self.assertEqualExpr(expr, X, [1] * 10)

    def test_user_interrupts(self):
        N = 8
        h = highspy.Highs()
        h.silent()

        x = h.addBinaries(N, N)
        y = np.fliplr(x)

        h.addConstrs(x.sum(axis = 0) == 1)  # each col has exactly one queen
        h.addConstrs(x.sum(axis = 1) == 1)  # each row has exactly one queen

        h.addConstrs(x.diagonal(k).sum() <= 1 for k in range(-N + 1, N))  # each diagonal has at most one queen
        h.addConstrs(y.diagonal(k).sum() <= 1 for k in range(-N + 1, N))  # each 'reverse' diagonal has at most one queen

        h.HandleUserInterrupt = True
        t = h.startSolve()
        self.assertRaises(Exception, lambda: h.startSolve())
        h.cancelSolve()
        h.wait()

        h = self.get_basic_model()
        h.HandleKeyboardInterrupt = True
        self.assertEqual(h.HandleKeyboardInterrupt, True)
        self.assertEqual(h.HandleUserInterrupt, True)

        h.solve()
        h.minimize()
        h.maximize()
        h.minimize()

        h.joinSolve(h.startSolve())
        h.joinSolve(h.startSolve(), 0)

        # replace wait function with Ctrl+C signal
        highspy.highs.Highs.wait = lambda self, t: signal.raise_signal(signal.SIGINT)
        h.HandleKeyboardInterrupt = False

        self.assertEqual(h.HandleKeyboardInterrupt, False)
        self.assertEqual(h.HandleUserInterrupt, False)

        h.joinSolve(h.startSolve(), 0)
        h.startSolve()
        h.joinSolve(None, 0)

        with self.assertRaises(SystemExit):
            h.startSolve()
            h.joinSolve(None, 5)
            unittest.main(exit=False)

    def test_callbacks(self):
        N = 8
        h = highspy.Highs()
        h.silent(False)

        x = h.addBinaries(N, N)
        y = np.fliplr(x)

        h.addConstrs(h.qsum(x[i, :]) == 1 for i in range(N))  # each row has exactly one queen
        h.addConstrs(h.qsum(x[:, j]) == 1 for j in range(N))  # each col has exactly one queen

        h.addConstrs(h.qsum(x.diagonal(k)) <= 1 for k in range(-N + 1, N))  # each diagonal has at most one queen
        h.addConstrs(h.qsum(y.diagonal(k)) <= 1 for k in range(-N + 1, N))  # each 'reverse' diagonal has at most one queen

        do_nothing = lambda e: None

        check_callback = []
        chk_callback = lambda e: check_callback.append(e)

        check_solution = []
        chk_solution = lambda e: check_solution.append(e.val(x))

        # check callback is added and called
        h.cbLogging += chk_callback
        h.cbMipSolution += chk_solution
        self.assertEqual(len(h.cbLogging.callbacks), 1)
        self.assertEqual(len(h.cbMipSolution.callbacks), 1)
        h.solve()
        self.assertNotEqual(len(check_callback), 0)
        self.assertNotEqual(len(check_solution), 0)
        check_callback.clear()
        check_solution.clear()

        # check callback is removed and not called
        h.cbLogging -= chk_callback
        h.cbMipSolution -= chk_solution
        self.assertEqual(len(h.cbLogging.callbacks), 0)
        self.assertEqual(len(h.cbMipSolution.callbacks), 0)
        h.solve()
        self.assertEqual(len(check_callback), 0)
        self.assertEqual(len(check_solution), 0)

        h.disableCallbacks()
        self.assertRaises(Exception, lambda: h.cbLogging.subscribe(do_nothing))
        h.enableCallbacks()

        h.cbLogging += chk_callback
        h.cbSimplexInterrupt += do_nothing
        h.cbIpmInterrupt += do_nothing
        h.cbMipSolution += do_nothing
        h.cbMipImprovingSolution += do_nothing
        h.cbMipLogging += do_nothing
        h.cbMipInterrupt += do_nothing
        h.cbMipGetCutPool += do_nothing
        h.cbMipDefineLazyConstraints += do_nothing

        self.assertEqual(len(h.cbLogging.callbacks), 1)

        # check callback is disabled and not called
        h.disableCallbacks()
        self.assertEqual(len(h.cbLogging.callbacks), 1)
        h.solve()
        self.assertEqual(len(check_callback), 0)
        check_callback.clear()

        # check callback is enabled and called
        h.enableCallbacks()
        self.assertEqual(len(h.cbLogging.callbacks), 1)
        h.solve()
        self.assertNotEqual(len(check_callback), 0)
        check_callback.clear()

        h.cbLogging -= chk_callback
        h.cbSimplexInterrupt -= do_nothing
        h.cbIpmInterrupt -= do_nothing
        h.cbMipSolution -= do_nothing
        h.cbMipImprovingSolution -= do_nothing
        h.cbMipLogging -= do_nothing
        h.cbMipInterrupt -= do_nothing
        h.cbMipGetCutPool -= do_nothing
        h.cbMipDefineLazyConstraints -= do_nothing

        self.assertEqual(len(h.cbLogging.callbacks), 0)
        h.cbLogging.subscribe(do_nothing)
        self.assertEqual(len(h.cbLogging.callbacks), 1)
        h.cbLogging.unsubscribe(do_nothing)
        self.assertEqual(len(h.cbLogging.callbacks), 0)
        h.cbLogging.unsubscribe(do_nothing)  # does not throw error if not exists
        self.assertEqual(len(h.cbLogging.callbacks), 0)

        h.cbLogging.subscribe(do_nothing, "test")
        self.assertEqual(len(h.cbLogging.callbacks), 1)
        h.cbLogging.unsubscribe_by_data("test")
        self.assertEqual(len(h.cbLogging.callbacks), 0)

        h.cbLogging += do_nothing
        h.cbLogging += do_nothing
        h.cbLogging += do_nothing
        self.assertEqual(len(h.cbLogging.callbacks), 3)
        h.cbLogging.clear()
        self.assertEqual(len(h.cbLogging.callbacks), 0)

        self.assertRaises(Exception, lambda: h.__setattr__("cbLogging", None))
        self.assertRaises(Exception, lambda: h.__setattr__("cbSimplexInterrupt", None))
        self.assertRaises(Exception, lambda: h.__setattr__("cbIpmInterrupt", None))
        self.assertRaises(Exception, lambda: h.__setattr__("cbMipSolution", None))
        self.assertRaises(Exception, lambda: h.__setattr__("cbMipImprovingSolution", None))
        self.assertRaises(Exception, lambda: h.__setattr__("cbMipLogging", None))
        self.assertRaises(Exception, lambda: h.__setattr__("cbMipInterrupt", None))
        self.assertRaises(Exception, lambda: h.__setattr__("cbMipGetCutPool", None))
        self.assertRaises(Exception, lambda: h.__setattr__("cbMipDefineLazyConstraints", None))


    def test_usercallbacks(self):
        N = 8
        h = highspy.Highs()
        h.silent()

        x = h.addBinaries(N, N)
        y = np.fliplr(x)

        h.addConstrs(h.qsum(x[i, :]) == 1 for i in range(N))  # each row has exactly one queen
        h.addConstrs(h.qsum(x[:, j]) == 1 for j in range(N))  # each col has exactly one queen

        h.addConstrs(h.qsum(x.diagonal(k)) <= 1 for k in range(-N + 1, N))  # each diagonal has at most one queen
        h.addConstrs(h.qsum(y.diagonal(k)) <= 1 for k in range(-N + 1, N))  # each 'reverse' diagonal has at most one queen

        # minimize index where queen is placed
        h.minimize((x.astype(int) * x).sum())
        sol = h.val(x)
        self.assertEqual(sol.shape, (N, N))

        # verify callback called
        check_called = [False]

        def check_called_func(e):
            check_called[0] = True

        h.cbMipUserSolution += check_called_func

        # verify initialization
        h.cbMipUserSolution += lambda e: self.assertEqual(e.data_in.user_has_solution, False)

        def partial_solution(e):
            # different sizes
            self.assertEqual(e.data_in.setSolution(range(N*N), sol[::2]), highspy.HighsStatus.kError)

            # get every 2nd element from 2d numpy sol array
            self.assertEqual(e.data_in.setSolution(x[:, ::2], sol[:, ::2]), highspy.HighsStatus.kOk)
            self.assertEqual(list(e.data_in.user_solution[0:4]), [sol[0,0],highspy.kHighsUndefined,sol[0,2],highspy.kHighsUndefined])
            self.assertEqual(e.data_in.repairSolution(), highspy.HighsStatus.kOk)
            self.assertEqual(list(e.data_in.user_solution[0:8]), list(sol[0,0:8]))

            def try_change_ptr(e):
                e.data_in.user_solution = [0] * (N*N)

            self.assertRaises(Exception, lambda: try_change_ptr(e))

            # modify directly
            e.data_in.user_solution[:] = highspy.kHighsUndefined
            self.assertEqual(e.data_in.user_solution[8], highspy.kHighsUndefined)
            e.data_in.user_has_solution = False

            # set subset partial without index
            # note: we're setting a sub-optimal feasible solution here
            self.assertEqual(e.data_in.setSolution([0., 0., 0., 0., 0., 0., highspy.kHighsUndefined, 0.]), highspy.HighsStatus.kOk)
            self.assertEqual(e.data_in.repairSolution(), highspy.HighsStatus.kOk)
            self.assertEqual(list(e.data_in.user_solution[0:8]), [0., 0., 0., 0., 0., 0., 1., 0.])
            self.assertEqual(e.data_in.user_has_solution, True)

            # set partial solution with fractional value
            self.assertEqual(e.data_in.setSolution([0., 0.5]), highspy.HighsStatus.kOk)
            self.assertEqual(e.data_in.repairSolution(), highspy.HighsStatus.kError)

        # verify partial solution
        h.cbMipUserSolution += partial_solution

        # verify full solution
        h.cbMipUserSolution += lambda e: self.assertEqual(e.data_in.setSolution([0] * (N * N + 1)), highspy.HighsStatus.kError)
        h.cbMipUserSolution += lambda e: self.assertEqual(e.data_in.setSolution(sol), highspy.HighsStatus.kOk)

        h.clearSolver()
        h.solve()
        self.assertEqual(check_called[0], True)


class TestHighsLinearExpressionPy(unittest.TestCase):
    def setUp(self):
        self.h = highspy.Highs()
        self.h.silent()

        self.x = self.h.addVariables(10)

    def assertEqualExpr(self, expr, idxs, vals, constant=None, bounds=None):
        self.assertEqual(list(map(int, expr.idxs)), list(map(int, idxs)), "variable index")
        self.assertEqual(expr.vals, vals, "variable values")
        self.assertEqual(expr.constant, constant, "constant")
        self.assertEqual(expr.bounds, (bounds[0], bounds[1]) if bounds is not None else None, "bounds")

    def test_init_empty(self):
        # Test initialization with no arguments
        expr = highspy.highs.highs_linear_expression()
        self.assertEqualExpr(expr, [], [])

        expr = self.h.expr()
        self.assertEqualExpr(expr, [], [])
        self.assertRaises(Exception, lambda: self.h.expr([]))
        self.assertRaises(Exception, lambda: self.h.expr(self.h))

    def test_init_var(self):
        # Test initialization with a highs_var
        expr = highspy.highs.highs_linear_expression(self.x[0])
        self.assertEqualExpr(expr, [self.x[0]], [1.0])

        expr = 1.0 * self.x[0]
        self.assertEqualExpr(expr, [self.x[0]], [1.0])

        expr = self.h.expr(self.x[0])
        self.assertEqualExpr(expr, [self.x[0]], [1.0])

    def test_init_const(self):
        # Test initialization with a constant
        expr = highspy.highs.highs_linear_expression(5)
        self.assertEqualExpr(expr, [], [], 5)

        expr = self.h.expr(5)
        self.assertEqualExpr(expr, [], [], 5)

    def test_mutable(self):
        x, y, z = self.x[0:3]

        expr = x + 2 * y
        expr2 = expr  # reference to expr
        expr3 = expr.copy()  # copy of expr
        self.assertEqualExpr(expr, [x, y], [1, 2])
        self.assertEqualExpr(expr2, [x, y], [1, 2])
        self.assertEqualExpr(expr3, [x, y], [1, 2])

        expr += z
        self.assertEqualExpr(expr, [x, y, z], [1, 2, 1])
        self.assertEqualExpr(expr2, [x, y, z], [1, 2, 1])
        self.assertEqualExpr(expr3, [x, y], [1, 2])

        expr *= 2
        self.assertEqualExpr(expr, [x, y, z], [2, 4, 2])
        self.assertEqualExpr(expr2, [x, y, z], [2, 4, 2])
        self.assertEqualExpr(expr3, [x, y], [1, 2])

        # test simplify
        expr += x + y + z
        expr += x + y + z
        expr += x + y + z
        self.assertEqualExpr(expr, [x, y, z] + [x, y, z] * 3, [2, 4, 2] + [1, 1, 1] * 3)

        expr4 = expr.simplify()
        self.assertEqualExpr(expr, [x, y, z] + [x, y, z] * 3, [2, 4, 2] + [1, 1, 1] * 3)
        self.assertEqualExpr(expr4, [x, y, z], [5, 7, 5])

        # test edge cases
        e1 = x + z <= 3
        e2 = 2 * y

        # addition
        self.assertRaises(Exception, lambda: e1 + (e2 + 3))  # cannot add if one has bounds and the other has constant
        self.assertRaises(Exception, lambda: e1 + 5)  # cannot add constant to expr with bounds
        self.assertRaises(Exception, lambda: e1 + [])  # unknown type

        expr = e1 + (1 <= (e2 + 4) <= 2)
        self.assertEqualExpr(expr, [x, z, y], [1, 1, 2], None, [-self.h.inf, 1])

        expr = e2.copy()
        expr += e1
        self.assertEqualExpr(expr, [y, x, z], [2, 1, 1], None, [-self.h.inf, 3])

        # subtract
        self.assertRaises(Exception, lambda: e1 - (e2 + 3))  # cannot add if one has bounds and the other has constant
        self.assertRaises(Exception, lambda: e1 - 5)  # cannot add constant to expr with bounds
        self.assertRaises(Exception, lambda: e1 - [])  # unknown type

        expr = e1 - (1 <= (e2 + 4) <= 2)  # (-inf <= x + z <= 3) + (2 <= -2y <= 3)
        self.assertEqualExpr(expr, [x, z, y], [1, 1, -2], None, [-self.h.inf, 6])

        expr = e2.copy()
        expr -= e1
        self.assertEqualExpr(expr, [y, x, z], [2, -1, -1], None, [-3, self.h.inf])

    def test_immutable(self):
        x, y, z = self.x[0:3]

        expr = (1 * x - 2 * y).simplify()
        self.assertEqualExpr(expr, [x, y], [1, -2])

        expr2 = expr + z
        self.assertEqualExpr(expr, [x, y], [1, -2])
        self.assertEqualExpr(expr2, [x, y, z], [1, -2, 1])

        expr2 = expr + 5
        self.assertEqualExpr(expr, [x, y], [1, -2])
        self.assertEqualExpr(expr2, [x, y], [1, -2], 5)

        expr2 = expr <= 3
        self.assertEqualExpr(expr, [x, y], [1, -2])
        self.assertEqualExpr(expr2, [x, y], [1, -2], None, [-self.h.inf, 3])

        expr2 = 0 <= expr <= 3
        self.assertEqualExpr(expr, [x, y], [1, -2])
        self.assertEqualExpr(expr2, [x, y], [1, -2], None, [0, 3])

        expr2 = 0 <= expr <= 3
        expr2 += z
        self.assertEqualExpr(expr, [x, y], [1, -2])
        self.assertEqualExpr(expr2, [x, y, z], [1, -2, 1], None, [0, 3])

    def test_negation(self):
        # Test negation of a highs_var
        expr = -self.x[0]
        self.assertEqualExpr(expr, [self.x[0]], [-1])

        # Test negation of a highs_linear_expression
        x, y = self.x[0:2]
        expr = x - 2 * y
        self.assertEqualExpr(expr, [x, y], [1, -2])
        negr = -expr
        self.assertEqualExpr(negr, [x, y], [-1, 2])

        # Test negation of a highs_linear_expression
        expr = -self.h.qsum(self.x)
        self.assertEqualExpr(expr, list(map(int, self.x)), [-1] * len(self.x))

    def test_equality(self):
        x, y = self.x[0:2]

        expr = x == y
        self.assertEqualExpr(expr, [x, y], [1, -1], None, [0, 0])

        expr = x + y == [1, 2]
        self.assertEqualExpr(expr, [x, y], [1, 1], None, [1, 2])
        self.assertRaises(Exception, lambda: x == [x, y])
        self.assertRaises(Exception, lambda: x == self.h)
        self.assertRaises(Exception, lambda: x != self.h)
        self.assertRaises(Exception, lambda: x + y != y)
        self.assertRaises(Exception, lambda: x + 5 != self.h)

    def test_le_inequality(self):
        x, y = self.x[0:2]

        # Test inequality of two highs_linear_expressions
        expr = x <= y
        self.assertEqualExpr(expr, [x, y], [1, -1], None, [-self.h.inf, 0])
        self.assertRaises(Exception, lambda: x <= self.h)

    def test_ge_inequality(self):
        x, y = self.x[0:2]

        # Test inequality of two highs_linear_expressions
        expr = x >= y  # y - x <= 0
        self.assertEqualExpr(expr, [y, x], [1, -1], None, [-self.h.inf, 0])
        self.assertRaises(Exception, lambda: x >= self.h)
        self.assertRaises(Exception, lambda: x + 4 >= self.h)
        self.assertRaises(Exception, lambda: x + 4 >= (y <= 2))

    def test_chain_inequality(self):
        x, y, z = self.x[0:3]

        # test basic chain inequality
        expr = 2 <= x + y <= 6
        self.assertEqualExpr(expr, [x, y], [1, 1], None, [2, 6])

        expr = 2 <= (x + y) <= 6
        self.assertEqualExpr(expr, [x, y], [1, 1], None, [2, 6])

        expr = 2 <= x <= 6
        self.assertEqualExpr(expr, [x], [1], None, [2, 6])

        # advanced chain use cases
        expr = y <= 6 + x <= y  # -6 <= x - y <= -6
        self.assertEqualExpr(expr, [x, y], [1, -1], None, [-6, -6])

        expr = x <= 6 <= x  # x == 6
        self.assertEqualExpr(expr, [x], [1], None, [6, 6])

        expr = x + y <= 6 <= x + y  # 6 <= x + y <= 6
        self.assertEqualExpr(expr, [x, y], [1, 1], None, [6, 6])

        expr = x + y + 1 <= 6 <= x + y + 2  # 4 <= x + y <= 5
        self.assertEqualExpr(expr, [x, y], [1, 1], None, [4, 5])

        # test chain ordering with a constant
        t1 = x + y
        t2 = x - y
        self.assertEqualExpr(t1, [x, y], [1, 1])
        self.assertEqualExpr(t2, [x, y], [1, -1])

        expr = (t1 + t2).simplify()  # 2x + 0y
        self.assertEqualExpr(expr, [x, y], [2, 0])

        t3 = 2 <= expr <= 4  # 2 <= 2x + 0y <= 4
        self.assertEqualExpr(t3, [x, y], [2, 0], None, [2, 4])

        vx, vl = [x, y, x, y], [1, 1, 1, -1]

        t3 = 2 <= (t1 + t2) <= 4  # 2 <= 2x + 0y <= 4
        self.assertEqualExpr(t3, vx, vl, None, [2, 4])

        t3 = 2 <= t1 + t2 <= 4  # 2 <= 2x + 0y <= 4
        self.assertEqualExpr(t3, vx, vl, None, [2, 4])

        t3 = (t1 + t2) <= 4  # -inf <= 2x + 0y <= 4
        self.assertEqualExpr(t3, vx, vl, None, [-self.h.inf, 4])

        t3 = t1 + t2 <= 4  # -inf <= 2x + 0y <= 4
        self.assertEqualExpr(t3, vx, vl, None, [-self.h.inf, 4])

        t3 = 2 <= t1 + t2  # 2 <= 2x + 0y <= inf
        self.assertEqualExpr(t3, vx, vl, None, [2, self.h.inf])

        t3 = t1 + t2 + 5  # 2x + 0y + 5
        self.assertEqualExpr(t3, vx, vl, 5)

        t3 = 5 + t1 + t2  # 2x + 0y + 5
        self.assertEqualExpr(t3, vx, vl, 5)

        t3 = 5 <= t1 + t2 + 5  # 0 <= 2x + 0y <= inf
        self.assertEqualExpr(t3, vx, vl, None, [0, self.h.inf])

        t3 = 5 + t1 + t2 <= 4  # -inf <= 2x + 0y <= -1
        self.assertEqualExpr(t3, vx, vl, None, [-self.h.inf, -1])

        t3 = 2 <= 5 + t1 + t2  # -3 <= 2x + 0y <= inf
        self.assertEqualExpr(t3, vx, vl, None, [-3, self.h.inf])

        t3 = 2 <= 5 + t1 + t2 <= 6  # -3 <= 2x + 0y <= 1
        self.assertEqualExpr(t3, vx, vl, None, [-3, 1])

        # test chain with variables on both sides
        t3 = 5 + x - x <= y <= 10  # 5 <= y <= 10
        self.assertEqualExpr(t3, [y], [1], None, [5, 10])

        t3 = 5 + 2 * x - 2 * x <= y <= 10  # 5 <= y <= 10
        self.assertEqualExpr(t3, [y], [1], None, [5, 10])

        t3 = 5 <= y <= 10 + 2 * x - 2 * x  # 5 <= y <= 10
        self.assertEqualExpr(t3, [y], [1], None, [5, 10])

        t3 = 5 - x + x <= y <= 10 + y - y  # 5 <= y <= 10
        self.assertEqualExpr(t3, [y], [1], None, [5, 10])

        t3 = 10 >= y >= 5 + x - x  # 5 <= y <= 10
        self.assertEqualExpr(t3, [y], [1], None, [5, 10])

        t3 = 10 >= y >= 5 + 2 * x - 2 * x  # 5 <= y <= 10
        self.assertEqualExpr(t3, [y], [1], None, [5, 10])

        t3 = 10 + 2 * x - 2 * x >= y >= 5  # 5 <= y <= 10
        self.assertEqualExpr(t3, [y], [1], None, [5, 10])

        t3 = 10 + y - y >= y >= 5 - x + x  # 5 <= y <= 10
        self.assertEqualExpr(t3, [y], [1], None, [5, 10])

        vx, vl, nl = list(self.x), [1] * len(self.x), [-1] * len(self.x)
        t3 = qsum(self.x) <= 10  # -inf <= sum(x) <= 10
        self.assertEqualExpr(t3, vx, vl, None, [-self.h.inf, 10])

        t3 = qsum(self.x) <= y  # -inf <= sum(x) - y <= 0
        self.assertEqualExpr(t3, vx + [y], vl + [-1], None, [-self.h.inf, 0])

        t3 = y <= qsum(self.x) <= y  # sum(x) == 0
        self.assertEqualExpr(t3, vx + [y], vl + [-1], None, [0, 0])

        t3 = y >= qsum(self.x) >= y  # sum(x) == 0
        self.assertEqualExpr(t3, vx + [y], vl + [-1], None, [0, 0])

        t3 = qsum(self.x) == y  # sum(x) - y == 0
        self.assertEqualExpr(t3, vx + [y], vl + [-1], None, [0, 0])

        t3 = y == qsum(self.x)  # sum(x) - y == 0
        self.assertEqualExpr(t3, vx + [y], vl + [-1], None, [0, 0])

        t3 = y + 1 <= qsum(self.x) <= y + 6  # 1 <= sum(x) - y <= 6
        self.assertEqualExpr(t3, vx + [y], vl + [-1], None, [1, 6])

        t3 = y + 6 >= qsum(self.x) >= y + 1  # 1 <= sum(x) - y <= 6
        self.assertEqualExpr(t3, vx + [y], vl + [-1], None, [1, 6])

        t3 = qsum(self.x) >= y >= qsum(self.x)  # sum(x) - y == 0
        self.assertEqualExpr(t3, vx + [y], vl + [-1], None, [0, 0])

        t3 = qsum(self.x) <= y <= qsum(self.x)  # sum(x) - y == 0
        self.assertEqualExpr(t3, vx + [y], vl + [-1], None, [0, 0])

        t3 = qsum(self.x) + 5 >= y >= qsum(self.x) + 2  # -5 <= sum(x) - y <= -2
        self.assertEqualExpr(t3, vx + [y], vl + [-1], None, [-5, -2])

        t3 = qsum(self.x) + 2 <= y <= qsum(self.x) + 5  # -5 <= sum(x) - y <= -2
        self.assertEqualExpr(t3, vx + [y], vl + [-1], None, [-5, -2])

        t3 = (qsum(self.x) == 1 + qsum(self.x)).simplify()  # [] == 1
        self.assertEqualExpr(t3, vx, [0] * len(vx), None, [1, 1])

        self.assertRaises(Exception, lambda: x <= y <= 1)
        self.assertRaises(Exception, lambda: (qsum(self.x) + 5 >= y) >= qsum(self.x) + 2)
        self.assertRaises(Exception, lambda: qsum(self.x) + 2 <= (y <= qsum(self.x) + 5))
        self.assertRaises(Exception, lambda: qsum(self.x) + 2 <= y <= 5)
        self.assertRaises(Exception, lambda: 2 <= y <= 5 + qsum(self.x))

    def test_order_priority(self):
        x, y, z = self.x[:3]

        # prefer more variables
        self.assertEqualExpr(x <= y + z, [y, z, x], [1, 1, -1], None, [0, self.h.inf])
        self.assertEqualExpr(y + z >= x, [y, z, x], [1, 1, -1], None, [0, self.h.inf])
        self.assertEqualExpr(x >= y + z, [y, z, x], [1, 1, -1], None, [-self.h.inf, 0])
        self.assertEqualExpr(y + z <= x, [y, z, x], [1, 1, -1], None, [-self.h.inf, 0])
        self.assertEqualExpr(y + z == x, [y, z, x], [1, 1, -1], None, [0, 0])
        self.assertEqualExpr(x == y + z, [y, z, x], [1, 1, -1], None, [0, 0])
        self.assertEqualExpr(x + y == 2 * x + 2 * y + z, [x, y, z, x, y], [2, 2, 1, -1, -1], None, [0, 0])

        # prefer constant
        self.assertEqualExpr(y <= x + 2, [y, x], [1, -1], None, [-self.h.inf, 2])
        self.assertEqualExpr(x + 2 >= y, [y, x], [1, -1], None, [-self.h.inf, 2])
        self.assertEqualExpr(x + 2 <= y, [y, x], [1, -1], None, [2, self.h.inf])
        self.assertEqualExpr(y >= x + 2, [y, x], [1, -1], None, [2, self.h.inf])
        self.assertEqualExpr(y + 2 == x, [x, y], [1, -1], None, [2, 2])
        self.assertEqualExpr(x == y + 2, [x, y], [1, -1], None, [2, 2])

        # prefer 'left'
        self.assertEqualExpr(x + 2 <= y + 3, [x, y], [1, -1], None, [-self.h.inf, 1])
        self.assertEqualExpr(y + 3 >= x + 2, [x, y], [1, -1], None, [-self.h.inf, 1])
        self.assertEqualExpr(x + 2 >= y + 3, [y, x], [1, -1], None, [-self.h.inf, -1])
        self.assertEqualExpr(y + 3 <= x + 2, [y, x], [1, -1], None, [-self.h.inf, -1])
        self.assertEqualExpr(x + 2 == y + 3, [x, y], [1, -1], None, [1, 1])
        self.assertEqualExpr(y + 3 == x + 2, [y, x], [1, -1], None, [-1, -1])

        self.assertEqualExpr(6 <= x + y <= 8, [x, y], [1, 1], None, [6, 8])
        self.assertEqualExpr(6 + x <= y <= 8 + x, [y, x], [1, -1], None, [6, 8])
        self.assertEqualExpr(6 + x <= y + 2 <= 8 + x, [y, x], [1, -1], None, [4, 6])
        self.assertEqualExpr(x <= 6 <= x, [x], [1], None, [6, 6])
        self.assertEqualExpr(x <= y + z <= x + 5, [y, z, x], [1, 1, -1], None, [0, 5])

    def test_chain_inequality_hacks(self):
        x, y = self.x[0:2]

        # Test hacks around chain inequality
        # These don't need to be supported, good to check if logic changes
        t = x + y
        self.assertEqualExpr(t, [x, y], [1, 1])

        bool(t <= 10)
        expr = 5 <= t
        self.assertEqualExpr(expr, [x, y], [1, 1], None, [5, 10])
        expr = 5 <= t
        self.assertEqualExpr(expr, [x, y], [1, 1], None, [5, self.h.inf])

        bool(t <= 10)
        expr = t <= 18
        self.assertEqualExpr(expr, [x, y], [1, 1], None, [-self.h.inf, 18])

        bool(t <= 10)
        expr = t >= 5
        self.assertEqualExpr(expr, [x, y], [1, 1], None, [5, 10])
        expr = t >= 5
        self.assertEqualExpr(expr, [x, y], [1, 1], None, [5, self.h.inf])

        expr = bool(t <= 10) and t >= 5
        self.assertEqualExpr(expr, [x, y], [1, 1], None, [5, 10])

        # test hack if expression is modified
        bool(t <= 10)
        t += y
        expr = 5 <= t
        self.assertEqualExpr(expr, [x, y, y], [1, 1, 1], None, [5, self.h.inf])

        # test hack if using 'equal' temporary expr
        bool(x + y <= 10)
        expr = 5 <= x + y
        self.assertEqualExpr(expr, [x, y], [1, 1], None, [5, 10])
        expr = 5 <= x + y
        self.assertEqualExpr(expr, [x, y], [1, 1], None, [5, self.h.inf])

        # test hack if using 'not-equal' temporary expr
        bool(x + 3 * y <= 10)
        expr = 5 <= x + y
        self.assertEqualExpr(expr, [x, y], [1, 1], None, [5, self.h.inf])

    def test_bounds_already_set(self):
        x, y = self.x[0:2]
        self.assertRaises(Exception, lambda: (1 <= 2 * x + 3 * y) <= 5)
        self.assertRaises(Exception, lambda: (x <= 4) <= 5)
        self.assertRaises(Exception, lambda: 2 <= (x <= 4) <= 5)
        self.assertRaises(Exception, lambda: 2 <= (4 <= x))
        self.assertRaises(Exception, lambda: 2 <= (x <= 4))
        self.assertRaises(Exception, lambda: 4 >= (x >= 2))

        # Cannot a constant if bounds already exist
        self.assertRaises(Exception, lambda: (x + y <= 3) + 5)
        self.assertEqualExpr((x + y <= 3) + (self.h.expr() == 5), [x, y], [1, 1], None, [-self.h.inf, 8])

        # Cannot a expr with constant if bounds already exist
        self.assertRaises(Exception, lambda: (x + y <= 3) + (x + 5))
        self.assertEqualExpr((x + y <= 3) + (x == -5), [x, y, x], [1, 1, 1], None, [-self.h.inf, -2])

    def test_addition(self):
        x, y = self.x[0:2]

        # Test addition of two variables
        expr = x + y
        self.assertEqualExpr(expr, [x, y], [1, 1])

        # Test addition of two exprs (with bounds)
        e1 = 2 <= x - y <= 4
        e2 = 2 <= 2 * x - y <= 4
        self.assertEqualExpr(e1, [x, y], [1, -1], None, [2, 4])
        self.assertEqualExpr(e2, [x, y], [2, -1], None, [2, 4])

        expr = e1 + e2
        self.assertEqualExpr(expr, [x, y, x, y], [1, -1, 2, -1], None, [4, 8])

        expr = (e1 + e2).simplify()
        self.assertEqualExpr(expr, [x, y], [3, -2], None, [4, 8])

        # Test multiplication/addition of two exprs (with bounds)
        expr = (2 * e1 + 3 * e2).simplify()
        self.assertEqualExpr(expr, [x, y], [8, -5], None, [10, 20])

    def test_subtraction(self):
        x, y = self.x[0:2]

        # Test subtraction of two highs_linear_expressions
        expr = x - y
        self.assertEqualExpr(expr, [x, y], [1, -1])

        # Test subtraction of two exprs (with bounds)
        e1 = 2 <= x - y <= 4
        e2 = 2 <= 2 * x - y <= 4
        self.assertEqualExpr(e1, [x, y], [1, -1], None, [2, 4])
        self.assertEqualExpr(e2, [x, y], [2, -1], None, [2, 4])

        expr = e1 + (-1.0 * e2)
        self.assertEqualExpr(expr, [x, y, x, y], [1, -1, -2, 1], None, [-2, 2])

        expr = e1 + (-e2)
        self.assertEqualExpr(expr, [x, y, x, y], [1, -1, -2, 1], None, [-2, 2])

        expr = e1 - e2
        self.assertEqualExpr(expr, [x, y, x, y], [1, -1, -2, 1], None, [-2, 2])

        expr = (e1 - e2).simplify()
        self.assertEqualExpr(expr, [x, y], [-1, 0], None, [-2, 2])

        # Test multiplication/subtraction of two exprs (with bounds)
        expr = (2 * e1 - e2).simplify()
        self.assertEqualExpr(expr, [x, y], [0, -1], None, [0, 6])

        # test rsub
        expr = 5 - (x + y)
        self.assertEqualExpr(expr, [x, y], [-1, -1], 5)

    def test_multiply(self):
        x, y = self.x[0:2]

        # basic tests
        e1 = x * 3
        self.assertEqualExpr(e1, [x], [3])
        e1 = 3 * x
        self.assertEqualExpr(e1, [x], [3])

        e1 = x - y
        self.assertEqualExpr(e1, [x, y], [1, -1])

        e2 = 2 * e1
        self.assertEqualExpr(e2, [x, y], [2, -2])

        e1 *= 3
        self.assertEqualExpr(e1, [x, y], [3, -3])

        e2 = -1 * e1
        self.assertEqualExpr(e2, [x, y], [-3, 3])

        e2 = 0 * e1
        self.assertEqualExpr(e2, [x, y], [0, 0])

        e2 = highs_linear_expression(-1) * e1
        self.assertEqualExpr(e2, [x, y], [-3, 3])

        self.assertRaises(Exception, lambda: e1 * x)
        self.assertRaises(Exception, lambda: e1 * highs_linear_expression(x))
        self.assertRaises(Exception, lambda: e1 * highs_linear_expression(x - x))

        # Test with constant
        e1 = x - y + 4
        self.assertEqualExpr(e1, [x, y], [1, -1], 4)

        e2 = e1 * 2.5
        self.assertEqualExpr(e2, [x, y], [2.5, -2.5], 10)

        e1 *= 2.5
        self.assertEqualExpr(e1, [x, y], [2.5, -2.5], 10)

        e2 = -1.0 * e1
        self.assertEqualExpr(e2, [x, y], [-2.5, 2.5], -10)

        e1 *= -1.0
        self.assertEqualExpr(e1, [x, y], [-2.5, 2.5], -10)

        e1 *= highs_linear_expression(-1.0)
        self.assertEqualExpr(e1, [x, y], [2.5, -2.5], 10)

        # Test with bounds
        e1 = x - 2 * y == [1, 4]
        self.assertEqualExpr(e1, [x, y], [1, -2], None, [1, 4])

        e2 = e1 * 2.5
        self.assertEqualExpr(e2, [x, y], [2.5, -5], None, [2.5, 10])

        e1 *= 2.5
        self.assertEqualExpr(e1, [x, y], [2.5, -5], None, [2.5, 10])

        e2 = -1.0 * e1
        self.assertEqualExpr(e2, [x, y], [-2.5, 5], None, [-10, -2.5])

        e1 *= -1.0
        self.assertEqualExpr(e1, [x, y], [-2.5, 5], None, [-10, -2.5])

        e1 *= highs_linear_expression(-1.0)
        self.assertEqualExpr(e1, [x, y], [2.5, -5], None, [2.5, 10])

        e1 = highs_linear_expression(-1.0)
        e1 *= x + 4
        self.assertEqualExpr(e1, [x], [-1], -4)

        e1 = highs_linear_expression(-1.0)
        e1 *= x - 4 <= 3
        self.assertEqualExpr(e1, [x], [-1], None, [-7, self.h.inf])

        e1 = highs_linear_expression(1.0)
        e1 *= x - 4 <= 3
        self.assertEqualExpr(e1, [x], [1], None, [-self.h.inf, 7])

    def test_simplify(self):
        x, y, z = self.x[0:3]

        # basics
        expr = x + y + z
        self.assertEqualExpr(expr, [x, y, z], [1, 1, 1])
        expr = expr.simplify()
        self.assertEqualExpr(expr, [x, y, z], [1, 1, 1])

        expr = z + x + y  # simplify reorders variables
        self.assertEqualExpr(expr, [z, x, y], [1, 1, 1])
        expr = expr.simplify()
        self.assertEqualExpr(expr, [x, y, z], [1, 1, 1])

        expr = x + x + x + x + x
        self.assertEqualExpr(expr, [x] * 5, [1] * 5)
        expr = expr.simplify()
        self.assertEqualExpr(expr, [x], [5])

        expr = x - x + x - x + x
        self.assertEqualExpr(expr, [x] * 5, [1, -1, 1, -1, 1])
        expr = expr.simplify()
        self.assertEqualExpr(expr, [x], [1])

        expr = -x
        expr += x
        expr *= -5
        self.assertEqualExpr(expr, [x, x], [5, -5])
        expr = expr.simplify()
        self.assertEqualExpr(expr, [x], [0])

        # with constant
        expr = x + y + 1 + y
        self.assertEqualExpr(expr, [x, y, y], [1, 1, 1], 1)
        expr = expr.simplify()
        self.assertEqualExpr(expr, [x, y], [1, 2], 1)

        # with bounds
        expr = 0 <= x + y + 1 + y <= 5
        self.assertEqualExpr(expr, [x, y, y], [1, 1, 1], None, [-1, 4])
        expr = expr.simplify()
        self.assertEqualExpr(expr, [x, y], [1, 2], None, [-1, 4])

    def test_evaluate(self):
        h = self.h
        x, y = h.addVariables(2, lb=-h.inf)

        h.addConstrs(-x + y >= 2, x + y >= 0)
        h.minimize(y)

        self.assertAlmostEqual(h.val(x), -1)
        self.assertAlmostEqual(h.val(y), 1)
        self.assertAlmostEqual(h.val(x + y), 0)
        self.assertAlmostEqual(h.val(y - x), 2)
        self.assertEqual(h.val(y - x >= 2), True)
        self.assertEqual(h.val(y - x <= 1), False)

    def test_repr_str(self):
        x, y = self.x[0:2]
        self.assertEqual(repr(x), "highs_var(0)")
        self.assertEqual(str(x), "highs_var(0)")

        c = self.h.addConstr(x + y <= 5)
        self.assertEqual(repr(c), "highs_cons(0)")
        self.assertEqual(str(c), "highs_cons(0)")

        expr = c.expr()
        self.assertEqual(repr(expr), "-inf <= 1.0_v0  1.0_v1 <= 5.0")
        self.assertEqual(str(expr), "-inf <= 1.0_v0  1.0_v1 <= 5.0")

        expr = x + y
        self.assertEqual(repr(expr), "1.0_v0  1.0_v1")
        self.assertEqual(str(expr), "1.0_v0  1.0_v1")

        expr = x + y + x + x + y
        self.assertEqual(repr(expr), "1.0_v0  1.0_v1  1.0_v0  1.0_v0  1.0_v1")
        self.assertEqual(str(expr), "3.0_v0  2.0_v1")

        expr = y + x + 5
        self.assertEqual(repr(expr), "1.0_v1  1.0_v0  5.0")
        self.assertEqual(str(expr), "1.0_v0  1.0_v1  5.0")

        expr = y + x == 5
        self.assertEqual(repr(expr), "1.0_v1  1.0_v0 == 5.0")
        self.assertEqual(str(expr), "1.0_v0  1.0_v1 == 5.0")

        expr = y + x <= 5
        self.assertEqual(repr(expr), "-inf <= 1.0_v1  1.0_v0 <= 5.0")
        self.assertEqual(str(expr), "-inf <= 1.0_v0  1.0_v1 <= 5.0")

    def test_lexicographic_optimization(self):
        # max f1 = X1
        # max f2 = 3 X1 + 4 X2
        # st  X1 <= 2
        #     X2 <= 4
        #     5 X1 + 4 X2 <= 20
        model = highspy.Highs()
        model.setOptionValue("blend_multi_objectives", False)
        num_vars = 2
        model.addVars(num_vars, np.array([0.0, 0.0]), np.array([2.0, 4.0]))
        obj1 = highspy.HighsLinearObjective()
        obj1.offset = 0
        obj1.coefficients = [1, 0]
        obj1.priority = 2
        obj1.rel_tolerance = 0.1
        obj1.abs_tolerance = 0.2
        obj2 = highspy.HighsLinearObjective()
        obj2.offset=0
        obj2.coefficients=[3, 4]
        obj2.priority=1
        model.addLinearObjective(obj1)
        model.addLinearObjective(obj2)
        model.addRow(0.0, 20.0, num_vars, np.arange(num_vars), np.array([5.0, 4.0]))
        model.run()

        status = model.getModelStatus()
        self.assertEqual(status, highspy.HighsModelStatus.kOptimal)

<<<<<<< HEAD
    def test_get_fixed_lp(self):
        # Min    f  = -3x_0 - 2x_1 - x_2
        # s.t.          x_0 +  x_1 + x_2 <=  7
        #              4x_0 + 2x_1 + x_2  = 12
        #              x_0 >=0; x_1 >= 0; x_2 binary
        inf = highspy.kHighsInf
        model = highspy.Highs()
        num_vars = 3
        model.addVars(num_vars, np.array([0.0, 0.0, 0.0]), np.array([2.0, 4.0, inf]))
        num_cons = 2
        lower = np.array([-inf, 12], dtype=np.double)
        upper = np.array([7, 12], dtype=np.double)
        num_new_nz = 6
        starts = np.array([0, 2, 4])
        indices = np.array([0, 1, 0, 1, 0, 1])
        values = np.array([1, 4, 1, 2, 1, 1], dtype=np.double)
        model.addRows(num_cons, lower, upper, num_new_nz, starts, indices, values)
        model.changeColsIntegrality(1, np.array([2]), np.array([highspy.HighsVarType.kInteger]))
        model.setOptionValue("presolve", "off")
        model.run()
        mip_objective_function_value = model.getInfo().objective_function_value
        solution = model.getSolution()
        [status, fixed_lp] = model.getFixedLp()
        self.assertEqual(status, highspy.HighsStatus.kOk)
        model.passModel(fixed_lp)
        model.setSolution(solution)
        model.run()
        self.assertEqual(model.getInfo().objective_function_value, mip_objective_function_value)
        self.assertEqual(model.getInfo().simplex_iteration_count, 0)
        

        
        
        
        
        
        
=======
    
    def test_get_objectives(self):
        # Build a simple model with 3 vars and a primary (single) objective
        h = highspy.Highs()
        h.silent()

        x, y, z, _ = h.addVariables(4, lb=0, ub=10)
        h.maximize(x + 2 * y + 3 * z + 5)

        # Test getObjective (primary objective)
        obj_expr, sense = h.getObjective()
        self.assertEqual(list(map(int, obj_expr.idxs)), [0, 1, 2])
        self.assertEqual(obj_expr.vals, [1.0, 2.0, 3.0])
        self.assertEqual(obj_expr.constant, 5.0)
        self.assertEqual(sense, highspy.ObjSense.kMaximize)

        # No multi-objectives yet
        self.assertEqual(h.getNumLinearObjectives(), 0)

        # Add two linear objectives (multi-objective data structure)
        o1 = highspy.HighsLinearObjective()
        o1.offset = 10.0
        o1.coefficients = [1.0, 0.0, 0.0, 0.0]
        o1.priority = 5
        o1.abs_tolerance = 0.01
        o1.rel_tolerance = 0.02

        o2 = highspy.HighsLinearObjective()
        o2.offset = -3.5
        o2.coefficients = [0.0, 1.0, 1.0, 0.0]
        o2.priority = 3
        o2.abs_tolerance = 0.0
        o2.rel_tolerance = 0.0

        self.assertEqual(h.addLinearObjective(o1), highspy.HighsStatus.kOk)
        self.assertEqual(h.addLinearObjective(o2), highspy.HighsStatus.kOk)

        # Verify count
        self.assertEqual(h.getNumLinearObjectives(), 2)

        # Retrieve and verify first added linear objective
        lo0 = h.getLinearObjective(0)
        self.assertAlmostEqual(lo0.offset, o1.offset)
        self.assertEqual(list(lo0.coefficients), o1.coefficients)
        self.assertEqual(lo0.priority, o1.priority)
        self.assertAlmostEqual(lo0.abs_tolerance, o1.abs_tolerance)
        self.assertAlmostEqual(lo0.rel_tolerance, o1.rel_tolerance)

        # Retrieve and verify second added linear objective
        lo1 = h.getLinearObjective(1)
        self.assertAlmostEqual(lo1.offset, o2.offset)
        self.assertEqual(list(lo1.coefficients), o2.coefficients)
        self.assertEqual(lo1.priority, o2.priority)
        self.assertAlmostEqual(lo1.abs_tolerance, o2.abs_tolerance)
        self.assertAlmostEqual(lo1.rel_tolerance, o2.rel_tolerance)

        # Ensure original objective remains unchanged
        obj_expr2, sense2 = h.getObjective()
        self.assertEqual(list(map(int, obj_expr2.idxs)), [0, 1, 2])
        self.assertEqual(obj_expr2.vals, [1.0, 2.0, 3.0])
        self.assertEqual(obj_expr2.constant, 5.0)
        self.assertEqual(sense2, highspy.ObjSense.kMaximize)
>>>>>>> e040dd4a
<|MERGE_RESOLUTION|>--- conflicted
+++ resolved
@@ -2161,7 +2161,6 @@
         status = model.getModelStatus()
         self.assertEqual(status, highspy.HighsModelStatus.kOptimal)
 
-<<<<<<< HEAD
     def test_get_fixed_lp(self):
         # Min    f  = -3x_0 - 2x_1 - x_2
         # s.t.          x_0 +  x_1 + x_2 <=  7
@@ -2191,15 +2190,6 @@
         model.run()
         self.assertEqual(model.getInfo().objective_function_value, mip_objective_function_value)
         self.assertEqual(model.getInfo().simplex_iteration_count, 0)
-        
-
-        
-        
-        
-        
-        
-        
-=======
     
     def test_get_objectives(self):
         # Build a simple model with 3 vars and a primary (single) objective
@@ -2261,5 +2251,4 @@
         self.assertEqual(list(map(int, obj_expr2.idxs)), [0, 1, 2])
         self.assertEqual(obj_expr2.vals, [1.0, 2.0, 3.0])
         self.assertEqual(obj_expr2.constant, 5.0)
-        self.assertEqual(sense2, highspy.ObjSense.kMaximize)
->>>>>>> e040dd4a
+        self.assertEqual(sense2, highspy.ObjSense.kMaximize)