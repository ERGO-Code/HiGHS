# The top-level CMake file is there to bring all modules into scope. That
# means, adding the subdirectories for all CMake projects in this tree, and
# finding external libraries and turning them into imported targets.

# Require CMake 3.15+ (matching scikit-build-core) Use new versions of all
# policies up to CMake 3.27
cmake_minimum_required(VERSION 3.15...3.27)

# set preference for clang compiler and intel compiler over gcc and other compilers
include(Platform/${CMAKE_SYSTEM_NAME}-Determine-C OPTIONAL)
include(Platform/${CMAKE_SYSTEM_NAME}-C OPTIONAL)
set(CMAKE_C_COMPILER_NAMES clang gcc icx cc ${CMAKE_C_COMPILER_NAMES})

include(Platform/${CMAKE_SYSTEM_NAME}-Determine-CXX OPTIONAL)
include(Platform/${CMAKE_SYSTEM_NAME}-CXX OPTIONAL)
set(CMAKE_CXX_COMPILER_NAMES clang++ g++ icpx c++ ${CMAKE_CXX_COMPILER_NAMES})

list(APPEND CMAKE_MODULE_PATH "${CMAKE_CURRENT_SOURCE_DIR}/cmake")

include(set-version)
set_version(VERSION)

project(HIGHS VERSION ${VERSION} LANGUAGES CXX C)

set(PROJECT_NAMESPACE highs)
message(STATUS "${PROJECT_NAME} version: ${PROJECT_VERSION}")

# use C++11 standard
set(CMAKE_CXX_STANDARD 11)
set(CMAKE_CXX_STANDARD_REQUIRED ON)
set(CMAKE_CXX_EXTENSIONS OFF)

# Require out-of-source builds
file(TO_CMAKE_PATH "${PROJECT_BINARY_DIR}/CMakeLists.txt" LOC_PATH)
if(EXISTS "${LOC_PATH}")
  message(FATAL_ERROR "You cannot build in a source directory (or any directory with a CMakeLists.txt file).
    Please make a build subdirectory. Feel free to remove CMakeCache.txt and CMakeFiles.")
endif()
option(FAST_BUILD "Fast build: " ON)

find_program(GIT git)

if((GIT) AND(EXISTS ${PROJECT_SOURCE_DIR}/.git))
    execute_process(
    COMMAND ${GIT} status
    WORKING_DIRECTORY ${PROJECT_SOURCE_DIR} OUTPUT_QUIET)

    execute_process(
    COMMAND ${GIT} describe --always
    WORKING_DIRECTORY ${PROJECT_SOURCE_DIR}
    OUTPUT_VARIABLE GITHASH OUTPUT_STRIP_TRAILING_WHITESPACE)
  # string(REGEX REPLACE "^.*-g" "" GITHASH ${GITHASH})
else()
  set(GITHASH "n/a")
endif()

# message("CMAKE_CXX_COMPILER_ID is ${CMAKE_CXX_COMPILER_ID}")
if (CMAKE_CXX_COMPILER_ID STREQUAL "IntelLLVM")
  message(STATUS "Compiler is IntelLLVM")
  if (CMAKE_HOST_WIN32 AND CMAKE_VERSION VERSION_LESS "3.23.0") 
      message(FATAL_ERROR "Need at least CMake 3.23 for IntelLLVM support of IntelDPCPP package on Windows")
  elseif(CMAKE_VERSION VERSION_LESS "3.23.0")
      message(FATAL_ERROR "CMake 3.20.5 is the minimum recommended for IntelLLVM on Linux")
  endif()

  find_package(IntelSYCL REQUIRED)
endif()


message(STATUS "Git hash: " ${GITHASH})
# By default only build the C++ library.
option(BUILD_CXX "Build C++ library" ON)
message(STATUS "Build C++ library: ${BUILD_CXX}")

option(BUILD_CXX_EXE "Build C++ executable" ON)
message(STATUS "Build C++ library: ${BUILD_CXX_EXE}")

option(BUILD_TESTING "Build Tests" ON)

option(FORTRAN "Build Fortran interface" OFF)
message(STATUS "Build Fortran: ${FORTRAN}")
option(CSHARP "Build CSharp interface" OFF)
message(STATUS "Build CSharp: ${CSHARP}")

if (FORTRAN OR CSHARP)
  set(BUILD_SHARED_LIBS ON)
endif()

option(PYTHON_BUILD_SETUP "Build Python interface from setup.py" OFF)
message(STATUS "Build Python: ${PYTHON_BUILD_SETUP}")
if (PYTHON_BUILD_SETUP)
  set(BUILD_CXX OFF)
  set(BUILD_TESTING OFF)
endif()

include(CMakeDependentOption)

CMAKE_DEPENDENT_OPTION(ALL_TESTS "Build all tests" OFF "BUILD_TESTING;BUILD_CXX" OFF)
message(STATUS "Build all tests: ${ALL_TESTS}")

option(BUILD_EXTRA_UNIT_TESTS "Build extra unit tests" OFF)
if (BUILD_EXTRA_UNIT_TESTS)
  message(STATUS "Build extra unit tests: ON")
endif()

CMAKE_DEPENDENT_OPTION(BUILD_EXTRA_UNIT_ONLY "Build extra unit tests ONLY" OFF "BUILD_EXTRA_UNIT_TESTS" OFF)
if (BUILD_EXTRA_UNIT_ONLY)
  message(STATUS "Build only extra unit tests: ON")
endif()

CMAKE_DEPENDENT_OPTION(BUILD_EXTRA_PROBLEM_SET "Build extra instance tests" OFF "BUILD_TESTING" OFF)
if (BUILD_EXTRA_PROBLEM_SET)
  message(STATUS "Build extra instance tests: ON")
endif()

option(ZLIB "ZLIB" ON)
message(STATUS "ZLIB: ${ZLIB}")
if (PYTHON_BUILD_SETUP)
  set(ZLIB OFF)
endif()

option(HIGHS_COVERAGE "Activate the code coverage compilation" OFF)

# Address | Thread | Leak 
# Linux atm
# Only Debug is theted atm 
# See below for RelWithDeb info, todo test wip
set(DEBUG_MEMORY "Off" CACHE STRING "Sanitizers")

# emscripten
option(EMSCRIPTEN_HTML "Emscripten HTML output" OFF)


option(CUPDLP_GPU "Build pdlp with GPU" OFF)
message(STATUS "Build pdlp with GPU: ${CUPDLP_GPU}")

option(CUPDLP_FIND_CUDA "Build pdlp with GPU" OFF)
message(STATUS "Use FindCUDAConf: ${CUPDLP_FIND_CUDA}")

if(CUPDLP_GPU AND CMAKE_VERSION VERSION_LESS "3.25.0") 
    message("CUPDLP FindCUDAConf requires CMake version minumum 3.24. Please use a higher version of CMake.")
endif()

# if (NOT LINUX)
  # set (CUPDLP_GPU OFF)
  # message(STATUS "CUPLDP with Nvidia is only supported on Linux at the moment. Using CPU version.")
# endif()

option(PROTO_IPM "Build ProtoIPM" OFF)
message(STATUS "Build ProtoIPM: ${PROTO_IPM}")

if (CUPDLP_GPU)
  if (WIN32)
    set(BUILD_SHARED_LIBS ON)
  endif()

  set (CUPDLP_CPU OFF)
  message(NOTICE "Set build cuPDLP with CUDA")

  if (CUPDLP_FIND_CUDA)
    # With FindCUDAConf.cmake
    # Need to have the CUDA_HOME environment variable set.
    include(FindCUDAConf)
  else() 
    # Without FindCUDAConf.cmake
    enable_language(CUDA)
    find_package(CUDAToolkit REQUIRED)
    
    set(CUDA_LIBRARY-NOTFOUND, OFF)
    set(CUDA_LIBRARY CUDA::cudart CUDA::cublas CUDA::cusparse)
  endif()

else()
  set (CUPDLP_CPU ON)
    set(CUDA_LIBRARY-NOTFOUND true)
endif()

<<<<<<< HEAD
=======
# option to force native termination, mostly for testing new GPU code
# in comparison with the CPU
option(CUPDLP_FORCE_NATIVE "Build pdlp with native termination" OFF)

# ProtoIPM deps 
if(PROTO_IPM)
  # find_package(METIS REQUIRED)
  # find_package(GKlib REQUIRED)
  # does not work with outdated CMake 
  include(FindProtoDeps)
endif()

>>>>>>> aa556811
if (BUILD_CXX)
  # Default Build Type to be Release
  get_property(isMultiConfig GLOBAL PROPERTY GENERATOR_IS_MULTI_CONFIG)
  if(isMultiConfig)
    if(NOT CMAKE_CONFIGURATION_TYPES)
      set(CMAKE_CONFIGURATION_TYPES "Release;Debug" CACHE STRING
      "Choose the type of builds, options are: Debug Release RelWithDebInfo MinSizeRel. (default: Release;Debug)"
      FORCE)
    endif()
    message(STATUS "Configuration types: ${CMAKE_CONFIGURATION_TYPES}")
  else()
    if (CMAKE_BUILD_TYPE STREQUAL Release)
      set(HiGHSRELEASE ON)
      add_compile_definitions("NDEBUG")# whether to use shared or static libraries
    else()
      if(NOT CMAKE_BUILD_TYPE)
        set(CMAKE_BUILD_TYPE "Release" CACHE STRING
        "Choose the type of build, options are: Debug Release RelWithDebInfo MinSizeRel. (default: Release)"
        FORCE)
        set(HiGHSRELEASE ON)
        add_compile_definitions("NDEBUG")
      endif()
    endif()
    message(STATUS "Build type: ${CMAKE_BUILD_TYPE}")
  endif()

  include(GNUInstallDirs)

  if(UNIX)
    option(BUILD_SHARED_LIBS "Build shared libraries (.so or .dyld)." ON)
    set(CMAKE_LIBRARY_OUTPUT_DIRECTORY ${CMAKE_BINARY_DIR}/${CMAKE_INSTALL_LIBDIR})
    set(CMAKE_ARCHIVE_OUTPUT_DIRECTORY ${CMAKE_BINARY_DIR}/${CMAKE_INSTALL_LIBDIR})
    set(CMAKE_RUNTIME_OUTPUT_DIRECTORY ${CMAKE_BINARY_DIR}/${CMAKE_INSTALL_BINDIR})
    # for multi-config build system (e.g. xcode)
    foreach(OUTPUTCONFIG IN LISTS CMAKE_CONFIGURATION_TYPES)
      string(TOUPPER ${OUTPUTCONFIG} OUTPUTCONFIG)
      set(CMAKE_LIBRARY_OUTPUT_DIRECTORY_${OUTPUTCONFIG} ${CMAKE_BINARY_DIR}/${OUTPUTCONFIG}/${CMAKE_INSTALL_LIBDIR})
      set(CMAKE_ARCHIVE_OUTPUT_DIRECTORY_${OUTPUTCONFIG} ${CMAKE_BINARY_DIR}/${OUTPUTCONFIG}/${CMAKE_INSTALL_LIBDIR})
      set(CMAKE_RUNTIME_OUTPUT_DIRECTORY_${OUTPUTCONFIG} ${CMAKE_BINARY_DIR}/${OUTPUTCONFIG}/${CMAKE_INSTALL_BINDIR})
    endforeach()
  else()
    option(BUILD_SHARED_LIBS "Build shared libraries (.dll)." OFF)
    set(CMAKE_LIBRARY_OUTPUT_DIRECTORY ${CMAKE_BINARY_DIR}/${CMAKE_INSTALL_BINDIR})
    set(CMAKE_ARCHIVE_OUTPUT_DIRECTORY ${CMAKE_BINARY_DIR}/${CMAKE_INSTALL_BINDIR})
    set(CMAKE_RUNTIME_OUTPUT_DIRECTORY ${CMAKE_BINARY_DIR}/${CMAKE_INSTALL_BINDIR})
    # for multi-config builds (e.g. msvc)
    foreach(OUTPUTCONFIG IN LISTS CMAKE_CONFIGURATION_TYPES)
      string(TOLOWER ${OUTPUTCONFIG} OUTPUTCONFIG)
      set(CMAKE_LIBRARY_OUTPUT_DIRECTORY_${OUTPUTCONFIG} ${CMAKE_BINARY_DIR}/${CMAKE_INSTALL_BINDIR}/${OUTPUTCONFIG})
      set(CMAKE_ARCHIVE_OUTPUT_DIRECTORY_${OUTPUTCONFIG} ${CMAKE_BINARY_DIR}/${CMAKE_INSTALL_BINDIR}/${OUTPUTCONFIG})
      set(CMAKE_RUNTIME_OUTPUT_DIRECTORY_${OUTPUTCONFIG} ${CMAKE_BINARY_DIR}/${CMAKE_INSTALL_BINDIR}/${OUTPUTCONFIG})
      # set(CMAKE_LIBRARY_OUTPUT_DIRECTORY_${OUTPUTCONFIG} ${CMAKE_BINARY_DIR}/${OUTPUTCONFIG}/${CMAKE_INSTALL_BINDIR})
      # set(CMAKE_ARCHIVE_OUTPUT_DIRECTORY_${OUTPUTCONFIG} ${CMAKE_BINARY_DIR}/${OUTPUTCONFIG}/${CMAKE_INSTALL_BINDIR})
      # set(CMAKE_RUNTIME_OUTPUT_DIRECTORY_${OUTPUTCONFIG} ${CMAKE_BINARY_DIR}/${OUTPUTCONFIG}/${CMAKE_INSTALL_BINDIR})
    endforeach()
  endif()

  if(BUILD_SHARED_LIBS AND MSVC)
    set(CMAKE_WINDOWS_EXPORT_ALL_SYMBOLS ON)
  endif()

  if (BUILD_TESTING)
    include(CTest)
  endif()

  if(MSVC)
    # This option is only available when building with MSVC. By default, highs
    # is build using the cdecl calling convention, which is useful if you're
    # writing C. However, the CLR and Win32 API both expect stdcall.
    #
    # If you are writing a CLR program and want to link to highs, you'll want
    # to turn this on by invoking CMake with the "-DSTDCALL=ON" argument.
    option(STDCALL "Build highs with the __stdcall convention" OFF)
  endif()

  if (CMAKE_CXX_COMPILER_ID STREQUAL "GNU" OR 
    CMAKE_CXX_COMPILER_ID STREQUAL "Clang" OR  
    CMAKE_CXX_COMPILER_ID STREQUAL "AppleClang") 
    set(CMAKE_CXX_FLAGS "${CMAKE_CXX_FLAGS} -std=c++11")
  # elseif (CMAKE_CXX_COMPILER_ID STREQUAL "MSVC") 
  # not recognised by cl
  #   set(CMAKE_CXX_FLAGS "${CMAKE_CXX_FLAGS} /std:c++11") 
  endif()  

  # Basic type
  include(CMakePushCheckState)
  cmake_push_check_state(RESET)
  set(CMAKE_EXTRA_INCLUDE_FILES "cstdint")
  include(CheckTypeSize)
  check_type_size("long" SIZEOF_LONG LANGUAGE CXX)
  message(STATUS "Found long size: ${SIZEOF_LONG}")
  check_type_size("long long" SIZEOF_LONG_LONG LANGUAGE CXX)
  message(STATUS "Found long long size: ${SIZEOF_LONG_LONG}")
  check_type_size("int64_t" SIZEOF_INT64_T LANGUAGE CXX)
  message(STATUS "Found int64_t size: ${SIZEOF_INT64_T}")

  check_type_size("unsigned long" SIZEOF_ULONG LANGUAGE CXX)
  message(STATUS "Found unsigned long size: ${SIZEOF_ULONG}")
  check_type_size("unsigned long long" SIZEOF_ULONG_LONG LANGUAGE CXX)
  message(STATUS "Found unsigned long long size: ${SIZEOF_ULONG_LONG}")
  check_type_size("uint64_t" SIZEOF_UINT64_T LANGUAGE CXX)
  message(STATUS "Found uint64_t size: ${SIZEOF_UINT64_T}")

  check_type_size("int *" SIZEOF_INT_P LANGUAGE CXX)
  message(STATUS "Found int * size: ${SIZEOF_INT_P}")
  cmake_pop_check_state()
 
  # Use current CMAKE_C_FLAGS and CMAKE_CXX_FLAGS when checking for IPO support,
  # instead of defaults: https://cmake.org/cmake/help/latest/policy/CMP0138.html
  if(MSVC AND BUILD_SHARED_LIBS)
    # MSVC does support LTO, but WINDOWS_EXPORT_ALL_SYMBOLS does not work if
    # LTO is enabled.
    set(ipo_supported NO)
    message(STATUS "IPO / LTO not supported on MSVC when building a shared library")
  elseif(MINGW AND NOT CLANG)
    # MinGW supports LTO, but it causes tests to fail at runtime like this:
    #
    #   Mingw-w64 runtime failure:
    #   32 bit pseudo relocation at 00007FF779C9D070 out of range, targeting 00007FFAAC101400, yielding the value 000000033246438C.
    #
    # TODO Figure out and fix the root cause of that, then remove this section.
    set(ipo_supported NO)
    message(STATUS "IPO / LTO not currently supported building HiGHS on MinGW")
  else()
    if(CMAKE_VERSION VERSION_GREATER_EQUAL  "3.24.0") 
      cmake_policy(SET CMP0138 NEW)
    endif()

    include(CheckIPOSupported)
    check_ipo_supported(RESULT ipo_supported OUTPUT check_ipo_support_output)
    message(STATUS "IPO / LTO supported by compiler: ${ipo_supported}")
  endif()

  if(DEFINED CMAKE_INTERPROCEDURAL_OPTIMIZATION)
    # The user explicitly requested IPO. If it's not supported, CMake *should*
    # produce an error: https://cmake.org/cmake/help/latest/policy/CMP0069.html
    # However, we can give a more helpful error message ourselves.
    message(STATUS "IPO / LTO: ${CMAKE_INTERPROCEDURAL_OPTIMIZATION} as requested by user")
    if(CMAKE_INTERPROCEDURAL_OPTIMIZATION AND NOT ipo_supported)
      message(SEND_ERROR
              "IPO / LTO was requested through CMAKE_INTERPROCEDURAL_OPTIMIZATION, "
              "but it is not supported by the compiler. The check failed with this output:\n"
              "${check_ipo_support_output}")
    endif()
  elseif(NOT ipo_supported OR (APPLE AND FORTRAN))
    message(STATUS "IPO / LTO: disabled because it is not supported")
  elseif(NOT BUILD_SHARED_LIBS)
    # For a static library, we can't be sure whether the final linking will
    # happen with IPO enabled, so we err on the side of caution. A better
    # approach would be to request "fat LTO" in this case (for gcc/clang), to
    # make the static library usable whether or not LTO is enabled at link
    # time. Unfortunately CMake makes that impossible:
    # https://gitlab.kitware.com/cmake/cmake/-/issues/23136
    message(STATUS
            "IPO / LTO: disabled by default when building a static library; "
            "set CMAKE_INTERPROCEDURAL_OPTIMIZATION=ON to enable")
  else()
    set(CMAKE_INTERPROCEDURAL_OPTIMIZATION TRUE)
    message(STATUS "IPO / LTO: enabled")
  endif()
  if (CUPDLP_GPU AND CMAKE_INTERPROCEDURAL_OPTIMIZATION)
      set(CMAKE_INTERPROCEDURAL_OPTIMIZATION FALSE)
      message(STATUS "IPO / LTO is not supported at the moment when PDLP is using GPU: LTO disabled.")
  endif()

endif()


include(CheckCXXSourceCompiles)
check_cxx_source_compiles(
  "#include <immintrin.h>
    int main () {
        _mm_pause();
        return 0;
    }"
  HIGHS_HAVE_MM_PAUSE)

if(MSVC)
  check_cxx_source_compiles(
    "#include <intrin.h>
        #pragma intrinsic(_BitScanReverse)
        #pragma intrinsic(_BitScanReverse64)
        int main () {
            unsigned long x = 5;
            unsigned long y;
            _BitScanReverse(&y, x);
            _BitScanReverse64(&x, y);
            return 0;
        }"
    HIGHS_HAVE_BITSCAN_REVERSE)
else()
  check_cxx_source_compiles(
    "#include <cstdint>
         int main () {
            unsigned int x = 5;
            unsigned long long y = __builtin_clz(x);
            x = __builtin_clzll(y);
            return 0;
        }"
    HIGHS_HAVE_BUILTIN_CLZ)
endif()

set(CMAKE_MACOSX_RPATH ON)

if (BUILD_DOTNET)
    set(CMAKE_BUILD_WITH_INSTALL_RPATH TRUE)
else()
    # use, i.e. don't skip the full RPATH for the build tree
    set(CMAKE_SKIP_BUILD_RPATH FALSE)

    # when building, don't use the install RPATH already
    # (but later on when installing)
    set(CMAKE_BUILD_WITH_INSTALL_RPATH FALSE)
    set(CMAKE_INSTALL_RPATH_USE_LINK_PATH TRUE)
endif()

if(NOT FAST_BUILD)
  set(CMAKE_LIBRARY_OUTPUT_DIRECTORY ${HIGHS_BINARY_DIR}/${CMAKE_INSTALL_LIBDIR})
  set(CMAKE_RUNTIME_OUTPUT_DIRECTORY ${HIGHS_BINARY_DIR}/${CMAKE_INSTALL_BINDIR})
  set(CMAKE_ARCHIVE_OUTPUT_DIRECTORY ${HIGHS_BINARY_DIR}/${CMAKE_INSTALL_LIBDIR})
endif()

include(CheckCXXCompilerFlag)
if (NOT HIGHS_COVERAGE AND NOT APPLE)
  if(CMAKE_SYSTEM_PROCESSOR MATCHES "^(ppc64|powerpc64)")
      check_cxx_compiler_flag("-mpopcntd" COMPILER_SUPPORTS_POPCNTD)
      if(COMPILER_SUPPORTS_POPCNTD)
          # set(CMAKE_CXX_FLAGS "${CMAKE_CXX_FLAGS} -mpopcntd")
          add_compile_options("$<$<COMPILE_LANGUAGE:CXX>:-mpopcntd>")
      endif()
  else()
      check_cxx_compiler_flag("-mpopcnt" COMPILER_SUPPORTS_POPCNT)
      if(COMPILER_SUPPORTS_POPCNT)
          add_compile_options("$<$<COMPILE_LANGUAGE:CXX>:-mpopcnt>")
      endif()
  endif()
endif()

option(DEBUGSOL "check the debug solution" OFF)

if(DEBUGSOL)
  add_definitions("-DHIGHS_DEBUGSOL")
endif()

option(HIGHSINT64 "Use 64 bit integers indexing" OFF)

if(NOT(${HIGHSINT64} STREQUAL "OFF"))
  message(STATUS "HIGHSINT64: " ${HIGHSINT64})
endif()

# At the moment there is a threading bug on Windows; this is the workaround
option(HIGHS_NO_DEFAULT_THREADS "Disable multithreading" OFF)

if(NOT(${HIGHS_NO_DEFAULT_THREADS} STREQUAL "OFF"))
	message(STATUS "Default multithreading: disabled")
endif()

# For debug of cuda locally

# does not work with older CMake 
# add_compile_options("$<$<AND:$<CONFIG:Debug,RelWithDebInfo>,$<COMPILE_LANGUAGE:CUDA>>:-G>")

# add_compile_options("$<$<COMPILE_LANGUAGE:CUDA>:-G>")

if (CUPDLP_GPU AND UNIX)
  add_compile_options("-Wno-deprecated-declarations")
endif()
# add_compile_options("-Wno-implicit-function-declaration")

# set(CMAKE_C_FLAGS "-Wno-deprecated-declarations")
if (UNIX)
  set(CMAKE_C_FLAGS "-Wno-implicit-function-declaration")
endif()



# If Visual Studio targets are being built.
if(MSVC)
  # add_compile_options("$<$<COMPILE_LANGUAGE:C,CXX>:/W0>")
  # add_compile_options("$<$<COMPILE_LANGUAGE:C,CXX>:/wd4018 /wd4061 /wd4100 /wd4101 /wd4127 /wd4189 /wd4244 /wd4245 /wd4267 /wd4324 /wd4365 /wd4389 /wd4456 /wd4457 /wd4458 /wd4459 /wd4514 /wd4701 /wd4820>")
  # add_compile_options("$<$<COMPILE_LANGUAGE:C,CXX>:/MP>")
  add_compile_options("$<$<COMPILE_LANGUAGE:C,CXX>:-D_CRT_SECURE_NO_WARNINGS>")
  add_compile_options("$<$<COMPILE_LANGUAGE:C,CXX>:/MP>")

  # Try to split large pdb files into objects. 
  # https://github.com/tensorflow/tensorflow/issues/31610
  # add_compile_options("/Z7")
  # add_link_options("/DEBUG:FASTLINK")

  add_compile_options("$<$<COMPILE_LANGUAGE:C,CXX>:/Z7>")
  add_link_options("$<$<COMPILE_LANGUAGE:C,CXX>:/DEBUG:FASTLINK>")

  if(STDCALL)
    # /Gz - stdcall calling convention
    add_definitions(/Gz)
  endif()

  #
  # This fouls up building HiGHS as part of a larger CMake project: see #1129.
  # Setting it will speed up run-time in debug (and compile-time?)
  #
  # add_definitions(-D_ITERATOR_DEBUG_LEVEL=0)
endif()

if(NOT FAST_BUILD OR FORTRAN)
  include(CheckLanguage)
  check_language("Fortran")
  if(CMAKE_Fortran_COMPILER)
    enable_language(Fortran)
    set(FORTRAN_FOUND ON)
  else()
    set(FORTRAN_FOUND OFF)
  endif(CMAKE_Fortran_COMPILER)
endif()

if(NOT FAST_BUILD OR CSHARP)
  include(CheckLanguage)
  check_language("CSharp")
  if(CMAKE_CSharp_COMPILER)
    enable_language(CSharp)
    set(CSHARP_FOUND ON)
  else()
    set(CSHARP_FOUND OFF)
  endif(CMAKE_CSharp_COMPILER)
endif()

# if zlib is found, then we can enable reading zlib-compressed input
if(ZLIB AND NOT TARGET ZLIB::ZLIB)
  find_package(ZLIB 1.2.3)
endif()

include(CPack)
set(CPACK_PACKAGE_VERSION_MAJOR "${HIGHS_VERSION_MAJOR}")
set(CPACK_PACKAGE_VERSION_MINOR "${HIGHS_VERSION_MINOR}")
set(CPACK_PACKAGE_VERSION_PATCH "${HIGHS_VERSION_PATCH}")
set(CPACK_PACKAGE_VENDOR "University of Edinburgh")


# Deprecate
# string(TIMESTAMP TODAY "%Y-%m-%d")
# message(STATUS "Compilation date: " ${TODAY})

configure_file(${PROJECT_SOURCE_DIR}/highs/HConfig.h.in ${HIGHS_BINARY_DIR}/HConfig.h)

if (NOT DEBUG_MEMORY STREQUAL "Off")
  if (CMAKE_CXX_COMPILER_ID STREQUAL "Clang")
    add_compile_options($<$<AND:$<OR:$<CONFIG:Debug>,$<CONFIG:RelWithDebInfo>>,$<OR:$<COMPILE_LANGUAGE:C>,$<COMPILE_LANGUAGE:CXX>>>:-fno-sanitize=function,vptr>)
  endif()
endif()

if (DEBUG_MEMORY STREQUAL "Address")
  set (CMAKE_CXX_FLAGS_RELWITHDEBINFO "${CMAKE_CXX_FLAGS_RELWITHDEBINFO} \
      -fsanitize=address,undefined \
      -fno-omit-frame-pointer \
      -fsanitize-address-use-after-scope")
  set (CMAKE_EXE_LINKER_FLAGS_RELWITHDEBINFO "${CMAKE_EXE_LINKER_FLAGS_RELWITHDEBINFO} \
      -fsanitize=address,undefined \
      -fno-omit-frame-pointer \
      -fsanitize-address-use-after-scope")

  # add_compile_options("-fsanitize=address,undefined")
  # add_compile_options("-fno-omit-frame-pointer")
  # add_link_options("-fsanitize=address,undefined")
  # add_link_options("-lubsan")

  set (CMAKE_CXX_FLAGS_DEBUG "${CMAKE_CXX_FLAGS_DEBUG} \
      -fsanitize=address,undefined \
      -fno-omit-frame-pointer \
      -fno-optimize-sibling-calls ")
  set (CMAKE_EXE_LINKER_FLAGS_DEBUG "${CMAKE_EXE_LINKER_FLAGS_DEBUG} \
      -fsanitize=address,undefined \
      -fno-omit-frame-pointer \
      -fno-optimize-sibling-calls ")

elseif (DEBUG_MEMORY STREQUAL "Thread")
  set (CMAKE_CXX_FLAGS_RELWITHDEBINFO "${CMAKE_CXX_FLAGS_RELWITHDEBINFO} -fsanitize=thread,undefined \
      -fno-omit-frame-pointer")
  set (CMAKE_EXE_LINKER_FLAGS_RELWITHDEBINFO "${CMAKE_EXE_LINKER_FLAGS_RELWITHDEBINFO} -fsanitize=thread,undefined \
      -fno-omit-frame-pointer")

  set (CMAKE_CXX_FLAGS_DEBUG "${CMAKE_CXX_FLAGS_DEBUG} -fsanitize=thread \
      -fno-omit-frame-pointer ")
  set (CMAKE_EXE_LINKER_FLAGS_DEBUG "${CMAKE_EXE_LINKER_FLAGS_DEBUG} -fsanitize=thread \
      -fno-omit-frame-pointer ")

elseif (DEBUG_MEMORY STREQUAL "Leak")
  if (CMAKE_CXX_COMPILER_ID STREQUAL "Clang")
    set (CMAKE_CXX_FLAGS_RELWITHDEBINFO "${CMAKE_CXX_FLAGS_RELWITHDEBINFO} \
        -fsanitize=leak \
        -fno-omit-frame-pointer")
    set (CMAKE_EXE_LINKER_FLAGS_RELWITHDEBINFO "${CMAKE_EXE_LINKER_FLAGS_RELWITHDEBINFO} \
        -fsanitize=leak \
        -fno-omit-frame-pointer")
    set (CMAKE_CXX_FLAGS_DEBUG "${CMAKE_CXX_FLAGS_DEBUG} -fsanitize=leak \
        -fno-omit-frame-pointer ")
    set (CMAKE_EXE_LINKER_FLAGS_DEBUG "${CMAKE_EXE_LINKER_FLAGS_DEBUG} -fsanitize=leak \
        -fno-omit-frame-pointer ")
  else()
    set (CMAKE_CXX_FLAGS_RELWITHDEBINFO "${CMAKE_CXX_FLAGS_RELWITHDEBINFO} \
        -fsanitize=leak,undefined \
        -fno-omit-frame-pointer")
    set (CMAKE_EXE_LINKER_FLAGS_RELWITHDEBINFO "${CMAKE_EXE_LINKER_FLAGS_RELWITHDEBINFO} \
        -fsanitize=leak,undefined \
        -fno-omit-frame-pointer")
    set (CMAKE_CXX_FLAGS_DEBUG "${CMAKE_CXX_FLAGS_DEBUG} -fsanitize=leak,undefined \
        -fno-omit-frame-pointer ")
    set (CMAKE_EXE_LINKER_FLAGS_DEBUG "${CMAKE_EXE_LINKER_FLAGS_DEBUG} -fsanitize=leak,undefined \
        -fno-omit-frame-pointer ")
  endif()
elseif (DEBUG_MEMORY STREQUAL "Memory")
  if (CMAKE_CXX_COMPILER_ID STREQUAL "Clang")
    set (CMAKE_CXX_FLAGS_RELWITHDEBINFO "${CMAKE_CXX_FLAGS_RELWITHDEBINFO} \
        -fsanitize=memory \
        -fno-omit-frame-pointer")
    set (CMAKE_EXE_LINKER_FLAGS_RELWITHDEBINFO "${CMAKE_EXE_LINKER_FLAGS_RELWITHDEBINFO} \
        -fsanitize=memory \
        -fno-omit-frame-pointer")
    set (CMAKE_CXX_FLAGS_DEBUG "${CMAKE_CXX_FLAGS_DEBUG} -fsanitize=memory \
        -fno-omit-frame-pointer ")
    set (CMAKE_EXE_LINKER_FLAGS_DEBUG "${CMAKE_EXE_LINKER_FLAGS_DEBUG} -fsanitize=memory \
        -fno-omit-frame-pointer ")

  else()
    message(FATAL_ERROR "Memory sanitizer only available with clang.")
  endif()
endif()

# HiGHS coverage update in progress
if(FAST_BUILD AND HIGHS_COVERAGE)
  if(WIN32)
    message(FATAL_ERROR "Error: code coverage analysis is only available under Linux for now.")
  endif()

  if(NOT CMAKE_BUILD_TYPE STREQUAL "Debug")
    message(FATAL_ERROR "Warning: to enable coverage, you must compile in Debug mode")
  endif()

  # Disable IPO
  set(CMAKE_INTERPROCEDURAL_OPTIMIZATION OFF)
  message(STATUS "Building in coverage mode")

  # Enable coverage flags
  add_compile_options(-O0) 
  add_compile_options(--coverage) 
  add_compile_options(-fprofile-update=atomic) 

  add_link_options(-O0) 
  add_link_options(--coverage)    # Ensure coverage data is linked correctly

  find_program(GCOV_PATH gcov)
  find_program(LCOV_PATH lcov)
  find_program(GENHTML_PATH genhtml)

  if(NOT GCOV_PATH)
    message(FATAL_ERROR "gcov not found! Please install lcov and gcov. Aborting...")
  endif()

  if(NOT LCOV_PATH)
    message(FATAL_ERROR "lcov not found! Please install lcov and gcov. Aborting...")
  endif()

  if(NOT GENHTML_PATH)
    message(FATAL_ERROR "genhtml not found! Please install lcov and gcov. Aborting...")
  endif()

  # add_custom_target(coverage
  #   COMMAND ${LCOV_PATH} -d bin -c -o cov.info --ignore-errors empty
  #   COMMAND ${LCOV_PATH} --remove "*/usr/include/*" -o ${CMAKE_BINARY_DIR}/cov.info.cleaned
  # COMMAND ${LCOV_PATH} --remove "*/usr/lib/*" -o ${CMAKE_BINARY_DIR}/cov.info.cleaned
  # COMMAND ${LCOV_PATH} --remove "extern/pdqsort/*" -o ${CMAKE_BINARY_DIR}/cov.info.cleaned
  # COMMAND ${LCOV_PATH} --remove "extern/zstr/*" -o ${CMAKE_BINARY_DIR}/cov.info.cleaned
  # COMMAND ${LCOV_PATH} --remove "app/cxxopts*" -o ${CMAKE_BINARY_DIR}/cov.info.cleaned
  # COMMAND ${GENHTML_PATH} ${CMAKE_BINARY_DIR}/cov.info.cleaned -o ${CMAKE_BINARY_DIR}/cov_report
  #   VERBATIM
  #   WORKING_DIRECTORY ${CMAKE_BINARY_DIR}
  # COMMENT "Generating code coverage report v2025.")

endif()

if(NOT FAST_BUILD)
  # For the moment keep above coverage part in case we are testing at CI.
  option(CI "CI extended tests" ON)

  # Coverage part
  # 'make coverage' to start the coverage process
  option(HIGHS_COVERAGE "Activate the code coverage compilation" OFF)

  if(HIGHS_COVERAGE)
    if(CMAKE_CXX_COMPILER_ID STREQUAL "GNU")
      set(CMAKE_C_FLAGS_DEBUG "${CMAKE_C_FLAGS_DEBUG}    -O0 --coverage")
      set(CMAKE_CXX_FLAGS_DEBUG "${CMAKE_CXX_FLAGS_DEBUG}  -O0 --coverage")
      set(CMAKE_EXE_LINKER_FLAGS "${CMAKE_EXE_LINKER_FLAGS} -O0 --coverage")
    endif()

    if(CMAKE_CXX_COMPILER_ID STREQUAL "Clang")
      set(CMAKE_C_FLAGS_DEBUG "${CMAKE_C_FLAGS_DEBUG}   -fprofile-arcs -ftest-coverage -Xclang -coverage-cfg-checksum -Xclang -coverage-no-function-names-in-data -Xclang -coverage-version='408*'")
      set(CMAKE_CXX_FLAGS_DEBUG "${CMAKE_CXX_FLAGS_DEBUG} -fprofile-arcs -ftest-coverage -Xclang -coverage-cfg-checksum -Xclang -coverage-no-function-names-in-data -Xclang -coverage-version='408*'")
    endif()
  endif()

  if(HIGHS_COVERAGE)
    if(NOT CMAKE_BUILD_TYPE STREQUAL "Debug" AND NOT CMAKE_BUILD_TYPE STREQUAL "DEBUG")
      message(FATAL_ERROR "Warning: to enable coverage, you must compile in DEBUG mode")
    endif()
  endif()

  if(HIGHS_COVERAGE)
    if(WIN32)
      message(FATAL_ERROR "Error: code coverage analysis is only available under Linux for now.")
    endif()

    find_program(GCOV_PATH gcov)
    find_program(LCOV_PATH lcov)
    find_program(GENHTML_PATH genhtml)

    if(NOT GCOV_PATH)
      message(FATAL_ERROR "gcov not found! Please install lcov and gcov. Aborting...")
    endif()

    if(NOT LCOV_PATH)
      message(FATAL_ERROR "lcov not found! Please install lcov and gcov. Aborting...")
    endif()

    if(NOT GENHTML_PATH)
      message(FATAL_ERROR "genhtml not found! Please install lcov and gcov. Aborting...")
    endif()

    # Capturing lcov counters and generating report
    if(NOT CI)
      add_custom_target(coverage
        COMMAND ${LCOV_PATH} --directory ${CMAKE_BINARY_DIR} --zerocounters
        COMMAND ${LCOV_PATH} --capture --initial --directory ${CMAKE_BINARY_DIR}/bin --output-file ${CMAKE_BINARY_DIR}/coverage.info
        COMMAND ${CMAKE_COMMAND} -E chdir ${CMAKE_BINARY_DIR} ${CMAKE_CTEST_COMMAND} -LE "(LONG|FAIL)" || true
        COMMAND ${LCOV_PATH} --capture --directory ${CMAKE_BINARY_DIR}/bin --directory ${CMAKE_BINARY_DIR}/highs --directory ${CMAKE_BINARY_DIR}/app --directory ${CMAKE_BINARY_DIR}/check --output-file ${CMAKE_BINARY_DIR}/coverage.info
        COMMAND ${LCOV_PATH} --remove "*/usr/include/*" --output-file ${CMAKE_BINARY_DIR}/coverage.info.cleaned
        COMMAND ${GENHTML_PATH} -o ${CMAKE_BINARY_DIR}/coverage ${CMAKE_BINARY_DIR}/coverage.info.cleaned
        COMMAND ${CMAKE_COMMAND} -E remove ${CMAKE_BINARY_DIR}/coverage.info.cleaned
        VERBATIM
        WORKING_DIRECTORY ${CMAKE_BINARY_DIR}
        COMMENT "Resetting code coverage counters to zero.
    Processing code coverage counters and generating report.
    You can zip the directory ${CMAKE_BINARY_DIR}/coverage and upload the content to a web server.")
    else()
      add_custom_target(ci_cov
        COMMAND ${LCOV_PATH} --directory ${CMAKE_BINARY_DIR} --zerocounters
        COMMAND ${LCOV_PATH} --capture --initial --directory ${CMAKE_BINARY_DIR}/bin --output-file ${CMAKE_BINARY_DIR}/coverage.info
        COMMAND ${CMAKE_COMMAND} -E chdir ${CMAKE_BINARY_DIR} ${CMAKE_CTEST_COMMAND} -LE "(LONG|FAIL)" || true
        COMMAND ${LCOV_PATH} --capture --directory ${CMAKE_BINARY_DIR}/bin --directory ${CMAKE_BINARY_DIR}/highs --directory ${CMAKE_BINARY_DIR}/app --directory ${CMAKE_BINARY_DIR}/check --output-file ${CMAKE_BINARY_DIR}/coverage.info
        VERBATIM
        WORKING_DIRECTORY ${CMAKE_BINARY_DIR}
        COMMENT "Resetting code coverage counters to zero.")
    endif()
  endif()

  include_directories(
    ${HIGHS_BINARY_DIR}
    ${PROJECT_SOURCE_DIR}/app
    ${PROJECT_SOURCE_DIR}/extern
    ${PROJECT_SOURCE_DIR}/extern/zstr
    ${PROJECT_SOURCE_DIR}/highs
    ${PROJECT_SOURCE_DIR}/highs/io
    ${PROJECT_SOURCE_DIR}/highs/pdlp/cupdlp
    ${PROJECT_SOURCE_DIR}/highs/ipm/ipx
    ${PROJECT_SOURCE_DIR}/highs/ipm/basiclu
    ${PROJECT_SOURCE_DIR}/highs/lp_data
    ${PROJECT_SOURCE_DIR}/highs/mip
    ${PROJECT_SOURCE_DIR}/highs/model
    ${PROJECT_SOURCE_DIR}/highs/presolve
    ${PROJECT_SOURCE_DIR}/highs/qpsolver
    ${PROJECT_SOURCE_DIR}/highs/simplex
    ${PROJECT_SOURCE_DIR}/highs/test_kkt
    ${PROJECT_SOURCE_DIR}/highs/util)

  # explicitly switch on colored output for ninja
  if(CMAKE_CXX_COMPILER_ID STREQUAL "Clang" OR CMAKE_CXX_COMPILER_ID STREQUAL "GNU")
    if(CMAKE_GENERATOR STREQUAL "Ninja")
      set(CMAKE_CXX_FLAGS "${CMAKE_CXX_FLAGS} -fdiagnostics-color=always")
    endif()
  endif()

  # if(CMAKE_BUILD_TYPE STREQUAL Debug OR CMAKE_BUILD_TYPE STREQUAL debug)
  #   enable_cxx_compiler_flag_if_supported("-D_GLIBCXX_DEBUG")
  # endif()

  # Targets
  add_subdirectory(highs)
  add_subdirectory(app)
  if(BUILD_TESTING)
    enable_testing()
    add_subdirectory(check)
  endif()

else(FAST_BUILD)
  message(STATUS "FAST_BUILD set to on.")

  option(BUILD_EXAMPLES "Build examples" ON)
  message(STATUS "Build examples: ${BUILD_EXAMPLES}")

  CMAKE_DEPENDENT_OPTION(BUILD_CXX_EXAMPLE "Build cxx example" ON "BUILD_EXAMPLES;BUILD_CXX" OFF)
  message(STATUS "Build C++ example: ${BUILD_CXX_EXAMPLE}")
  CMAKE_DEPENDENT_OPTION(BUILD_CSHARP_EXAMPLE "Build CSharp example" ON "BUILD_EXAMPLES;CSHARP" OFF)
  message(STATUS "Build CSharp example: ${BUILD_CSHARP_EXAMPLE}")
  CMAKE_DEPENDENT_OPTION(BUILD_DOTNET "Build dotnet package" OFF "BUILD_EXAMPLES;CSHARP" OFF)
  message(STATUS "Build dotnet package: ${BUILD_DOTNET}")

  # CMAKE_DEPENDENT_OPTION(BUILD_CSHARP_EXAMPLE "Build Python example" ON "BUILD_EXAMPLES;PYTHON" OFF)
  # message(STATUS "Build CSharp example: ${BUILD_CSHARP_EXAMPLE}")

  include(cpp-highs)

  if(BUILD_CXX)
    add_subdirectory(app)
    add_subdirectory(examples)
  endif()

  if(BUILD_TESTING)
    enable_testing()
    add_subdirectory(check)
  endif()

  include(python-highs)

  option(USE_DOTNET_STD_21 "Use .Net Standard 2.1 support" ON)
  message(STATUS ".Net: Use .Net Framework 2.1 support: ${USE_DOTNET_STD_21}")

  include(dotnet)

  if(EXP)
    add_executable(doctest)

    # target_sources(doctest PRIVATE check/doctest/TestPresolveColumnSingletons.cpp)
    target_sources(doctest PRIVATE check/doctest/TestPresolveIssue.cpp)

    if(NOT APPLE)
      # triggers hanging on macOS
      target_sources(doctest PRIVATE check/doctest/TestGas11.cpp)
    endif()

    target_include_directories(doctest PRIVATE extern)
    target_link_libraries(doctest highs)
  endif()

endif()<|MERGE_RESOLUTION|>--- conflicted
+++ resolved
@@ -175,12 +175,6 @@
     set(CUDA_LIBRARY-NOTFOUND true)
 endif()
 
-<<<<<<< HEAD
-=======
-# option to force native termination, mostly for testing new GPU code
-# in comparison with the CPU
-option(CUPDLP_FORCE_NATIVE "Build pdlp with native termination" OFF)
-
 # ProtoIPM deps 
 if(PROTO_IPM)
   # find_package(METIS REQUIRED)
@@ -189,7 +183,6 @@
   include(FindProtoDeps)
 endif()
 
->>>>>>> aa556811
 if (BUILD_CXX)
   # Default Build Type to be Release
   get_property(isMultiConfig GLOBAL PROPERTY GENERATOR_IS_MULTI_CONFIG)
