if(NOT BUILD_CXX)
  return()
endif()
# set(CMAKE_VERBOSE_MAKEFILE ON)

# Main Target
add_subdirectory(highs)

# ALIAS
# add_library(${PROJECT_NAMESPACE}::highs ALIAS highs)

set(CMAKE_CXX_STANDARD 11)
set(CMAKE_CXX_STANDARD_REQUIRED ON)
set(CMAKE_CXX_EXTENSIONS OFF)

# Includes
target_include_directories(highs INTERFACE
  $<BUILD_INTERFACE:${PROJECT_SOURCE_DIR}>
  $<BUILD_INTERFACE:${PROJECT_SOURCE_DIR}/highs>
  $<BUILD_INTERFACE:${PROJECT_BINARY_DIR}>
  $<INSTALL_INTERFACE:include>
  $<INSTALL_INTERFACE:include/highs>
  )

# Properties
if(NOT APPLE)
  set_target_properties(highs PROPERTIES VERSION ${PROJECT_VERSION})
else()
  # Clang don't support version x.y.z with z > 255
  set_target_properties(highs PROPERTIES
    INSTALL_RPATH "@loader_path"
    VERSION ${PROJECT_VERSION_MAJOR}.${PROJECT_VERSION_MINOR})
endif()
set_target_properties(highs PROPERTIES
  SOVERSION ${PROJECT_VERSION_MAJOR}
  POSITION_INDEPENDENT_CODE ON
  INTERFACE_POSITION_INDEPENDENT_CODE ON
  INTERFACE_${PROJECT_NAME}_MAJOR_VERSION ${PROJECT_VERSION_MAJOR}
  COMPATIBLE_INTERFACE_STRING ${PROJECT_NAME}_MAJOR_VERSION
)

###################
## Install rules ##
###################
include(GNUInstallDirs)
include(GenerateExportHeader)
GENERATE_EXPORT_HEADER(highs)
install(FILES ${PROJECT_BINARY_DIR}/highs_export.h
  DESTINATION ${CMAKE_INSTALL_INCLUDEDIR})

string (TOLOWER ${PROJECT_NAME} lower)

<<<<<<< HEAD
if (NOT CUPDLP_GPU)
  install(TARGETS highs
      EXPORT ${lower}-targets
      INCLUDES DESTINATION ${CMAKE_INSTALL_INCLUDEDIR}/highs
      ARCHIVE DESTINATION ${CMAKE_INSTALL_LIBDIR}
      LIBRARY DESTINATION ${CMAKE_INSTALL_LIBDIR}
      RUNTIME DESTINATION ${CMAKE_INSTALL_BINDIR}
      PUBLIC_HEADER DESTINATION ${CMAKE_INSTALL_INCLUDEDIR}/highs)
      
  if (NOT HIGHS_COVERAGE)
    # Add library targets to the build-tree export set
    export(TARGETS highs
      NAMESPACE ${PROJECT_NAMESPACE}::highs
      FILE "${HIGHS_BINARY_DIR}/highs-targets.cmake")
  endif()
else()
  install(TARGETS highs cudalin
      EXPORT ${lower}-targets
      INCLUDES DESTINATION ${CMAKE_INSTALL_INCLUDEDIR}/highs
      ARCHIVE DESTINATION ${CMAKE_INSTALL_LIBDIR}
      LIBRARY DESTINATION ${CMAKE_INSTALL_LIBDIR}
      RUNTIME DESTINATION ${CMAKE_INSTALL_BINDIR}
      PUBLIC_HEADER DESTINATION ${CMAKE_INSTALL_INCLUDEDIR}/highs)
      
  if (NOT HIGHS_COVERAGE)
    # Add library targets to the build-tree export set
    export(TARGETS highs cudalin
      NAMESPACE ${PROJECT_NAMESPACE}::highs
      FILE "${HIGHS_BINARY_DIR}/highs-targets.cmake")
=======
install(TARGETS highs
    EXPORT ${lower}-targets
    INCLUDES DESTINATION ${CMAKE_INSTALL_INCLUDEDIR}
    ARCHIVE DESTINATION ${CMAKE_INSTALL_LIBDIR}
    LIBRARY DESTINATION ${CMAKE_INSTALL_LIBDIR}
    RUNTIME DESTINATION ${CMAKE_INSTALL_BINDIR})
      
if (NOT HIGHS_COVERAGE)
  # Add library targets to the build-tree export set
  export(TARGETS highs
    NAMESPACE ${PROJECT_NAMESPACE}::
    FILE "${HIGHS_BINARY_DIR}/highs-targets.cmake")
endif()

if (CUPDLP_GPU)
  install(TARGETS cudalin
      EXPORT ${lower}-targets
      INCLUDES DESTINATION ${CMAKE_INSTALL_INCLUDEDIR}
      ARCHIVE DESTINATION ${CMAKE_INSTALL_LIBDIR}
      LIBRARY DESTINATION ${CMAKE_INSTALL_LIBDIR}
      RUNTIME DESTINATION ${CMAKE_INSTALL_BINDIR})
      
  if (NOT HIGHS_COVERAGE)
    # Add library targets to the build-tree export set
    export(TARGETS cudalin
      NAMESPACE ${PROJECT_NAMESPACE}::
      APPEND FILE "${HIGHS_BINARY_DIR}/highs-targets.cmake")
>>>>>>> ca9daadb
  endif()
endif()

if (NOT HIGHS_COVERAGE)
  install(EXPORT ${lower}-targets
    NAMESPACE ${PROJECT_NAMESPACE}::
    FILE highs-targets.cmake
    DESTINATION ${CMAKE_INSTALL_LIBDIR}/cmake/${lower})
endif()


if(ZLIB AND ZLIB_FOUND)
  set(CONF_Z "find_dependency(ZLIB)")
  set(CONF_ZLIB ${CONF_Z})
else() 
  set(CONF_ZLIB "")
endif()
    

include(CMakePackageConfigHelpers)
string (TOUPPER "${PROJECT_NAME}" PACKAGE_PREFIX)
string (TOLOWER "${PROJECT_NAME}" PACKAGE_PREFIX_L)

configure_package_config_file(cmake/highs-config.cmake.in
  "${PROJECT_BINARY_DIR}/${PACKAGE_PREFIX_L}-config.cmake"
  INSTALL_DESTINATION "${CMAKE_INSTALL_LIBDIR}/cmake/highs"
  NO_CHECK_REQUIRED_COMPONENTS_MACRO)

write_basic_package_version_file(
  "${PROJECT_BINARY_DIR}/${PACKAGE_PREFIX_L}-config-version.cmake"
  COMPATIBILITY SameMajorVersion)

install(
  FILES
  "${PROJECT_BINARY_DIR}/${PACKAGE_PREFIX_L}-config.cmake"
  "${PROJECT_BINARY_DIR}/${PACKAGE_PREFIX_L}-config-version.cmake"
  DESTINATION "${CMAKE_INSTALL_LIBDIR}/cmake/highs"
  COMPONENT Devel)

# Configure the pkg-config file for the install
configure_file(${PROJECT_SOURCE_DIR}/highs.pc.in
  "${HIGHS_BINARY_DIR}${CMAKE_FILES_DIRECTORY}/highs.pc" @ONLY)

install(FILES "${HIGHS_BINARY_DIR}${CMAKE_FILES_DIRECTORY}/highs.pc"
  DESTINATION ${CMAKE_INSTALL_LIBDIR}/pkgconfig)


# highs_cxx_test()
# CMake function to generate and build C++ test.
# Parameters:
#  the C++ filename
# e.g.:
# highs_cxx_test(foo.cc)
function(highs_cxx_test FILE_NAME)
  message(STATUS "Configuring test ${FILE_NAME}: ...")
  get_filename_component(TEST_NAME ${FILE_NAME} NAME_WE)
  get_filename_component(COMPONENT_DIR ${FILE_NAME} DIRECTORY)
  get_filename_component(COMPONENT_NAME ${COMPONENT_DIR} NAME)

  # cmake_path 3.20
  include(GNUInstallDirs)
  if(APPLE)
    set(CMAKE_INSTALL_RPATH
      "@loader_path/../${CMAKE_INSTALL_LIBDIR};@loader_path")
  elseif(UNIX)
    set(CMAKE_INSTALL_RPATH "$ORIGIN/../${CMAKE_INSTALL_LIBDIR}:$ORIGIN/../lib64:$ORIGIN/../lib:$ORIGIN")
  endif()

  add_executable(${TEST_NAME} "")
  target_sources(${TEST_NAME} PRIVATE ${FILE_NAME})
  target_include_directories(${TEST_NAME} PUBLIC ${CMAKE_CURRENT_SOURCE_DIR})

  target_compile_features(${TEST_NAME} PRIVATE cxx_std_11)
  target_link_libraries(${TEST_NAME} PRIVATE ${PROJECT_NAMESPACE}::highs)

  # include(GNUInstallDirs)
  # if(APPLE)
  #   set_target_properties(${TEST_NAME} PROPERTIES
  #     INSTALL_RPATH "@loader_path/../${CMAKE_INSTALL_LIBDIR};@loader_path")
  # elseif(UNIX)
  #   cmake_path(RELATIVE_PATH CMAKE_INSTALL_FULL_LIBDIR
  #     BASE_DIRECTORY ${CMAKE_INSTALL_FULL_BINDIR}
  #     OUTPUT_VARIABLE libdir_relative_path)
  #   set_target_properties(${TEST_NAME} PROPERTIES
  #     INSTALL_RPATH "$ORIGIN/${libdir_relative_path}:$ORIGIN")
  # endif()

  if(BUILD_TESTING)
    add_test(NAME cxx_${COMPONENT_NAME}_${TEST_NAME} COMMAND ${TEST_NAME})
  endif()
  message(STATUS "Configuring test ${FILE_NAME}: ...DONE")
endfunction()

# highs_c_test()
# CMake function to generate and build C++ test.
# Parameters:
#  the C filename
# e.g.:
# highs_c_test(foo.c)
function(highs_c_test FILE_NAME)
  message(STATUS "Configuring test ${FILE_NAME}: ...")
  get_filename_component(TEST_NAME ${FILE_NAME} NAME_WE)
  get_filename_component(COMPONENT_DIR ${FILE_NAME} DIRECTORY)
  get_filename_component(COMPONENT_NAME ${COMPONENT_DIR} NAME)
   
  # cmake_path 3.20
  include(GNUInstallDirs)
  if(APPLE)
    set(CMAKE_INSTALL_RPATH
      "@loader_path/../${CMAKE_INSTALL_LIBDIR};@loader_path")
  elseif(UNIX)
    set(CMAKE_INSTALL_RPATH "$ORIGIN/../${CMAKE_INSTALL_LIBDIR}:$ORIGIN/../lib64:$ORIGIN/../lib:$ORIGIN")
  endif()

  add_executable(${TEST_NAME} "")
  target_sources(${TEST_NAME} PRIVATE ${FILE_NAME})
  target_include_directories(${TEST_NAME} PUBLIC ${CMAKE_CURRENT_SOURCE_DIR})

  target_compile_features(${TEST_NAME} PRIVATE cxx_std_11)
  target_link_libraries(${TEST_NAME} PRIVATE ${PROJECT_NAMESPACE}::highs)

  # include(GNUInstallDirs)
  # if(APPLE)
  #   set_target_properties(${TEST_NAME} PROPERTIES
  #     INSTALL_RPATH "@loader_path/../${CMAKE_INSTALL_LIBDIR};@loader_path")
  # elseif(UNIX)
  #   cmake_path(RELATIVE_PATH CMAKE_INSTALL_FULL_LIBDIR
  #     BASE_DIRECTORY ${CMAKE_INSTALL_FULL_BINDIR}
  #     OUTPUT_VARIABLE libdir_relative_path)
  #   set_target_properties(${TEST_NAME} PROPERTIES
  #     INSTALL_RPATH "$ORIGIN/${libdir_relative_path}:$ORIGIN")
  # endif()

  if(BUILD_TESTING)
    add_test(NAME c_${COMPONENT_NAME}_${TEST_NAME} COMMAND ${TEST_NAME})
  endif()
  message(STATUS "Configuring test ${FILE_NAME}: ...DONE")
endfunction()<|MERGE_RESOLUTION|>--- conflicted
+++ resolved
@@ -50,37 +50,6 @@
 
 string (TOLOWER ${PROJECT_NAME} lower)
 
-<<<<<<< HEAD
-if (NOT CUPDLP_GPU)
-  install(TARGETS highs
-      EXPORT ${lower}-targets
-      INCLUDES DESTINATION ${CMAKE_INSTALL_INCLUDEDIR}/highs
-      ARCHIVE DESTINATION ${CMAKE_INSTALL_LIBDIR}
-      LIBRARY DESTINATION ${CMAKE_INSTALL_LIBDIR}
-      RUNTIME DESTINATION ${CMAKE_INSTALL_BINDIR}
-      PUBLIC_HEADER DESTINATION ${CMAKE_INSTALL_INCLUDEDIR}/highs)
-      
-  if (NOT HIGHS_COVERAGE)
-    # Add library targets to the build-tree export set
-    export(TARGETS highs
-      NAMESPACE ${PROJECT_NAMESPACE}::highs
-      FILE "${HIGHS_BINARY_DIR}/highs-targets.cmake")
-  endif()
-else()
-  install(TARGETS highs cudalin
-      EXPORT ${lower}-targets
-      INCLUDES DESTINATION ${CMAKE_INSTALL_INCLUDEDIR}/highs
-      ARCHIVE DESTINATION ${CMAKE_INSTALL_LIBDIR}
-      LIBRARY DESTINATION ${CMAKE_INSTALL_LIBDIR}
-      RUNTIME DESTINATION ${CMAKE_INSTALL_BINDIR}
-      PUBLIC_HEADER DESTINATION ${CMAKE_INSTALL_INCLUDEDIR}/highs)
-      
-  if (NOT HIGHS_COVERAGE)
-    # Add library targets to the build-tree export set
-    export(TARGETS highs cudalin
-      NAMESPACE ${PROJECT_NAMESPACE}::highs
-      FILE "${HIGHS_BINARY_DIR}/highs-targets.cmake")
-=======
 install(TARGETS highs
     EXPORT ${lower}-targets
     INCLUDES DESTINATION ${CMAKE_INSTALL_INCLUDEDIR}
@@ -108,7 +77,6 @@
     export(TARGETS cudalin
       NAMESPACE ${PROJECT_NAMESPACE}::
       APPEND FILE "${HIGHS_BINARY_DIR}/highs-targets.cmake")
->>>>>>> ca9daadb
   endif()
 endif()
 
