--- conflicted
+++ resolved
@@ -1,18 +1,10 @@
 # BLAS
-<<<<<<< HEAD
 set(BLAS_ROOT "" CACHE STRING "Root directory of BLAS or OpenBLAS")
 if (NOT BLAS_ROOT STREQUAL "")
     message(STATUS "BLAS_ROOT is " ${BLAS_ROOT})
 endif()
 
-=======
->>>>>>> b00605e5
 set(USE_CMAKE_FIND_BLAS ON)
-
-set(BLAS_ROOT "" CACHE STRING "Root directory of BLAS or OpenBLAS")
-if (NOT (BLAS_ROOT STREQUAL ""))
-    message(STATUS "BLAS_ROOT is " ${BLAS_ROOT})
-endif()
 
 # Optionally set the vendor:
 # set(BLA_VENDOR libblastrampoline)
