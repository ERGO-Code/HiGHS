--- conflicted
+++ resolved
@@ -27,13 +27,12 @@
 #include "lp_data/HighsSolution.h"
 #include "lp_data/HighsOptions.h"
 
-<<<<<<< HEAD
-IpxStatus fillInIpxData(const HighsLp& lp, ipx::Int& num_col,
-                        std::vector<double>& obj, std::vector<double>& col_lb,
-                        std::vector<double>& col_ub, ipx::Int& num_row,
-                        std::vector<ipx::Int>& Ap, std::vector<ipx::Int>& Ai,
-                        std::vector<double>& Ax, std::vector<double>& rhs,
-                        std::vector<char>& constraint_type);
+void fillInIpxData(const HighsLp& lp, ipx::Int& num_col, ipx::Int& num_row,
+                   std::vector<double>& obj, std::vector<double>& col_lb,
+                   std::vector<double>& col_ub, std::vector<ipx::Int>& Ap,
+                   std::vector<ipx::Int>& Ai, std::vector<double>& Ax,
+                   std::vector<double>& rhs,
+                   std::vector<char>& constraint_type);
 
 HighsStatus reportIpxSolveStatus(const HighsOptions& options,
                                  const ipx::Int solve_status,
@@ -46,490 +45,17 @@
 bool ipxStatusError(const bool status_error, const HighsOptions& options,
                     std::string message, const int value = -1);
 
-bool illegalIpxSolvedStatus(ipx::Info& ipx_info, const HighsOptions& options);
+bool illegalIpxSolvedStatus(const ipx::Info& ipx_info,
+                            const HighsOptions& options);
 
-bool illegalIpxStoppedIpmStatus(ipx::Info& ipx_info,
+bool illegalIpxStoppedIpmStatus(const ipx::Info& ipx_info,
                                 const HighsOptions& options);
 
-bool illegalIpxStoppedCrossoverStatus(ipx::Info& ipx_info,
+bool illegalIpxStoppedCrossoverStatus(const ipx::Info& ipx_info,
                                       const HighsOptions& options);
 
 void reportIpmNoProgress(const HighsOptions& options,
                          const ipx::Info& ipx_info);
-
-HighsStatus analyseIpmNoProgress(const ipx::Info& ipx_info,
-                                 const ipx::Parameters& parameters,
-                                 HighsModelStatus& unscaled_model_status);
-=======
-void fillInIpxData(const HighsLp& lp, ipx::Int& num_col, ipx::Int& num_row,
-                   std::vector<double>& obj, std::vector<double>& col_lb,
-                   std::vector<double>& col_ub, std::vector<ipx::Int>& Ap,
-                   std::vector<ipx::Int>& Ai, std::vector<double>& Ax,
-                   std::vector<double>& rhs,
-                   std::vector<char>& constraint_type) {
-  num_col = lp.numCol_;
-  num_row = lp.numRow_;
-
-  // For each row with both a lower and an upper bound introduce one new column
-  // so num_col may increase. Ignore each free row so num_row may decrease.
-  // lba <= a'x <= uba becomes
-  // a'x-s = 0 and lba <= s <= uba.
-
-  // For each row with bounds on both sides introduce explicit slack and
-  // transfer bounds.
-  assert((HighsInt)lp.rowLower_.size() == num_row);
-  assert((HighsInt)lp.rowUpper_.size() == num_row);
-
-  std::vector<HighsInt> general_bounded_rows;
-  std::vector<HighsInt> free_rows;
-
-  for (HighsInt row = 0; row < num_row; row++)
-    if (lp.rowLower_[row] < lp.rowUpper_[row] &&
-        lp.rowLower_[row] > -kHighsInf && lp.rowUpper_[row] < kHighsInf)
-      general_bounded_rows.push_back(row);
-    else if (lp.rowLower_[row] <= -kHighsInf && lp.rowUpper_[row] >= kHighsInf)
-      free_rows.push_back(row);
-
-  const HighsInt num_slack = general_bounded_rows.size();
-
-  // For each row except free rows add entry to char array and set up rhs
-  // vector
-  rhs.reserve(num_row);
-  constraint_type.reserve(num_row);
-
-  for (int row = 0; row < num_row; row++) {
-    if (lp.rowLower_[row] > -kHighsInf && lp.rowUpper_[row] >= kHighsInf) {
-      rhs.push_back(lp.rowLower_[row]);
-      constraint_type.push_back('>');
-    } else if (lp.rowLower_[row] <= -kHighsInf &&
-               lp.rowUpper_[row] < kHighsInf) {
-      rhs.push_back(lp.rowUpper_[row]);
-      constraint_type.push_back('<');
-    } else if (lp.rowLower_[row] == lp.rowUpper_[row]) {
-      rhs.push_back(lp.rowUpper_[row]);
-      constraint_type.push_back('=');
-    } else if (lp.rowLower_[row] > -kHighsInf &&
-               lp.rowUpper_[row] < kHighsInf) {
-      // general bounded
-      rhs.push_back(0);
-      constraint_type.push_back('=');
-    }
-  }
-
-  std::vector<HighsInt> reduced_rowmap(lp.numRow_, -1);
-  if (free_rows.size() > 0) {
-    HighsInt counter = 0;
-    HighsInt findex = 0;
-    for (HighsInt row = 0; row < lp.numRow_; row++) {
-      if (free_rows[findex] == row) {
-        findex++;
-        continue;
-      } else {
-        reduced_rowmap[row] = counter;
-        counter++;
-      }
-    }
-  } else {
-    for (HighsInt k = 0; k < lp.numRow_; k++) reduced_rowmap[k] = k;
-  }
-  num_row -= free_rows.size();
-  num_col += num_slack;
-
-  std::vector<HighsInt> sizes(num_col, 0);
-
-  for (HighsInt col = 0; col < lp.numCol_; col++)
-    for (HighsInt k = lp.Astart_[col]; k < lp.Astart_[col + 1]; k++) {
-      HighsInt row = lp.Aindex_[k];
-      if (lp.rowLower_[row] > -kHighsInf || lp.rowUpper_[row] < kHighsInf)
-        sizes[col]++;
-    }
-  // Copy Astart and Aindex to ipx::Int array.
-  HighsInt nnz = lp.Aindex_.size();
-  Ap.resize(num_col + 1);
-  Ai.reserve(nnz + num_slack);
-  Ax.reserve(nnz + num_slack);
-
-  // Set starting points of original and newly introduced columns.
-  Ap[0] = 0;
-  for (HighsInt col = 0; col < lp.numCol_; col++) {
-    Ap[col + 1] = Ap[col] + sizes[col];
-    //    printf("Struc Ap[%2" HIGHSINT_FORMAT "] = %2" HIGHSINT_FORMAT ";
-    //    Al[%2" HIGHSINT_FORMAT "] = %2" HIGHSINT_FORMAT "\n", col,
-    //    (int)Ap[col], col, (int)sizes[col]);
-  }
-  for (HighsInt col = lp.numCol_; col < (HighsInt)num_col; col++) {
-    Ap[col + 1] = Ap[col] + 1;
-    //    printf("Slack Ap[%2" HIGHSINT_FORMAT "] = %2" HIGHSINT_FORMAT "\n",
-    //    col, (int)Ap[col]);
-  }
-  //  printf("Fictn Ap[%2" HIGHSINT_FORMAT "] = %2" HIGHSINT_FORMAT "\n",
-  //  (int)num_col, (int)Ap[num_col]);
-  for (HighsInt k = 0; k < nnz; k++) {
-    HighsInt row = lp.Aindex_[k];
-    if (lp.rowLower_[row] > -kHighsInf || lp.rowUpper_[row] < kHighsInf) {
-      Ai.push_back(reduced_rowmap[lp.Aindex_[k]]);
-      Ax.push_back(lp.Avalue_[k]);
-    }
-  }
-
-  for (HighsInt k = 0; k < num_slack; k++) {
-    Ai.push_back((ipx::Int)general_bounded_rows[k]);
-    Ax.push_back(-1);
-  }
-
-  // Column bound vectors.
-  col_lb.resize(num_col);
-  col_ub.resize(num_col);
-  for (HighsInt col = 0; col < lp.numCol_; col++) {
-    if (lp.colLower_[col] <= -kHighsInf)
-      col_lb[col] = -INFINITY;
-    else
-      col_lb[col] = lp.colLower_[col];
-
-    if (lp.colUpper_[col] >= kHighsInf)
-      col_ub[col] = INFINITY;
-    else
-      col_ub[col] = lp.colUpper_[col];
-  }
-  for (HighsInt slack = 0; slack < num_slack; slack++) {
-    const int row = general_bounded_rows[slack];
-    col_lb[lp.numCol_ + slack] = lp.rowLower_[row];
-    col_ub[lp.numCol_ + slack] = lp.rowUpper_[row];
-  }
-
-  obj.resize(num_col);
-  for (HighsInt col = 0; col < lp.numCol_; col++) {
-    obj[col] = (HighsInt)lp.sense_ * lp.colCost_[col];
-  }
-  obj.insert(obj.end(), num_slack, 0);
-  /*
-  for (int col = 0; col < num_col; col++)
-    printf("Col %2" HIGHSINT_FORMAT ": [%11.4g, %11.4g] Cost = %11.4g; Start =
-  %" HIGHSINT_FORMAT "\n", col, col_lb[col], col_ub[col], obj[col],
-  (int)Ap[col]); for (int row = 0; row < num_row; row++) printf("Row %2"
-  HIGHSINT_FORMAT ": RHS = %11.4g; Type = %" HIGHSINT_FORMAT "\n", row,
-  rhs[row], constraint_type[row]); for (int col = 0; col < num_col; col++) { for
-  (int el = Ap[col]; el < Ap[col+1]; el++) { printf("El %2" HIGHSINT_FORMAT ":
-  [%2" HIGHSINT_FORMAT ", %11.4g]\n", el, (int)Ai[el], Ax[el]);
-    }
-  }
-  */
-}
-
-HighsStatus reportIpxSolveStatus(const HighsOptions& options,
-                                 const ipx::Int solve_status,
-                                 const ipx::Int error_flag) {
-  if (solve_status == IPX_STATUS_solved) {
-    highsLogUser(options.log_options, HighsLogType::kInfo, "Ipx: Solved\n");
-    return HighsStatus::kOk;
-  } else if (solve_status == IPX_STATUS_stopped) {
-    highsLogUser(options.log_options, HighsLogType::kWarning, "Ipx: Stopped\n");
-    return HighsStatus::kWarning;
-  } else if (solve_status == IPX_STATUS_no_model) {
-    if (error_flag == IPX_ERROR_argument_null) {
-      highsLogUser(options.log_options, HighsLogType::kError,
-                   "Ipx: Invalid input - argument_null\n");
-      return HighsStatus::kError;
-    } else if (error_flag == IPX_ERROR_invalid_dimension) {
-      highsLogUser(options.log_options, HighsLogType::kError,
-                   "Ipx: Invalid input - invalid dimension\n");
-      return HighsStatus::kError;
-    } else if (error_flag == IPX_ERROR_invalid_matrix) {
-      highsLogUser(options.log_options, HighsLogType::kError,
-                   "Ipx: Invalid input - invalid matrix\n");
-      return HighsStatus::kError;
-    } else if (error_flag == IPX_ERROR_invalid_vector) {
-      highsLogUser(options.log_options, HighsLogType::kError,
-                   "Ipx: Invalid input - invalid vector\n");
-      return HighsStatus::kError;
-    } else if (error_flag == IPX_ERROR_invalid_basis) {
-      highsLogUser(options.log_options, HighsLogType::kError,
-                   "Ipx: Invalid input - invalid basis\n");
-      return HighsStatus::kError;
-    } else {
-      highsLogUser(options.log_options, HighsLogType::kError,
-                   "Ipx: Invalid input - unrecognised error\n");
-      return HighsStatus::kError;
-    }
-  } else if (solve_status == IPX_STATUS_out_of_memory) {
-    highsLogUser(options.log_options, HighsLogType::kError,
-                 "Ipx: Out of memory\n");
-    return HighsStatus::kError;
-  } else if (solve_status == IPX_STATUS_internal_error) {
-    highsLogUser(options.log_options, HighsLogType::kError,
-                 "Ipx: Internal error %" HIGHSINT_FORMAT "\n", (int)error_flag);
-    return HighsStatus::kError;
-  } else {
-    highsLogUser(options.log_options, HighsLogType::kError,
-                 "Ipx: unrecognised solve status = %" HIGHSINT_FORMAT "\n",
-                 (int)solve_status);
-    return HighsStatus::kError;
-  }
-  return HighsStatus::kError;
-}
-
-HighsStatus reportIpxIpmCrossoverStatus(const HighsOptions& options,
-                                        const ipx::Int status,
-                                        const bool ipm_status) {
-  std::string method_name;
-  if (ipm_status)
-    method_name = "IPM      ";
-  else
-    method_name = "Crossover";
-  if (status == IPX_STATUS_not_run) {
-    highsLogUser(options.log_options, HighsLogType::kWarning,
-                 "Ipx: %s not run\n", method_name.c_str());
-    return HighsStatus::kWarning;
-  } else if (status == IPX_STATUS_optimal) {
-    highsLogUser(options.log_options, HighsLogType::kInfo, "Ipx: %s optimal\n",
-                 method_name.c_str());
-    return HighsStatus::kOk;
-  } else if (status == IPX_STATUS_imprecise) {
-    highsLogUser(options.log_options, HighsLogType::kWarning,
-                 "Ipx: %s imprecise\n", method_name.c_str());
-    return HighsStatus::kWarning;
-  } else if (status == IPX_STATUS_primal_infeas) {
-    highsLogUser(options.log_options, HighsLogType::kWarning,
-                 "Ipx: %s primal infeasible\n", method_name.c_str());
-    return HighsStatus::kWarning;
-  } else if (status == IPX_STATUS_dual_infeas) {
-    highsLogUser(options.log_options, HighsLogType::kWarning,
-                 "Ipx: %s dual infeasible\n", method_name.c_str());
-    return HighsStatus::kWarning;
-  } else if (status == IPX_STATUS_time_limit) {
-    highsLogUser(options.log_options, HighsLogType::kWarning,
-                 "Ipx: %s reached time limit\n", method_name.c_str());
-    return HighsStatus::kWarning;
-  } else if (status == IPX_STATUS_iter_limit) {
-    highsLogUser(options.log_options, HighsLogType::kWarning,
-                 "Ipx: %s reached iteration limit\n", method_name.c_str());
-    return HighsStatus::kWarning;
-  } else if (status == IPX_STATUS_no_progress) {
-    highsLogUser(options.log_options, HighsLogType::kWarning,
-                 "Ipx: %s no progress\n", method_name.c_str());
-    return HighsStatus::kWarning;
-  } else if (status == IPX_STATUS_failed) {
-    highsLogUser(options.log_options, HighsLogType::kError, "Ipx: %s failed\n",
-                 method_name.c_str());
-    return HighsStatus::kError;
-  } else if (status == IPX_STATUS_debug) {
-    highsLogUser(options.log_options, HighsLogType::kError, "Ipx: %s debug\n",
-                 method_name.c_str());
-    return HighsStatus::kError;
-  } else {
-    highsLogUser(options.log_options, HighsLogType::kError,
-                 "Ipx: %s unrecognised status\n", method_name.c_str());
-    return HighsStatus::kError;
-  }
-  return HighsStatus::kError;
-}
-
-bool ipxStatusError(const bool status_error, const HighsOptions& options,
-                    std::string message, const int value = -1) {
-  if (status_error) {
-    if (value < 0) {
-      highsLogUser(options.log_options, HighsLogType::kError, "Ipx: %s\n",
-                   message.c_str());
-    } else {
-      highsLogUser(options.log_options, HighsLogType::kError, "Ipx: %s %d\n",
-                   message.c_str(), value);
-    }
-    fflush(NULL);
-  }
-  assert(!status_error);
-  return status_error;
-}
-
-bool illegalIpxSolvedStatus(const ipx::Info& ipx_info,
-                            const HighsOptions& options) {
-  bool found_illegal_status = false;
-  //========
-  // For IPX
-  //========
-  // Can solve and be optimal
-  // Can solve and be imprecise
-  // Can solve and be primal_infeas
-  // Can solve and be dual_infeas
-  // Cannot solve and reach time limit
-  found_illegal_status =
-      found_illegal_status ||
-      ipxStatusError(ipx_info.status_ipm == IPX_STATUS_time_limit, options,
-                     "solved  status_ipm should not be IPX_STATUS_time_limit");
-  // Cannot solve and reach iteration limit
-  found_illegal_status =
-      found_illegal_status ||
-      ipxStatusError(ipx_info.status_ipm == IPX_STATUS_iter_limit, options,
-                     "solved  status_ipm should not be IPX_STATUS_iter_limit");
-  // Cannot solve and make no progress
-  found_illegal_status =
-      found_illegal_status ||
-      ipxStatusError(ipx_info.status_ipm == IPX_STATUS_no_progress, options,
-                     "solved  status_ipm should not be IPX_STATUS_no_progress");
-  // Cannot solve and failed
-  found_illegal_status =
-      found_illegal_status ||
-      ipxStatusError(ipx_info.status_ipm == IPX_STATUS_failed, options,
-                     "solved  status_ipm should not be IPX_STATUS_failed");
-  // Cannot solve and debug
-  found_illegal_status =
-      found_illegal_status ||
-      ipxStatusError(ipx_info.status_ipm == IPX_STATUS_debug, options,
-                     "solved  status_ipm should not be IPX_STATUS_debug");
-  //==============
-  // For crossover
-  //==============
-  // Can solve and be optimal
-  // Can solve and be imprecise
-  // Cannot solve with primal infeasibility
-  found_illegal_status =
-      found_illegal_status ||
-      ipxStatusError(
-          ipx_info.status_crossover == IPX_STATUS_primal_infeas, options,
-          "solved  status_crossover should not be IPX_STATUS_primal_infeas");
-  // Cannot solve with dual infeasibility
-  found_illegal_status =
-      found_illegal_status ||
-      ipxStatusError(
-          ipx_info.status_crossover == IPX_STATUS_dual_infeas, options,
-          "solved  status_crossover should not be IPX_STATUS_dual_infeas");
-  // Cannot solve and reach time limit
-  found_illegal_status =
-      found_illegal_status ||
-      ipxStatusError(
-          ipx_info.status_crossover == IPX_STATUS_time_limit, options,
-          "solved  status_crossover should not be IPX_STATUS_time_limit");
-  // Cannot solve and reach time limit
-  found_illegal_status =
-      found_illegal_status ||
-      ipxStatusError(
-          ipx_info.status_crossover == IPX_STATUS_iter_limit, options,
-          "solved  status_crossover should not be IPX_STATUS_iter_limit");
-  // Cannot solve and make no progress
-  found_illegal_status =
-      found_illegal_status ||
-      ipxStatusError(
-          ipx_info.status_crossover == IPX_STATUS_no_progress, options,
-          "solved  status_crossover should not be IPX_STATUS_no_progress");
-  // Cannot solve and failed
-  found_illegal_status =
-      found_illegal_status ||
-      ipxStatusError(
-          ipx_info.status_crossover == IPX_STATUS_failed, options,
-          "solved  status_crossover should not be IPX_STATUS_failed");
-  // Cannot solve and debug
-  found_illegal_status =
-      found_illegal_status ||
-      ipxStatusError(ipx_info.status_crossover == IPX_STATUS_debug, options,
-                     "solved  status_crossover should not be IPX_STATUS_debug");
-  return found_illegal_status;
-}
-
-bool illegalIpxStoppedIpmStatus(const ipx::Info& ipx_info,
-                                const HighsOptions& options) {
-  bool found_illegal_status = false;
-  // Cannot stop and be optimal
-  found_illegal_status =
-      found_illegal_status ||
-      ipxStatusError(ipx_info.status_ipm == IPX_STATUS_optimal, options,
-                     "stopped status_ipm should not be IPX_STATUS_optimal");
-  // Cannot stop and be imprecise
-  found_illegal_status =
-      found_illegal_status ||
-      ipxStatusError(ipx_info.status_ipm == IPX_STATUS_imprecise, options,
-                     "stopped status_ipm should not be IPX_STATUS_imprecise");
-  // Cannot stop with primal infeasibility
-  found_illegal_status =
-      found_illegal_status ||
-      ipxStatusError(
-          ipx_info.status_ipm == IPX_STATUS_primal_infeas, options,
-          "stopped status_ipm should not be IPX_STATUS_primal_infeas");
-  // Cannot stop with dual infeasibility
-  found_illegal_status =
-      found_illegal_status ||
-      ipxStatusError(ipx_info.status_ipm == IPX_STATUS_dual_infeas, options,
-                     "stopped status_ipm should not be IPX_STATUS_dual_infeas");
-  // Can stop with time limit
-  // Can stop with iter limit
-  // Can stop with no progress
-  // Cannot stop and failed - should be error return earlier
-  found_illegal_status =
-      found_illegal_status ||
-      ipxStatusError(ipx_info.status_ipm == IPX_STATUS_failed, options,
-                     "stopped status_ipm should not be IPX_STATUS_failed");
-  // Cannot stop and debug - should be error return earlier
-  found_illegal_status =
-      found_illegal_status ||
-      ipxStatusError(ipx_info.status_ipm == IPX_STATUS_debug, options,
-                     "stopped status_ipm should not be IPX_STATUS_debug");
-  return found_illegal_status;
-}
-
-bool illegalIpxStoppedCrossoverStatus(const ipx::Info& ipx_info,
-                                      const HighsOptions& options) {
-  bool found_illegal_status = false;
-  // Cannot stop and be optimal
-  found_illegal_status =
-      found_illegal_status ||
-      ipxStatusError(
-          ipx_info.status_crossover == IPX_STATUS_optimal, options,
-          "stopped status_crossover should not be IPX_STATUS_optimal");
-  // Cannot stop and be imprecise
-  found_illegal_status =
-      found_illegal_status ||
-      ipxStatusError(
-          ipx_info.status_crossover == IPX_STATUS_imprecise, options,
-          "stopped status_crossover should not be IPX_STATUS_imprecise");
-  // Cannot stop with primal infeasibility
-  found_illegal_status =
-      found_illegal_status ||
-      ipxStatusError(
-          ipx_info.status_crossover == IPX_STATUS_primal_infeas, options,
-          "stopped status_crossover should not be IPX_STATUS_primal_infeas");
-  // Cannot stop with dual infeasibility
-  found_illegal_status =
-      found_illegal_status ||
-      ipxStatusError(
-          ipx_info.status_crossover == IPX_STATUS_dual_infeas, options,
-          "stopped status_crossover should not be IPX_STATUS_dual_infeas");
-  // Cannot stop and reach iteration limit
-  found_illegal_status =
-      found_illegal_status ||
-      ipxStatusError(
-          ipx_info.status_crossover == IPX_STATUS_iter_limit, options,
-          "stopped status_crossover should not be IPX_STATUS_iter_limit");
-  // Can stop and reach time limit
-  // Cannot stop with no_progress
-  found_illegal_status =
-      found_illegal_status ||
-      ipxStatusError(
-          ipx_info.status_crossover == IPX_STATUS_no_progress, options,
-          "stopped status_crossover should not be IPX_STATUS_no_progress");
-  // Cannot stop and failed - should be error return earlier
-  found_illegal_status =
-      found_illegal_status ||
-      ipxStatusError(
-          ipx_info.status_crossover == IPX_STATUS_failed, options,
-          "stopped status_crossover should not be IPX_STATUS_failed");
-  // Cannot stop and debug - should be error return earlier
-  found_illegal_status =
-      found_illegal_status ||
-      ipxStatusError(ipx_info.status_crossover == IPX_STATUS_debug, options,
-                     "stopped status_crossover should not be IPX_STATUS_debug");
-  return found_illegal_status;
-}
-
-void reportIpmNoProgress(const HighsOptions& options,
-                         const ipx::Info& ipx_info) {
-  highsLogUser(options.log_options, HighsLogType::kWarning,
-               "No progress: primal objective value       = %11.4g\n",
-               ipx_info.pobjval);
-  highsLogUser(options.log_options, HighsLogType::kWarning,
-               "No progress: max absolute primal residual = %11.4g\n",
-               ipx_info.abs_presidual);
-  highsLogUser(options.log_options, HighsLogType::kWarning,
-               "No progress: max absolute   dual residual = %11.4g\n",
-               ipx_info.abs_dresidual);
-}
 
 void getHighsNonVertexSolution(const HighsLogOptions& log_options,
                                const HighsLp& lp, const ipx::Int num_col,
@@ -537,327 +63,14 @@
                                const std::vector<double>& rhs,
                                const std::vector<char>& constraint_type,
                                const ipx::LpSolver& lps,
-                               HighsSolution& highs_solution) {
-  // Get the interior solution (available if IPM was started).
-  // GetInteriorSolution() returns the final IPM iterate, regardless if the
-  // IPM terminated successfully or not. (Only in case of out-of-memory no
-  // solution exists.)
-  std::vector<double> x(num_col);
-  std::vector<double> xl(num_col);
-  std::vector<double> xu(num_col);
-  std::vector<double> zl(num_col);
-  std::vector<double> zu(num_col);
-  std::vector<double> slack(num_row);
-  std::vector<double> y(num_row);
-
-  lps.GetInteriorSolution(&x[0], &xl[0], &xu[0], &slack[0], &y[0], &zl[0],
-                          &zu[0]);
-
-  ipxSolutionToHighsSolution(log_options, lp, rhs, constraint_type, num_col,
-                             num_row, x, slack, highs_solution);
-}
->>>>>>> bc5cd7f9
+                               HighsSolution& highs_solution);
 
 HighsStatus solveLpIpx(const HighsOptions& options, HighsTimer& timer,
                        const HighsLp& lp, bool& imprecise_solution,
                        HighsBasis& highs_basis, HighsSolution& highs_solution,
                        HighsIterationCounts& iteration_counts,
-<<<<<<< HEAD
-                       HighsModelStatus& unscaled_model_status,
-                       HighsSolutionParams& unscaled_solution_params);
+                       HighsModelStatus& model_status,
+                       HighsSolutionParams& solution_params);
 
-=======
-                       HighsModelStatus& model_status,
-                       HighsSolutionParams& solution_params) {
-  // Use IPX to try to solve the LP
-  //
-  // Can return HighsModelStatus (HighsStatus) values:
-  //
-  // 1. kSolveError (kError) if various unlikely solution errors occur
-  //
-  // 2. kTimeLimit (kWarning) if time limit is reached
-  //
-  // 3. kIterationLimit (kWarning) if iteration limit is reached
-  //
-  // 4. kUnknown (kWarning) if IPM makes no progress or if
-  // IPM/crossover are imprecise
-  //
-  // 5. kInfeasible (kOk) if IPM identifies primal infeasibility
-  //
-  // 6. kUnboundedOrInfeasible (kOk) if IPM identifies dual
-  // infeasibility
-  //
-  // kOptimal (kOk) if IPM/crossover identify optimality
-  //
-  // With a non-error return, if just IPM has been run then a
-  // non-vertex primal solution is obtained; if crossover has been run
-  // then a basis and primal+dual solution are obtained.
-  //
-  //
-  // Indicate that there is no valid primal solution, dual solution or basis
-  highs_basis.valid = false;
-  highs_solution.value_valid = false;
-  highs_solution.dual_valid = false;
-  // Indicate that no imprecise soluition hs (yet) been found
-  imprecise_solution = false;
-  resetModelStatusAndSolutionParams(model_status, solution_params, options);
-  // Create the LpSolver instance
-  ipx::LpSolver lps;
-  // Set IPX parameters
-  //
-  // Cannot set internal IPX parameters directly since they are
-  // private, so create instance of parameters
-  ipx::Parameters parameters;
-  // Set IPX parameters from options
-  //
-  // Set display according to output
-  parameters.display = 1;
-  if (!options.output_flag) parameters.display = 0;
-  // Modify parameters.debug according to log_dev_level
-  parameters.debug = 0;
-  if (options.log_dev_level == kHighsLogDevLevelDetailed) {
-    // Default options.log_dev_level setting is kHighsLogDevLevelNone, yielding
-    // default setting debug = 0
-    parameters.debug = 0;
-  } else if (options.log_dev_level == kHighsLogDevLevelInfo) {
-    parameters.debug = 3;
-  } else if (options.log_dev_level == kHighsLogDevLevelVerbose) {
-    parameters.debug = 4;
-  }
-  // Just test feasibility and optimality tolerances for now
-  // ToDo Set more parameters
-  parameters.ipm_feasibility_tol = min(options.primal_feasibility_tolerance,
-                                       options.dual_feasibility_tolerance);
-
-  parameters.ipm_optimality_tol = options.ipm_optimality_tolerance;
-  parameters.crossover_start = options.start_crossover_tolerance;
-  // Determine the run time allowed for IPX
-  parameters.time_limit = options.time_limit - timer.readRunHighsClock();
-  parameters.ipm_maxiter = options.ipm_iteration_limit - iteration_counts.ipm;
-  // Determine if crossover is to be run or not
-  parameters.crossover = options.run_crossover;
-  if (!parameters.crossover) {
-    // If crossover is not run, then set crossover_start to -1 so that
-    // IPX can terminate according to its feasibility and optimality
-    // tolerances
-    parameters.crossover_start = -1;
-  }
-
-  // Set the internal IPX parameters
-  lps.SetParameters(parameters);
-
-  ipx::Int num_col, num_row;
-  std::vector<ipx::Int> Ap, Ai;
-  std::vector<double> objective, col_lb, col_ub, Av, rhs;
-  std::vector<char> constraint_type;
-  fillInIpxData(lp, num_col, num_row, objective, col_lb, col_ub, Ap, Ai, Av,
-                rhs, constraint_type);
-  highsLogUser(options.log_options, HighsLogType::kInfo,
-               "IPX model has %" HIGHSINT_FORMAT " rows, %" HIGHSINT_FORMAT
-               " columns and %" HIGHSINT_FORMAT " nonzeros\n",
-               num_row, num_col, Ap[num_col]);
-
-  ipx::Int load_status =
-      lps.LoadModel(num_col, &objective[0], &col_lb[0], &col_ub[0], num_row,
-                    &Ap[0], &Ai[0], &Av[0], &rhs[0], &constraint_type[0]);
-
-  if (load_status) {
-    model_status = HighsModelStatus::kSolveError;
-    return HighsStatus::kError;
-  }
-
-  // Use IPX to solve the LP!
-  ipx::Int solve_status = lps.Solve();
-
-  // Get solver and solution information.
-  // Struct ipx_info defined in ipx/include/ipx_info.h
-  const ipx::Info ipx_info = lps.GetInfo();
-  iteration_counts.ipm += (HighsInt)ipx_info.iter;
-
-  iteration_counts.crossover += (HighsInt)ipx_info.updates_crossover;
-  // iteration_counts.crossover += (int)ipx_info.pushes_crossover;
-
-  // If not solved...
-  if (solve_status != IPX_STATUS_solved) {
-    const HighsStatus solve_return_status =
-        reportIpxSolveStatus(options, solve_status, ipx_info.errflag);
-    // Return error if IPX solve error has occurred
-    if (solve_return_status == HighsStatus::kError) {
-      model_status = HighsModelStatus::kSolveError;
-      return HighsStatus::kError;
-    }
-  }
-  bool ipm_status = true;
-  const HighsStatus ipm_return_status =
-      reportIpxIpmCrossoverStatus(options, ipx_info.status_ipm, ipm_status);
-  ipm_status = false;
-  const HighsStatus crossover_return_status = reportIpxIpmCrossoverStatus(
-      options, ipx_info.status_crossover, ipm_status);
-  // Return error if IPX IPM or crossover error has occurred
-  if (ipm_return_status == HighsStatus::kError ||
-      crossover_return_status == HighsStatus::kError) {
-    model_status = HighsModelStatus::kSolveError;
-    return HighsStatus::kError;
-  }
-  // Should only reach here if Solve() returned IPX_STATUS_solved or
-  // IPX_STATUS_stopped
-  if (ipxStatusError(
-          solve_status != IPX_STATUS_solved &&
-              solve_status != IPX_STATUS_stopped,
-          options, "solve_status should be solved or stopped here but value is",
-          (int)solve_status))
-    return HighsStatus::kError;
-
-  // Only error returns so far
-  //
-
-  if (solve_status == IPX_STATUS_stopped) {
-    // IPX stopped, so there's certainly no basic solution. Get the
-    // non-vertex solution, though.
-    //    assert(0==1);
-    getHighsNonVertexSolution(options.log_options, lp, num_col, num_row, rhs,
-                              constraint_type, lps, highs_solution);
-    //
-    // Look at the reason why IPX stopped
-    //
-    // Return error if stopped status settings occur that JAJH doesn't
-    // think should happen
-    //
-    //==============
-    // For crossover
-    //==============
-    if (illegalIpxStoppedCrossoverStatus(ipx_info, options))
-      return HighsStatus::kError;
-    // Can stop and reach time limit
-    if (ipx_info.status_crossover == IPX_STATUS_time_limit) {
-      model_status = HighsModelStatus::kTimeLimit;
-      return HighsStatus::kWarning;
-    }
-    //========
-    // For IPM
-    //========
-    //
-    // Note that IPX can stop with IPM optimal, imprecise,
-    // primal_infeas or dual_infeas, due to crossover stopping with
-    // time limit, and this is why crossover returns are tested first
-    if (illegalIpxStoppedIpmStatus(ipx_info, options))
-      return HighsStatus::kError;
-    // Can stop with time limit
-    // Can stop with iter limit
-    // Can stop with no progress
-    if (ipx_info.status_ipm == IPX_STATUS_time_limit) {
-      model_status = HighsModelStatus::kTimeLimit;
-      return HighsStatus::kWarning;
-    } else if (ipx_info.status_ipm == IPX_STATUS_iter_limit) {
-      model_status = HighsModelStatus::kIterationLimit;
-      return HighsStatus::kWarning;
-    } else {
-      assert(ipx_info.status_ipm == IPX_STATUS_no_progress);
-      reportIpmNoProgress(options, ipx_info);
-      model_status = HighsModelStatus::kUnknown;
-      return HighsStatus::kWarning;
-    }
-  }
-  // Should only reach here if Solve() returned IPX_STATUS_solved
-  if (ipxStatusError(solve_status != IPX_STATUS_solved, options,
-                     "solve_status should be solved here but value is",
-                     (int)solve_status))
-    return HighsStatus::kError;
-  // Return error if solved status settings occur that JAJH doesn't
-  // think should happen
-  if (illegalIpxSolvedStatus(ipx_info, options)) return HighsStatus::kError;
-  //==============
-  // For crossover
-  //==============
-  // Can be not run
-  // Can solve and be optimal
-  // Can solve and be imprecise
-  //========
-  // For IPM
-  //========
-  // Can solve and be optimal
-  // Can solve and be imprecise
-  // Can solve and be primal_infeas
-  // Can solve and be dual_infeas
-  if (ipx_info.status_ipm == IPX_STATUS_primal_infeas ||
-      ipx_info.status_ipm == IPX_STATUS_dual_infeas) {
-    // IPM identified primal or dual infeasibility: crossover will not
-    // have run, so get the non-vertex solution and return
-    if (ipx_info.status_ipm == IPX_STATUS_primal_infeas) {
-      model_status = HighsModelStatus::kInfeasible;
-    } else if (ipx_info.status_ipm == IPX_STATUS_dual_infeas) {
-      model_status = HighsModelStatus::kUnboundedOrInfeasible;
-    }
-    //    assert(0==2);
-    getHighsNonVertexSolution(options.log_options, lp, num_col, num_row, rhs,
-                              constraint_type, lps, highs_solution);
-    return HighsStatus::kOk;
-  }
-
-  // Should only reach here if IPM is optimal or imprecise
-  if (ipxStatusError(ipx_info.status_ipm != IPX_STATUS_optimal &&
-                         ipx_info.status_ipm != IPX_STATUS_imprecise,
-                     options,
-                     "ipm status should be not run, optimal or imprecise "
-                     "but value is",
-                     (int)ipx_info.status_ipm))
-    return HighsStatus::kError;
-
-  // Should only reach here if crossover is not run, optimal or imprecise
-  if (ipxStatusError(ipx_info.status_crossover != IPX_STATUS_not_run &&
-                         ipx_info.status_crossover != IPX_STATUS_optimal &&
-                         ipx_info.status_crossover != IPX_STATUS_imprecise,
-                     options,
-                     "crossover status should be not run, optimal or imprecise "
-                     "but value is",
-                     (int)ipx_info.status_crossover))
-    return HighsStatus::kError;
-
-  // Basic solution depends on crossover being run
-  const bool have_basic_solution =
-      ipx_info.status_crossover != IPX_STATUS_not_run;
-  // Both crossover and IPM can be imprecise
-  imprecise_solution = ipx_info.status_crossover == IPX_STATUS_imprecise ||
-                       ipx_info.status_ipm == IPX_STATUS_imprecise;
-  if (have_basic_solution) {
-    IpxSolution ipx_solution;
-    ipx_solution.num_col = num_col;
-    ipx_solution.num_row = num_row;
-    ipx_solution.ipx_col_value.resize(num_col);
-    ipx_solution.ipx_row_value.resize(num_row);
-    ipx_solution.ipx_col_dual.resize(num_col);
-    ipx_solution.ipx_row_dual.resize(num_row);
-    ipx_solution.ipx_row_status.resize(num_row);
-    ipx_solution.ipx_col_status.resize(num_col);
-    lps.GetBasicSolution(
-        &ipx_solution.ipx_col_value[0], &ipx_solution.ipx_row_value[0],
-        &ipx_solution.ipx_row_dual[0], &ipx_solution.ipx_col_dual[0],
-        &ipx_solution.ipx_row_status[0], &ipx_solution.ipx_col_status[0]);
-
-    // Convert the IPX basic solution to a HiGHS basic solution
-    ipxBasicSolutionToHighsBasicSolution(options.log_options, lp, rhs,
-                                         constraint_type, ipx_solution,
-                                         highs_basis, highs_solution);
-  } else {
-    //    assert(0==3);
-    getHighsNonVertexSolution(options.log_options, lp, num_col, num_row, rhs,
-                              constraint_type, lps, highs_solution);
-  }
-  HighsStatus return_status;
-  if (imprecise_solution) {
-    model_status = HighsModelStatus::kUnknown;
-    return_status = HighsStatus::kWarning;
-  } else {
-    model_status = HighsModelStatus::kOptimal;
-    return_status = HighsStatus::kOk;
-  }
-  return return_status;
-}
-
-HighsStatus solveLpIpx(bool& imprecise_solution, HighsModelObject& model) {
-  return solveLpIpx(model.options_, model.timer_, model.lp_, imprecise_solution,
-                    model.basis_, model.solution_, model.iteration_counts_,
-                    model.unscaled_model_status_, model.solution_params_);
-}
->>>>>>> bc5cd7f9
+HighsStatus solveLpIpx(bool& imprecise_solution, HighsModelObject& model);
 #endif