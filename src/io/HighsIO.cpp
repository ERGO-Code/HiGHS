--- conflicted
+++ resolved
@@ -57,15 +57,14 @@
   va_list argptr;
   va_start(argptr, format);
 
-<<<<<<< HEAD
   if (logmsgcb == NULL) {
-    fprintf(logfile, "%02d:%02d:%02d [%s] ", timeinfo->tm_hour, timeinfo->tm_min,
+    fprintf(logfile, "%02d:%02d:%02d [%-7s] ", timeinfo->tm_hour, timeinfo->tm_min,
             timeinfo->tm_sec, HighsMessageTypeTag[type]);
     vfprintf(logfile, format, argptr);
     fprintf(logfile, "\n");
   } else {
 	int len;
-	len = snprintf(msgbuffer, sizeof(msgbuffer), "%02d:%02d:%02d [%s] ", timeinfo->tm_hour, timeinfo->tm_min,
+	len = snprintf(msgbuffer, sizeof(msgbuffer), "%02d:%02d:%02d [%-7s] ", timeinfo->tm_hour, timeinfo->tm_min,
                    timeinfo->tm_sec, HighsMessageTypeTag[type]);
 	if (len < sizeof(msgbuffer))
 	  len += vsnprintf(msgbuffer + len, sizeof(msgbuffer) - len, format, argptr);
@@ -78,12 +77,6 @@
 	  msgbuffer[sizeof(msgbuffer)-1] = '\0';
 	logmsgcb(type, msgbuffer, msgcb_data);
   }
-=======
-  fprintf(logfile, "%02d:%02d:%02d [%-7s] ", timeinfo->tm_hour, timeinfo->tm_min,
-          timeinfo->tm_sec, HighsMessageTypeTag[type]);
-  vfprintf(logfile, format, argptr);
-  fprintf(logfile, "\n");
->>>>>>> ba5b59f6
 
   va_end(argptr);
 }
