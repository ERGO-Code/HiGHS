--- conflicted
+++ resolved
@@ -53,12 +53,7 @@
   return FilereaderRetcode::OKAY;
 }
 
-<<<<<<< HEAD
-FilereaderRetcode FilereaderMps::readModelFromFile(const char *filename,
-                                                   HighsModel &model) {
-=======
 FilereaderRetcode FilereaderMps::readModelFromFile(const char* filename,
                                                    HighsModelBuilder& model) {
->>>>>>> ddb6183c
   return FilereaderRetcode::PARSERERROR;
 }