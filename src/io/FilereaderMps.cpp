--- conflicted
+++ resolved
@@ -72,16 +72,4 @@
                                             const std::string filename,
                                             HighsLp& model) {
   return writeLpAsMPS(options, filename, model);
-<<<<<<< HEAD
-=======
-}
-
-FilereaderRetcode FilereaderMps::readModelFromFile(const std::string filename,
-                                                   HighsModelBuilder& model) {
-  if (filename.c_str()) {
-  }  // surpress warning.
-  if (model.getNumberOfVariables() > 0) {
-  }  // surpress warning.
-  return FilereaderRetcode::PARSERERROR;
->>>>>>> c348884d
 }