#ifndef HIGHS_H_
#define HIGHS_H_

#include "lp_data/HighsModelObject.h"
#include "lp_data/HighsOptions.h"
#include "lp_data/HighsLp.h"
#include "lp_data/HighsStatus.h"
#include "lp_data/HighsModelBuilder.h"
#include "mip/SolveMip.h"
#include "util/HighsTimer.h"

// Class to set parameters and run HiGHS
class Highs
{
public:
  // see if an empty lp should have Astart[0] = 0
  Highs() {}
  Highs(HighsOptions& options) { 
    options_ = options;
  }

  // The public method run() calls runSolver to solve problem before
  // or after presolve (or crash later) depending on the specified options.
  HighsStatus initializeLp(
			   const HighsLp &lp
			   );
  HighsStatus run();

  const HighsLp& getLp() const;
  const HighsSolution& getSolution() const;
  // todo: rename to HighsBasis when the current HighsBasis
  // becomes SimplexBasis
  const HighsBasis_new& getBasis() const; 

  double getRowValue(
		     const int row
		     ) const;
  double getObjectiveValue() const;
  const int getIterationCount() const;
  // todo: getRangingInformation(..)

  // In the solution passed as a parameter below can have one or many of
  // col_value, col_dual and row_dual set. If any of them are not set the
  // solution in Highs does not get updated.
  HighsStatus setSolution(
			  const HighsSolution& solution
			  );

  HighsStatus setBasis(
		       const HighsBasis_new& basis
		       ) {
    basis_ = basis;
    return HighsStatus::OK;
  }

   /**
   * @brief Adds a row to the model
   */
  bool addRow(const double lower_bound, //!< lower bound of the row
              const double upper_bound, //!< upper bound of the row
              const int num_new_nz, //!< number of nonzeros in the row
              const int *columns,  //!< array of size num_new_nz with column indices
              const double *values //!< array of size num_new_nz with coefficients
              );

   /**
   * @brief Adds multiple rows to the model
   */
  bool addRows(const int num_new_rows, //!< number of new rows
	       const double *lower_bounds,  //!< array of size num_new_rows with lower bounds
	       const double *upper_bounds, //!< array of size num_new_rows with upper bounds
	       const int *row_starts, //!< array of size num_new_rows+1 with start indices of the rows
	       const int num_new_nz, //!< number of total new nonzeros
	       const int *columns,  //!< array of size num_new_nz with column indices for all rows
	       const double *values //!< array of size num_new_nz with coefficients for all rows
	       );

  bool addCol(const double cost,
              const double lower_bound, 
              const double upper_bound,
              const int num_new_nz,
              const int *rows, 
              const double *values
	      );

  bool addCols(const int num_new_rows, 
	       const double* column_costs,
	       const double *lower_bounds, 
	       const double *upper_bounds,
	       const int *col_starts,
	       const int num_new_nz,
	       const int *rows, 
	       const double *values
	       );

  bool changeObjectiveSense(
			    int sense
			    );

  bool changeColCost(
		     int index, 
		     double coef
		     );

  bool changeColsCost(
		      int from_col,
		      int to_col, 
		      double* coef
		      );

  bool changeColsCost(
		      int n, 
		      int* index, 
		      double* coef
		      );

  bool changeColsCost(
		      int* mask, 
		      double* coef
		      );

  bool changeColBounds(
		       int index, 
		       double lower, 
		       double higher
		       );

  bool changeColsBounds(
			int n, 
			int* index, 
			double* lower, 
			double* higher
			);

  bool changeColsBounds(
			int* mask, 
			double* lower, 
			double* higher
			);

  bool changeRowBounds(
		       int index, 
		       double lower, 
		       double higher
		       );
  
  bool changeRowsBounds(
			int n, 
			int* index, 
			double* lower, 
			double* higher
			);

  bool changeRowsBounds(
			int* mask, 
			double* lower, 
			double* higher
			);

  bool getCols(
	       const int from_col,
	       const int to_col,
	       int& num_col,
	       double *col_costs,
	       double *col_lower,
	       double *col_upper,
	       int& num_nz,
	       int *col_matrix_start,
	       int *col_matrix_index,
	       double *col_matrix_value
	       );

  bool getCols(
	       const int n, 
	       const int* indices,
	       int& num_col,
	       double *col_costs,
	       double *col_lower,
	       double *col_upper,
	       int& num_nz,
	       int *col_matrix_start,
	       int *col_matrix_index,
	       double *col_matrix_value
	       );


  bool getCols(
	       const int* col_mask,
	       int& num_col,
	       double *col_costs,
	       double *col_lower,
	       double *col_upper,
	       int& num_nz,
	       int *col_matrix_start,
	       int *col_matrix_index,
	       double *col_matrix_value
	       );

  bool getRows(
	       const int from_row,
	       const int to_row,
	       int& num_row,
	       double *row_lower,
	       double *row_upper,
	       int& num_nz,
	       int *row_matrix_start,
	       int *row_matrix_index,
	       double *row_matrix_value
	       );


  bool getRows(
	       const int n, 
	       const int* indices,
	       int& num_row,
	       double *row_lower,
	       double *row_upper,
	       int& num_nz,
	       int *row_matrix_start,
	       int *row_matrix_index,
	       double *row_matrix_value
	       );


  bool getRows(
	       const int* row_mask,
	       int& num_row,
	       double *row_lower,
	       double *row_upper,
	       int& num_nz,
	       int *row_matrix_start,
	       int *row_matrix_index,
	       double *row_matrix_value
	       );

  bool deleteCols(
		  const int from_col,
		  const int to_col
		  );

  bool deleteCols(
		  const int n, 
		  const int* indices
		  );

  bool deleteCols(
		  int* mask
		  );

  bool deleteRows(
		  const int from_row, 
		  const int to_row
		  );

  bool deleteRows(
		  const int n, 
		  const int* indices
		  );

  bool deleteRows(
		  int* mask
		  );

  // change coeff (int row, int col) | ...
  // ipx (not implemented)


  // todo: Set warm/hot start methods

#ifdef OSI_FOUND
  friend class OsiHiGHSSolverInterface;
#endif

  HighsOptions options_;

private:
  HighsSolution solution_;
  HighsBasis_new basis_;
  HighsLp lp_;

<<<<<<< HEAD
  HighsTimer timer;

  // each HighsModelObject holds a const ref to its lp_
=======
  HighsTimer timer_;

  // Each HighsModelObject holds a const ref to its lp_. There is potentially
  // several hmos_ to allow for the solution of several different modified
  // versions of the original LP for instance different levels of presolve.
>>>>>>> 8c828938
  std::vector<HighsModelObject> hmos_;

  bool simplex_has_run_;

  HighsStatus runSolver(HighsModelObject &model);
<<<<<<< HEAD

  HighsPresolveStatus runPresolve(PresolveInfo &presolve_info);
  HighsPostsolveStatus runPostsolve(PresolveInfo &presolve_info);
=======
>>>>>>> 8c828938

  HighsStatus runBnb();
  HighsStatus solveRootNode(Node& root);
  HighsStatus solveNode(Node& node);
};

#endif<|MERGE_RESOLUTION|>--- conflicted
+++ resolved
@@ -278,28 +278,19 @@
   HighsBasis_new basis_;
   HighsLp lp_;
 
-<<<<<<< HEAD
-  HighsTimer timer;
-
-  // each HighsModelObject holds a const ref to its lp_
-=======
   HighsTimer timer_;
 
   // Each HighsModelObject holds a const ref to its lp_. There is potentially
   // several hmos_ to allow for the solution of several different modified
   // versions of the original LP for instance different levels of presolve.
->>>>>>> 8c828938
   std::vector<HighsModelObject> hmos_;
 
   bool simplex_has_run_;
 
   HighsStatus runSolver(HighsModelObject &model);
-<<<<<<< HEAD
 
   HighsPresolveStatus runPresolve(PresolveInfo &presolve_info);
   HighsPostsolveStatus runPostsolve(PresolveInfo &presolve_info);
-=======
->>>>>>> 8c828938
 
   HighsStatus runBnb();
   HighsStatus solveRootNode(Node& root);
