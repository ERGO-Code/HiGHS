--- conflicted
+++ resolved
@@ -63,23 +63,6 @@
   HighsStatus run();
 
   /**
-   * @brief Returns the current model status
-   */
-  const HighsModelStatus& getModelStatus(
-					 const bool scaled_model=false
-					 ) const;
-
-  /**
-   * @brief Returns the HighsSolution 
-   */
-  const HighsSolution& getSolution() const;
-
-  /**
-   * @brief Returns the HighsBasis 
-   */
-  const HighsBasis& getBasis() const;
-
-  /**
    * @brief writes the current solution to a file
    */
   HighsStatus writeSolution(
@@ -187,40 +170,30 @@
   const HighsLp& getLp() const;
 
   /**
-<<<<<<< HEAD
-   * @brief Get the number of columns in the LP of the (first?)
-   * HighsModelObject
-=======
-   * @brief Returns the HighsSolution instance for the LP of the
-   * (first?)  HighsModelObject
+   * @brief Returns the HighsSolution 
    */
   const HighsSolution& getSolution() const;
 
   const ICrashInfo& getICrashInfo() const;
 
   /**
-   * @brief Returns the HighsBasis instance for the LP of the
-   * (first?) HighsModelObject
+   * @brief Returns the HighsBasis 
    */
   const HighsBasis& getBasis() const;
 
   /**
-   * @brief Returns the current status of the (first?) HighsModelObject
-   */
-  HighsModelStatus getModelStatus() const;
-
-  /**
-   * @brief Returns the (dual) objective function value for the LP of
-   * the (first?) HighsModelObject
-   */
-  double getObjectiveValue() const;
-
-  /**
-   * @brief Returns the number of simplex iterations for the LP of the
-   * (first?) HighsModelObject
-   */
-  int getIterationCount() const;
+   * @brief Returns the current model status
+   */
+  const HighsModelStatus& getModelStatus(
+					 const bool scaled_model=false
+					 ) const;
+
   // todo: getRangingInformation(..)
+
+  /**
+   * Methods for operations with the invertible representation of the
+   * current basis matrix
+   */
 
   /**
    * @brief Gets the basic variables in the order corresponding to
@@ -254,7 +227,48 @@
 
   /**
    * @brief Forms \f$\mathbf{x}=B^{-1}\mathbf{b}\f$ for a given vector \f$\mathbf{b}\f$
->>>>>>> 5a0c7703
+   */
+  HighsStatus getBasisSolve(
+			    const double* rhs,           //!< RHS \f$\mathbf{b}\f$ 
+			    double* solution_vector,     //!< Solution  \f$\mathbf{x}\f$
+			    int* solution_num_nz = NULL, //!< Number of nonzeros
+			    int* solution_indices = NULL //!< Indices of nonzeros
+			    );
+
+  /**
+   * @brief Forms \f$\mathbf{x}=B^{-T}\mathbf{b}\f$ for a given vector \f$\mathbf{b}\f$
+   */
+  HighsStatus getBasisTransposeSolve(
+				     const double* rhs,           //!< RHS \f$\mathbf{b}\f$ 
+				     double* solution_vector,     //!< Solution  \f$\mathbf{x}\f$ 
+				     int* solution_nz = NULL,     //!< Number of nonzeros
+				     int* solution_indices = NULL //!< Indices of nonzeros
+				     );
+
+  /**
+   * @brief Forms a row of \f$B^{-1}A\f$
+   */
+  HighsStatus getReducedRow(
+			       const int row,          //!< Index of row required
+			       double* row_vector,     //!< Row required
+			       int* row_num_nz = NULL, //!< Number of nonzeros
+			       int* row_indices = NULL //!< Indices of nonzeros
+			       );
+
+  /**
+   * @brief Forms a column of \f$B^{-1}A\f$
+   */
+  HighsStatus getReducedColumn(
+			       const int col,          //!< Index of column required
+			       double* col_vector,     //!< Column required
+			       int* col_num_nz = NULL, //!< Number of nonzeros
+			       int* col_indices = NULL //!< Indices of nonzeros
+			       );
+
+  
+  /**
+   * @brief Get the number of columns in the LP of the (first?)
+   * HighsModelObject
    */
   int getNumCols() { return lp_.numCol_; }
 
@@ -653,82 +667,6 @@
   // todo: getRangingInformation(..)
 
   /**
-   * Methods for operations with the invertible representation of the
-   * current basis matrix
-   */
-
-  /**
-   * @brief Gets the basic variables in the order corresponding to
-   * calls to getBasisInverseRow, getBasisInverseCol, getBasisSolve,
-   * getBasisTransposeSolve, getReducedRow and getReducedColumn. As
-   * required by SCIP, non-negative entries are indices of columns,
-   * and negative entries are -(row_index+1).
-   */
-  HighsStatus getBasicVariables(
-				int* basic_variables  //!< Basic variables
-				);
-  /**
-   * @brief Gets a row of \f$B^{-1}\f$ for basis matrix \f$B\f$
-   */
-  HighsStatus getBasisInverseRow(
-				 const int row,          //!< Index of row required
-				 double* row_vector,     //!< Row required
-				 int* row_num_nz = NULL, //!< Number of nonzeros
-				 int* row_indices = NULL //!< Indices of nonzeros
-				 );  
-
-  /**
-   * @brief Gets a column of \f$B^{-1}\f$ for basis matrix \f$B\f$
-   */
-  HighsStatus getBasisInverseCol(
-				 const int col,          //!< Index of column required
-				 double* col_vector,     //!< Column required
-				 int* col_num_nz = NULL, //!< Number of nonzeros
-				 int* col_indices = NULL //!< Indices of nonzeros
-);
-
-  /**
-   * @brief Forms \f$\mathbf{x}=B^{-1}\mathbf{b}\f$ for a given vector \f$\mathbf{b}\f$
-   */
-  HighsStatus getBasisSolve(
-			    const double* rhs,           //!< RHS \f$\mathbf{b}\f$ 
-			    double* solution_vector,     //!< Solution  \f$\mathbf{x}\f$
-			    int* solution_num_nz = NULL, //!< Number of nonzeros
-			    int* solution_indices = NULL //!< Indices of nonzeros
-			    );
-
-  /**
-   * @brief Forms \f$\mathbf{x}=B^{-T}\mathbf{b}\f$ for a given vector \f$\mathbf{b}\f$
-   */
-  HighsStatus getBasisTransposeSolve(
-				     const double* rhs,           //!< RHS \f$\mathbf{b}\f$ 
-				     double* solution_vector,     //!< Solution  \f$\mathbf{x}\f$ 
-				     int* solution_nz = NULL,     //!< Number of nonzeros
-				     int* solution_indices = NULL //!< Indices of nonzeros
-				     );
-
-  /**
-   * @brief Forms a row of \f$B^{-1}A\f$
-   */
-  HighsStatus getReducedRow(
-			       const int row,          //!< Index of row required
-			       double* row_vector,     //!< Row required
-			       int* row_num_nz = NULL, //!< Number of nonzeros
-			       int* row_indices = NULL //!< Indices of nonzeros
-			       );
-
-  /**
-   * @brief Forms a column of \f$B^{-1}A\f$
-   */
-  HighsStatus getReducedColumn(
-			       const int col,          //!< Index of column required
-			       double* col_vector,     //!< Column required
-			       int* col_num_nz = NULL, //!< Number of nonzeros
-			       int* col_indices = NULL //!< Indices of nonzeros
-			       );
-
-  
-  /**
    * @brief Clear data associated with solving the model: basis, solution and internal data etc
    */
   HighsStatus clearSolver();
