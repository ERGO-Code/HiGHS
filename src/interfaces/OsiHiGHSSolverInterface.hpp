--- conflicted
+++ resolved
@@ -1,7 +1,3 @@
-<<<<<<< HEAD
-// TODO license
-#ifdef OSI
-=======
 /* * * * * * * * * * * * * * * * * * * * * * * * * * * * * * * * * * * * */
 /*                                                                       */
 /*    This file is part of the HiGHS linear optimization suite           */
@@ -15,8 +11,7 @@
  * @brief Osi/HiGHS interface header
  * @author Julian Hall, Ivet Galabova, Qi Huangfu and Michael Feldmeier
  */
->>>>>>> 925e6e28
-
+#ifdef OSI
 #ifndef OsiHiGHSSolverInterface_H
 #define OsiHiGHSSolverInterface_H
 
