# Define library.
# Outdated CMake approach: update in progress

set(basiclu_sources
    ipm/basiclu/basiclu_factorize.c
    ipm/basiclu/basiclu_solve_dense.c
    ipm/basiclu/lu_build_factors.c
    ipm/basiclu/lu_factorize_bump.c
    ipm/basiclu/lu_initialize.c
    ipm/basiclu/lu_markowitz.c
    ipm/basiclu/lu_setup_bump.c
    ipm/basiclu/lu_solve_sparse.c
    ipm/basiclu/basiclu_get_factors.c
    ipm/basiclu/basiclu_solve_for_update.c
    ipm/basiclu/lu_condest.c
    ipm/basiclu/lu_file.c
    ipm/basiclu/lu_internal.c
    ipm/basiclu/lu_matrix_norm.c
    ipm/basiclu/lu_singletons.c
    ipm/basiclu/lu_solve_symbolic.c
    ipm/basiclu/lu_update.c
    ipm/basiclu/basiclu_initialize.c
    ipm/basiclu/basiclu_solve_sparse.c
    ipm/basiclu/lu_pivot.c
    ipm/basiclu/lu_solve_dense.c
    ipm/basiclu/lu_solve_triangular.c
    ipm/basiclu/basiclu_object.c
    ipm/basiclu/basiclu_update.c
    ipm/basiclu/lu_dfs.c
    ipm/basiclu/lu_garbage_perm.c
    ipm/basiclu/lu_residual_test.c
    ipm/basiclu/lu_solve_for_update.c)

set(ipx_sources
    ipm/ipx/basiclu_kernel.cc
    ipm/ipx/basiclu_wrapper.cc
    ipm/ipx/basis.cc
    ipm/ipx/conjugate_residuals.cc
    ipm/ipx/control.cc
    ipm/ipx/crossover.cc
    ipm/ipx/diagonal_precond.cc
    ipm/ipx/forrest_tomlin.cc
    ipm/ipx/guess_basis.cc
    ipm/ipx/indexed_vector.cc
    ipm/ipx/info.cc
    ipm/ipx/ipm.cc
    ipm/ipx/ipx_c.cc
    ipm/ipx/iterate.cc
    ipm/ipx/kkt_solver.cc
    ipm/ipx/kkt_solver_basis.cc
    ipm/ipx/kkt_solver_diag.cc
    ipm/ipx/linear_operator.cc
    ipm/ipx/lp_solver.cc
    ipm/ipx/lu_factorization.cc
    ipm/ipx/lu_update.cc
    ipm/ipx/maxvolume.cc
    ipm/ipx/model.cc
    ipm/ipx/normal_matrix.cc
    ipm/ipx/sparse_matrix.cc
    ipm/ipx/sparse_utils.cc
    ipm/ipx/splitted_normal_matrix.cc
    ipm/ipx/starting_basis.cc
    ipm/ipx/symbolic_invert.cc
    ipm/ipx/timer.cc
    ipm/ipx/utils.cc)

# Outdated CMake approach: update in progress
if (NOT FAST_BUILD)
include_directories(ipm/ipx)
include_directories(ipm/basiclu)

set(sources
    ../extern/filereaderlp/reader.cpp
    io/Filereader.cpp
    io/FilereaderLp.cpp
    io/FilereaderEms.cpp
    io/FilereaderMps.cpp
    io/HighsIO.cpp
    io/HMPSIO.cpp
    io/HMpsFF.cpp
    io/LoadOptions.cpp
    lp_data/Highs.cpp
    lp_data/HighsDebug.cpp
    lp_data/HighsInfo.cpp
    lp_data/HighsInfoDebug.cpp
    lp_data/HighsDeprecated.cpp
    lp_data/HighsInterface.cpp
    lp_data/HighsLp.cpp
    lp_data/HighsLpUtils.cpp
    lp_data/HighsModelUtils.cpp
    lp_data/HighsRanging.cpp
    lp_data/HighsSolution.cpp
    lp_data/HighsSolutionDebug.cpp
    lp_data/HighsSolve.cpp
    lp_data/HighsStatus.cpp
    lp_data/HighsOptions.cpp
    mip/HighsMipSolver.cpp
    mip/HighsMipSolverData.cpp
    mip/HighsDomain.cpp
    mip/HighsDynamicRowMatrix.cpp
    mip/HighsLpRelaxation.cpp
    mip/HighsSeparation.cpp
    mip/HighsSeparator.cpp
    mip/HighsTableauSeparator.cpp
    mip/HighsModkSeparator.cpp
    mip/HighsPathSeparator.cpp
    mip/HighsCutGeneration.cpp
    mip/HighsSearch.cpp
    mip/HighsConflictPool.cpp
    mip/HighsCutPool.cpp
    mip/HighsCliqueTable.cpp
    mip/HighsGFkSolve.cpp
    mip/HighsTransformedLp.cpp
    mip/HighsLpAggregator.cpp
    mip/HighsDebugSol.cpp
    mip/HighsImplications.cpp
    mip/HighsPrimalHeuristics.cpp
    mip/HighsPseudocost.cpp
    mip/HighsRedcostFixing.cpp
    mip/HighsNodeQueue.cpp
    mip/HighsObjectiveFunction.cpp
    model/HighsHessian.cpp
    model/HighsHessianUtils.cpp
    model/HighsModel.cpp
    parallel/HighsTaskExecutor.cpp
    presolve/ICrash.cpp
    presolve/ICrashUtil.cpp
    presolve/ICrashX.cpp
    presolve/HighsPostsolveStack.cpp
    presolve/HighsSymmetry.cpp
    presolve/HPresolve.cpp
    presolve/HPresolveAnalysis.cpp
    presolve/PresolveComponent.cpp
    qpsolver/basis.cpp
    qpsolver/quass.cpp
    qpsolver/ratiotest.cpp
    qpsolver/scaling.cpp
    qpsolver/perturbation.cpp
    simplex/HEkk.cpp
    simplex/HEkkControl.cpp
    simplex/HEkkDebug.cpp
    simplex/HEkkPrimal.cpp
    simplex/HEkkDual.cpp
    simplex/HEkkDualRHS.cpp
    simplex/HEkkDualRow.cpp
    simplex/HEkkDualMulti.cpp
    simplex/HEkkInterface.cpp
    simplex/HighsSimplexAnalysis.cpp
    simplex/HSimplex.cpp
    simplex/HSimplexDebug.cpp
    simplex/HSimplexNla.cpp
    simplex/HSimplexNlaDebug.cpp
    simplex/HSimplexNlaFreeze.cpp
    simplex/HSimplexNlaProductForm.cpp
    simplex/HSimplexReport.cpp
    test/DevKkt.cpp
    test/KktCh2.cpp
    util/HFactor.cpp
    util/HFactorDebug.cpp
    util/HFactorExtend.cpp
    util/HFactorRefactor.cpp
    util/HFactorUtils.cpp
    util/HighsHash.cpp
    util/HighsLinearSumBounds.cpp
    util/HighsMatrixPic.cpp
    util/HighsMatrixUtils.cpp
    util/HighsSort.cpp
    util/HighsSparseMatrix.cpp
    util/HighsUtils.cpp
    util/HSet.cpp
    util/HVectorBase.cpp
    util/stringutil.cpp
    interfaces/highs_c_api.cpp)

set(headers
    ../extern/filereaderlp/builder.hpp
    ../extern/filereaderlp/model.hpp
    ../extern/filereaderlp/reader.hpp
    io/Filereader.h
    io/FilereaderLp.h
    io/FilereaderEms.h
    io/FilereaderMps.h
    io/HMpsFF.h
    io/HMPSIO.h
    io/HighsIO.h
    io/LoadOptions.h
    lp_data/HConst.h
    lp_data/HStruct.h
    lp_data/HighsAnalysis.h
    lp_data/HighsDebug.h
    lp_data/HighsInfo.h
    lp_data/HighsInfoDebug.h
    lp_data/HighsLp.h
    lp_data/HighsLpSolverObject.h
    lp_data/HighsLpUtils.h
    lp_data/HighsModelUtils.h
    lp_data/HighsOptions.h
    lp_data/HighsRanging.h
    lp_data/HighsRuntimeOptions.h
    lp_data/HighsSolution.h
    lp_data/HighsSolutionDebug.h
    lp_data/HighsSolve.h
    lp_data/HighsStatus.h
    mip/HighsCliqueTable.h
    mip/HighsCutGeneration.h
    mip/HighsConflictPool.h
    mip/HighsCutPool.h
    mip/HighsDebugSol.h
    mip/HighsDomainChange.h
    mip/HighsDomain.h
    mip/HighsDynamicRowMatrix.h
    mip/HighsGFkSolve.h
    mip/HighsImplications.h
    mip/HighsLpAggregator.h
    mip/HighsLpRelaxation.h
    mip/HighsMipSolverData.h
    mip/HighsMipSolver.h
    mip/HighsModkSeparator.h
    mip/HighsNodeQueue.h
    mip/HighsObjectiveFunction.h
    mip/HighsPathSeparator.h
    mip/HighsPrimalHeuristics.h
    mip/HighsPseudocost.h
    mip/HighsRedcostFixing.h
    mip/HighsSearch.h
    mip/HighsSeparation.h
    mip/HighsSeparator.h
    mip/HighsTableauSeparator.h
    mip/HighsTransformedLp.h
    model/HighsHessian.h
    model/HighsHessianUtils.h
    model/HighsModel.h
    parallel/HighsBinarySemaphore.h
    parallel/HighsCacheAlign.h
    parallel/HighsCombinable.h
    parallel/HighsMutex.h
    parallel/HighsParallel.h
    parallel/HighsRaceTimer.h
    parallel/HighsSchedulerConstants.h
    parallel/HighsSpinMutex.h
    parallel/HighsSplitDeque.h
    parallel/HighsTaskExecutor.h
    parallel/HighsTask.h
    qpsolver/quass.hpp
    qpsolver/vector.hpp
    qpsolver/scaling.hpp
    qpsolver/perturbation.hpp
    simplex/HApp.h
    simplex/HEkk.h
    simplex/HEkkDual.h
    simplex/HEkkDualRHS.h
    simplex/HEkkDualRow.h
    simplex/HEkkPrimal.h
    simplex/HighsSimplexAnalysis.h
    simplex/HSimplex.h
    simplex/HSimplexReport.h
    simplex/HSimplexDebug.h
    simplex/HSimplexNla.h
    simplex/SimplexConst.h
    simplex/SimplexStruct.h
    simplex/SimplexTimer.h
    presolve/ICrash.h
    presolve/ICrashUtil.h
    presolve/ICrashX.h
    presolve/HighsPostsolveStack.h
    presolve/HighsSymmetry.h
    presolve/HPresolve.h
    presolve/HPresolveAnalysis.h
    presolve/PresolveComponent.h
    test/DevKkt.h
    test/KktCh2.h
    util/FactorTimer.h
    util/HFactor.h
    util/HFactorConst.h
    util/HFactorDebug.h
    util/HighsCDouble.h
    util/HighsComponent.h
    util/HighsDataStack.h
    util/HighsDisjointSets.h
    util/HighsHash.h
    util/HighsHashTree.h
    util/HighsInt.h
    util/HighsIntegers.h
    util/HighsLinearSumBounds.h
    util/HighsMatrixPic.h
    util/HighsMatrixSlice.h
    util/HighsMatrixUtils.h
    util/HighsRandom.h
    util/HighsRbTree.h
    util/HighsSort.h
    util/HighsSparseMatrix.h
    util/HighsSparseVectorSum.h
    util/HighsSplay.h
    util/HighsTimer.h
    util/HighsUtils.h
    util/HSet.h
    util/HVector.h
    util/HVectorBase.h
    util/stringutil.h
    Highs.h
    interfaces/highs_c_api.h
)

set(headers ${headers} ipm/IpxWrapper.h ${basiclu_headers}
    ${ipx_headers})
set(sources ${sources} ipm/IpxWrapper.cpp ${basiclu_sources} ${ipx_sources})

add_library(libhighs ${sources})

if(${BUILD_SHARED_LIBS})
    # put version information into shared library file
    set_target_properties(libhighs PROPERTIES
        VERSION
        ${HIGHS_VERSION_MAJOR}.${HIGHS_VERSION_MINOR}.${HIGHS_VERSION_PATCH}
        SOVERSION ${HIGHS_VERSION_MAJOR}.${HIGHS_VERSION_MINOR})
    if(MINGW)
        target_compile_definitions(libhighs PUBLIC LIBHIGHS_STATIC_DEFINE)
    endif()
else()
    # create static highs library with pic
    set_target_properties(libhighs PROPERTIES
        POSITION_INDEPENDENT_CODE on)
    target_compile_definitions(libhighs PUBLIC LIBHIGHS_STATIC_DEFINE)
endif()

# on UNIX system the 'lib' prefix is automatically added
set_target_properties(libhighs PROPERTIES
    OUTPUT_NAME "highs"
    MACOSX_RPATH "${CMAKE_INSTALL_PREFIX}/${CMAKE_INSTALL_LIBDIR}")

<<<<<<< HEAD
if (OSI_FOUND)
    add_library(OsiHighs interfaces/OsiHiGHSSolverInterface.cpp)
    set(headers ${headers} interfaces/OsiHiGHSSolverInterface.hpp)

    target_include_directories(OsiHighs PUBLIC ${OSI_INCLUDE_DIRS})
    target_link_libraries(OsiHighs PUBLIC libhighs ${OSI_LIBRARIES})
    target_compile_options(OsiHighs PUBLIC ${OSI_CFLAGS_OTHER})

    if(${BUILD_SHARED_LIBS})
        set_target_properties(OsiHighs PROPERTIES
           VERSION
           ${HIGHS_VERSION_MAJOR}.${HIGHS_VERSION_MINOR}.${HIGHS_VERSION_PATCH}
           SOVERSION ${HIGHS_VERSION_MAJOR}.${HIGHS_VERSION_MINOR})
    else()
        set_target_properties(OsiHighs PROPERTIES POSITION_INDEPENDENT_CODE on)
    endif()

    install(TARGETS OsiHighs
        LIBRARY
        ARCHIVE
        RUNTIME
        INCLUDES DESTINATION ${CMAKE_INSTALL_INCLUDEDIR}/highs)

    set_target_properties(OsiHighs PROPERTIES INSTALL_RPATH
        "${CMAKE_INSTALL_PREFIX}/${CMAKE_INSTALL_LIBDIR}")

    #configure and install the pkg-config file
    configure_file(${HIGHS_SOURCE_DIR}/osi-highs.pc.in
        "${PROJECT_BINARY_DIR}${CMAKE_FILES_DIRECTORY}/osi-highs.pc" @ONLY)
    install(FILES "${PROJECT_BINARY_DIR}${CMAKE_FILES_DIRECTORY}/osi-highs.pc"
        DESTINATION ${CMAKE_INSTALL_LIBDIR}/pkgconfig)
endif()

if (ZLIB AND ZLIB_FOUND)
=======
if (ZLIB_FOUND)
>>>>>>> 54ab7403
  target_link_libraries(libhighs ZLIB::ZLIB)
  set(CONF_DEPENDENCIES "include(CMakeFindDependencyMacro)\nfind_dependency(ZLIB)")
endif()

# set the install rpath to the installed destination
set_target_properties(libhighs PROPERTIES INSTALL_RPATH
    "${CMAKE_INSTALL_PREFIX}/${CMAKE_INSTALL_LIBDIR}")

# install the header files of highs
foreach ( file ${headers} )
    get_filename_component( dir ${file} DIRECTORY )
    if ( NOT dir STREQUAL "" )
        string( REPLACE ../extern/ "" dir ${dir} )
    endif ()
    install( FILES ${file} DESTINATION ${CMAKE_INSTALL_INCLUDEDIR}/highs/${dir} )
endforeach()
install(FILES ${HIGHS_BINARY_DIR}/HConfig.h DESTINATION ${CMAKE_INSTALL_INCLUDEDIR}/highs)

if (UNIX)
    #target_compile_options(libhighs PRIVATE "-Wno-defaulted-function-deleted")
    #target_compile_options(libhighs PRIVATE "-Wno-return-type-c-linkage")
    target_compile_options(libhighs PRIVATE "-Wno-return-type" "-Wno-switch")

    target_compile_options(libhighs PRIVATE "-Wno-unused-variable")
    target_compile_options(libhighs PRIVATE "-Wno-unused-const-variable")
    #target_compile_options(libhighs PRIVATE "-Wno-sign-compare")
    #target_compile_options(libhighs PRIVATE "-Wno-logical-op-parentheses")

    #target_compile_options(libipx PRIVATE "-Wno-defaulted-function-deleted")
    #target_compile_options(libipx PRIVATE "-Wno-return-type-c-linkage")
    #target_compile_options(libipx PRIVATE "-Wno-return-type" "-Wno-switch")

    #target_compile_options(libipx PRIVATE "-Wno-unused-variable")
    #target_compile_options(libipx PRIVATE "-Wno-sign-compare")
    #target_compile_options(libipx PRIVATE "-Wno-logical-op-parentheses")
endif()

install(TARGETS libhighs EXPORT highs-targets
    LIBRARY
    ARCHIVE
    RUNTIME
    INCLUDES DESTINATION ${CMAKE_INSTALL_INCLUDEDIR}/highs)

# Add library targets to the build-tree export set
export(TARGETS libhighs
    FILE "${HIGHS_BINARY_DIR}/highs-targets.cmake")

# Configure the config file for the build tree:
# Either list all the src/* directories here, or put explicit paths in all the
# include statements.
# M reckons that the latter is more transparent, and I'm inclined to agree.
set(CONF_INCLUDE_DIRS "${HIGHS_SOURCE_DIR}/src" "${HIGHS_BINARY_DIR}")
configure_file(${HIGHS_SOURCE_DIR}/highs-config.cmake.in
    "${HIGHS_BINARY_DIR}/highs-config.cmake" @ONLY)

# Configure the config file for the install
set(CONF_INCLUDE_DIRS "\${CMAKE_CURRENT_LIST_DIR}/../../../${CMAKE_INSTALL_INCLUDEDIR}/highs")
configure_file(${HIGHS_SOURCE_DIR}/highs-config.cmake.in
    "${HIGHS_BINARY_DIR}${CMAKE_FILES_DIRECTORY}/highs-config.cmake" @ONLY)

# Configure the pkg-config file for the install
configure_file(${HIGHS_SOURCE_DIR}/highs.pc.in
    "${HIGHS_BINARY_DIR}${CMAKE_FILES_DIRECTORY}/highs.pc" @ONLY)

# Install the targets of the highs export group, the config file so that other
# cmake-projects can link easily against highs, and the pkg-config flie so that
# other projects can easily build against highs
install(EXPORT highs-targets FILE highs-targets.cmake DESTINATION
    ${CMAKE_INSTALL_LIBDIR}/cmake/highs)
install(FILES "${HIGHS_BINARY_DIR}${CMAKE_FILES_DIRECTORY}/highs-config.cmake"
    DESTINATION ${CMAKE_INSTALL_LIBDIR}/cmake/highs)
install(FILES "${HIGHS_BINARY_DIR}${CMAKE_FILES_DIRECTORY}/highs.pc"
    DESTINATION ${CMAKE_INSTALL_LIBDIR}/pkgconfig)

else()

# FAST_BUILD is set to on.
# At the moment used only for gradually updating the CMake targets build and
# install / export.
# Define library in modern CMake using target_*()
# No interfaces (apart from c); No ipx; New (short) ctest instances.
add_library(highs)

set_target_properties(highs PROPERTIES POSITION_INDEPENDENT_CODE ON)
target_compile_definitions(highs PUBLIC LIBHIGHS_STATIC_DEFINE)


if(${BUILD_SHARED_LIBS})
    # put version information into shared library file
    set_target_properties(highs PROPERTIES
        VERSION
        ${HIGHS_VERSION_MAJOR}.${HIGHS_VERSION_MINOR}.${HIGHS_VERSION_PATCH}
        SOVERSION ${HIGHS_VERSION_MAJOR}.${HIGHS_VERSION_MINOR})
endif()

target_sources(highs PRIVATE
    ../extern/filereaderlp/reader.cpp
    io/Filereader.cpp
    io/FilereaderLp.cpp
    io/FilereaderEms.cpp
    io/FilereaderMps.cpp
    io/HighsIO.cpp
    io/HMPSIO.cpp
    io/HMpsFF.cpp
    io/LoadOptions.cpp
    lp_data/Highs.cpp
    lp_data/HighsDebug.cpp
    lp_data/HighsDeprecated.cpp
    lp_data/HighsInfo.cpp
    lp_data/HighsInfoDebug.cpp
    lp_data/HighsInterface.cpp
    lp_data/HighsLp.cpp
    lp_data/HighsLpUtils.cpp
    lp_data/HighsModelUtils.cpp
    lp_data/HighsRanging.cpp
    lp_data/HighsSolution.cpp
    lp_data/HighsSolutionDebug.cpp
    lp_data/HighsSolve.cpp
    lp_data/HighsStatus.cpp
    lp_data/HighsOptions.cpp
    presolve/ICrash.cpp
    presolve/ICrashUtil.cpp
    presolve/ICrashX.cpp
    mip/HighsMipSolver.cpp
    mip/HighsMipSolverData.cpp
    mip/HighsDomain.cpp
    mip/HighsDynamicRowMatrix.cpp
    mip/HighsLpRelaxation.cpp
    mip/HighsSeparation.cpp
    mip/HighsSeparator.cpp
    mip/HighsTableauSeparator.cpp
    mip/HighsModkSeparator.cpp
    mip/HighsPathSeparator.cpp
    mip/HighsCutGeneration.cpp
    mip/HighsSearch.cpp
    mip/HighsConflictPool.cpp
    mip/HighsCutPool.cpp
    mip/HighsCliqueTable.cpp
    mip/HighsGFkSolve.cpp
    mip/HighsTransformedLp.cpp
    mip/HighsLpAggregator.cpp
    mip/HighsDebugSol.cpp
    mip/HighsImplications.cpp
    mip/HighsPrimalHeuristics.cpp
    mip/HighsPseudocost.cpp
    mip/HighsNodeQueue.cpp
    mip/HighsObjectiveFunction.cpp
    mip/HighsRedcostFixing.cpp
    model/HighsHessian.cpp
    model/HighsHessianUtils.cpp
    model/HighsModel.cpp
    parallel/HighsTaskExecutor.cpp
    presolve/ICrashX.cpp
    presolve/HighsPostsolveStack.cpp
    presolve/HighsSymmetry.cpp
    presolve/HPresolve.cpp
    presolve/HPresolveAnalysis.cpp
    presolve/PresolveComponent.cpp
    qpsolver/basis.cpp
    qpsolver/quass.cpp
    qpsolver/ratiotest.cpp
    qpsolver/scaling.cpp
    qpsolver/perturbation.cpp
    simplex/HEkk.cpp
    simplex/HEkkControl.cpp
    simplex/HEkkDebug.cpp
    simplex/HEkkPrimal.cpp
    simplex/HEkkDual.cpp
    simplex/HEkkDualRHS.cpp
    simplex/HEkkDualRow.cpp
    simplex/HEkkDualMulti.cpp
    simplex/HEkkInterface.cpp
    simplex/HighsSimplexAnalysis.cpp
    simplex/HSimplex.cpp
    simplex/HSimplexDebug.cpp
    simplex/HSimplexNla.cpp
    simplex/HSimplexNlaDebug.cpp
    simplex/HSimplexNlaFreeze.cpp
    simplex/HSimplexNlaProductForm.cpp
    simplex/HSimplexReport.cpp
    test/KktCh2.cpp
    test/DevKkt.cpp
    util/HFactor.cpp
    util/HFactorDebug.cpp
    util/HFactorExtend.cpp
    util/HFactorRefactor.cpp
    util/HFactorUtils.cpp
    util/HighsHash.cpp
    util/HighsLinearSumBounds.cpp
    util/HighsMatrixPic.cpp
    util/HighsMatrixUtils.cpp
    util/HighsSort.cpp
    util/HighsSparseMatrix.cpp
    util/HighsUtils.cpp
    util/HSet.cpp
    util/HVectorBase.cpp
    util/stringutil.cpp
    interfaces/highs_c_api.cpp)
  
target_include_directories(highs PUBLIC
    $<BUILD_INTERFACE:${CMAKE_CURRENT_SOURCE_DIR}>  
    $<BUILD_INTERFACE:${HIGHS_BINARY_DIR}>
    $<INSTALL_INTERFACE:${CMAKE_INSTALL_INCLUDEDIR}/highs>
    )

target_include_directories(highs PRIVATE
    $<BUILD_INTERFACE:${CMAKE_CURRENT_SOURCE_DIR}/interfaces>  
    $<BUILD_INTERFACE:${CMAKE_CURRENT_SOURCE_DIR}/io>  
    $<BUILD_INTERFACE:${CMAKE_CURRENT_SOURCE_DIR}/ipm>
    $<BUILD_INTERFACE:${CMAKE_CURRENT_SOURCE_DIR}/ipm/ipx>
    $<BUILD_INTERFACE:${CMAKE_CURRENT_SOURCE_DIR}/ipm/basiclu>
    $<BUILD_INTERFACE:${CMAKE_CURRENT_SOURCE_DIR}/lp_data>  
    $<BUILD_INTERFACE:${CMAKE_CURRENT_SOURCE_DIR}/mip>  
    $<BUILD_INTERFACE:${CMAKE_CURRENT_SOURCE_DIR}/model>  
    $<BUILD_INTERFACE:${CMAKE_CURRENT_SOURCE_DIR}/parallel>  
    $<BUILD_INTERFACE:${CMAKE_CURRENT_SOURCE_DIR}/presolve>  
    $<BUILD_INTERFACE:${CMAKE_CURRENT_SOURCE_DIR}/qpsolver>  
    $<BUILD_INTERFACE:${CMAKE_CURRENT_SOURCE_DIR}/simplex>  
    $<BUILD_INTERFACE:${CMAKE_CURRENT_SOURCE_DIR}/util>  
    $<BUILD_INTERFACE:${CMAKE_CURRENT_SOURCE_DIR}/test>  
    )

target_include_directories(highs PRIVATE
    $<BUILD_INTERFACE:${HIGHS_SOURCE_DIR}/extern/>
    $<BUILD_INTERFACE:${HIGHS_SOURCE_DIR}/extern/filereader>
    $<BUILD_INTERFACE:${HIGHS_SOURCE_DIR}/extern/pdqsort>
    )

if (ZLIB AND ZLIB_FOUND)
    target_include_directories(highs PRIVATE
    $<BUILD_INTERFACE:${HIGHS_SOURCE_DIR}/extern/zstr>
    )
    target_link_libraries(highs ZLIB::ZLIB)
    set(CONF_DEPENDENCIES "include(CMakeFindDependencyMacro)\nfind_dependency(ZLIB)")
endif()

# # on UNIX system the 'lib' prefix is automatically added
# set_target_properties(highs PROPERTIES
#     OUTPUT_NAME "highs"
#     MACOSX_RPATH "${CMAKE_INSTALL_PREFIX}/${CMAKE_INSTALL_LIBDIR}")

# if (UNIX)
#     set_target_properties(highs PROPERTIES
#         LIBRARY_OUTPUT_DIRECTORY "${HIGHS_BINARY_DIR}/${CMAKE_INSTALL_LIBDIR}")
# endif()

set(headers_fast_build_
    ../extern/filereaderlp/builder.hpp
    ../extern/filereaderlp/model.hpp
    ../extern/filereaderlp/reader.hpp
    io/Filereader.h
    io/FilereaderLp.h
    io/FilereaderEms.h
    io/FilereaderMps.h
    io/HMpsFF.h
    io/HMPSIO.h
    io/HighsIO.h
    io/LoadOptions.h
    lp_data/HConst.h
    lp_data/HStruct.h
    lp_data/HighsAnalysis.h
    lp_data/HighsDebug.h
    lp_data/HighsInfo.h
    lp_data/HighsInfoDebug.h
    lp_data/HighsLp.h
    lp_data/HighsLpSolverObject.h
    lp_data/HighsLpUtils.h
    lp_data/HighsModelUtils.h
    lp_data/HighsOptions.h
    lp_data/HighsRanging.h
    lp_data/HighsRuntimeOptions.h
    lp_data/HighsSolution.h
    lp_data/HighsSolutionDebug.h
    lp_data/HighsSolve.h
    lp_data/HighsStatus.h
    mip/HighsCliqueTable.h
    mip/HighsCutGeneration.h
    mip/HighsConflictPool.h
    mip/HighsCutPool.h
    mip/HighsDebugSol.h
    mip/HighsDomainChange.h
    mip/HighsDomain.h
    mip/HighsDynamicRowMatrix.h
    mip/HighsGFkSolve.h
    mip/HighsImplications.h
    mip/HighsLpAggregator.h
    mip/HighsLpRelaxation.h
    mip/HighsMipSolverData.h
    mip/HighsMipSolver.h
    mip/HighsModkSeparator.h
    mip/HighsNodeQueue.h
    mip/HighsObjectiveFunction.h
    mip/HighsPathSeparator.h
    mip/HighsPrimalHeuristics.h
    mip/HighsPseudocost.h
    mip/HighsRedcostFixing.h
    mip/HighsSearch.h
    mip/HighsSeparation.h
    mip/HighsSeparator.h
    mip/HighsTableauSeparator.h
    mip/HighsTransformedLp.h
    model/HighsHessian.h
    model/HighsHessianUtils.h
    model/HighsModel.h
    parallel/HighsBinarySemaphore.h
    parallel/HighsCacheAlign.h
    parallel/HighsCombinable.h
    parallel/HighsMutex.h
    parallel/HighsParallel.h
    parallel/HighsRaceTimer.h
    parallel/HighsSchedulerConstants.h
    parallel/HighsSpinMutex.h
    parallel/HighsSplitDeque.h
    parallel/HighsTaskExecutor.h
    parallel/HighsTask.h
    qpsolver/quass.hpp
    qpsolver/vector.hpp
    qpsolver/scaling.hpp
    qpsolver/perturbation.hpp
    simplex/HApp.h
    simplex/HEkk.h
    simplex/HEkkDual.h
    simplex/HEkkDualRHS.h
    simplex/HEkkDualRow.h
    simplex/HEkkPrimal.h
    simplex/HighsSimplexAnalysis.h
    simplex/HSimplex.h
    simplex/HSimplexReport.h
    simplex/HSimplexDebug.h
    simplex/HSimplexNla.h
    simplex/SimplexConst.h
    simplex/SimplexStruct.h
    simplex/SimplexTimer.h
    presolve/ICrash.h
    presolve/ICrashUtil.h
    presolve/ICrashX.h
    presolve/HighsPostsolveStack.h
    presolve/HighsSymmetry.h
    presolve/HPresolve.h
    presolve/HPresolveAnalysis.h
    presolve/PresolveComponent.h
    test/DevKkt.h
    test/KktCh2.h
    util/FactorTimer.h
    util/HFactor.h
    util/HFactorConst.h
    util/HFactorDebug.h
    util/HighsCDouble.h
    util/HighsComponent.h
    util/HighsDataStack.h
    util/HighsDisjointSets.h
    util/HighsHash.h
    util/HighsHashTree.h
    util/HighsInt.h
    util/HighsIntegers.h
    util/HighsLinearSumBounds.h
    util/HighsMatrixPic.h
    util/HighsMatrixSlice.h
    util/HighsMatrixUtils.h
    util/HighsRandom.h
    util/HighsRbTree.h
    util/HighsSort.h
    util/HighsSparseMatrix.h
    util/HighsSparseVectorSum.h
    util/HighsSplay.h
    util/HighsTimer.h
    util/HighsUtils.h
    util/HSet.h
    util/HVector.h
    util/HVectorBase.h
    util/stringutil.h
    Highs.h
    interfaces/highs_c_api.h
)

set(headers_fast_build_ ${headers_fast_build_} ipm/IpxWrapper.h ${basiclu_headers}
    ${ipx_headers})

#set_target_properties(highs PROPERTIES PUBLIC_HEADER "src/Highs.h;src/lp_data/HighsLp.h;src/lp_data/HighsLpSolverObject.h")

# set the install rpath to the installed destination
# set_target_properties(highs PROPERTIES INSTALL_RPATH
#     "${CMAKE_INSTALL_PREFIX}/${CMAKE_INSTALL_LIBDIR}")

# install the header files of highs
foreach ( file ${headers_fast_build_} )
    get_filename_component( dir ${file} DIRECTORY )
    if ( NOT dir STREQUAL "" )
        string( REPLACE ../extern/ "" dir ${dir} )
    endif ()
    install( FILES ${file} DESTINATION ${CMAKE_INSTALL_INCLUDEDIR}/highs/${dir} )
endforeach()
install(FILES ${HIGHS_BINARY_DIR}/HConfig.h DESTINATION ${CMAKE_INSTALL_INCLUDEDIR}/highs)


# target_compile_options(highs PRIVATE "-Wall")
# target_compile_options(highs PRIVATE "-Wunused")

target_sources(highs PRIVATE ${basiclu_sources} ${ipx_sources} ipm/IpxWrapper.cpp)

if (UNIX)
    target_compile_options(highs PRIVATE "-Wno-unused-variable")
    target_compile_options(highs PRIVATE "-Wno-unused-const-variable")
endif()

    # Configure the config file for the build tree:
    # Either list all the src/* directories here, or put explicit paths in all the
    # include statements.
    # M reckons that the latter is more transparent, and I'm inclined to agree.
    set(CONF_INCLUDE_DIRS "${HIGHS_SOURCE_DIR}/src" "${HIGHS_BINARY_DIR}")
    configure_file(${HIGHS_SOURCE_DIR}/highs-config.cmake.in
        "${HIGHS_BINARY_DIR}/highs-config.cmake" @ONLY)

    # Configure the config file for the install
    set(CONF_INCLUDE_DIRS "\${CMAKE_CURRENT_LIST_DIR}/../../../${CMAKE_INSTALL_INCLUDEDIR}")
    configure_file(${HIGHS_SOURCE_DIR}/highs-config.cmake.in
        "${HIGHS_BINARY_DIR}${CMAKE_FILES_DIRECTORY}/highs-config.cmake" @ONLY)

    # Configure the pkg-config file for the install
    configure_file(${HIGHS_SOURCE_DIR}/highs.pc.in
        "${HIGHS_BINARY_DIR}${CMAKE_FILES_DIRECTORY}/highs.pc" @ONLY)

    # Install the targets of the highs export group, the config file so that other
    # cmake-projects can link easily against highs, and the pkg-config flie so that
    # other projects can easily build against highs
    install(FILES "${HIGHS_BINARY_DIR}${CMAKE_FILES_DIRECTORY}/highs-config.cmake"
        DESTINATION ${CMAKE_INSTALL_LIBDIR}/cmake/highs)
    install(FILES "${HIGHS_BINARY_DIR}${CMAKE_FILES_DIRECTORY}/highs.pc"
        DESTINATION ${CMAKE_INSTALL_LIBDIR}/pkgconfig)

endif()

if(FORTRAN_FOUND)
    set(fortransources interfaces/highs_fortran_api.f90)
    set(CMAKE_Fortran_MODULE_DIRECTORY ${HIGHS_BINARY_DIR}/modules)
    add_library(FortranHighs interfaces/highs_fortran_api.f90)
    target_link_libraries(FortranHighs PUBLIC libhighs)
    install(TARGETS FortranHighs
        LIBRARY
        ARCHIVE
        RUNTIME
        INCLUDES DESTINATION ${CMAKE_INSTALL_INCLUDEDIR}/highs
        MODULES DESTINATION modules)
    install(FILES ${HIGHS_BINARY_DIR}/modules/highs_fortran_api.mod DESTINATION ${CMAKE_INSTALL_INCLUDEDIR}/highs/fortran)
    set_target_properties(FortranHighs PROPERTIES INSTALL_RPATH
        "${CMAKE_INSTALL_PREFIX}/${CMAKE_INSTALL_LIBDIR}")
endif(FORTRAN_FOUND)

if(CSHARP_FOUND)
    message(STATUS "CSharp supported")
    set(csharpsources
    interfaces/highs_csharp_api.cs)
    add_library(HighsCsharp interfaces/highs_csharp_api.cs)
    target_compile_options(HighsCsharp PUBLIC "/unsafe")
    add_executable(csharpexample ../examples/call_highs_from_csharp.cs)
    target_compile_options(csharpexample PUBLIC "/unsafe")
    target_link_libraries(csharpexample PUBLIC HighsCsharp)
else()
    message(STATUS "No CSharp support")
endif()

find_package(Threads REQUIRED)
if (FAST_BUILD)
target_link_libraries(highs Threads::Threads)
else()
target_link_libraries(libhighs Threads::Threads)
endif()<|MERGE_RESOLUTION|>--- conflicted
+++ resolved
@@ -328,44 +328,7 @@
     OUTPUT_NAME "highs"
     MACOSX_RPATH "${CMAKE_INSTALL_PREFIX}/${CMAKE_INSTALL_LIBDIR}")
 
-<<<<<<< HEAD
-if (OSI_FOUND)
-    add_library(OsiHighs interfaces/OsiHiGHSSolverInterface.cpp)
-    set(headers ${headers} interfaces/OsiHiGHSSolverInterface.hpp)
-
-    target_include_directories(OsiHighs PUBLIC ${OSI_INCLUDE_DIRS})
-    target_link_libraries(OsiHighs PUBLIC libhighs ${OSI_LIBRARIES})
-    target_compile_options(OsiHighs PUBLIC ${OSI_CFLAGS_OTHER})
-
-    if(${BUILD_SHARED_LIBS})
-        set_target_properties(OsiHighs PROPERTIES
-           VERSION
-           ${HIGHS_VERSION_MAJOR}.${HIGHS_VERSION_MINOR}.${HIGHS_VERSION_PATCH}
-           SOVERSION ${HIGHS_VERSION_MAJOR}.${HIGHS_VERSION_MINOR})
-    else()
-        set_target_properties(OsiHighs PROPERTIES POSITION_INDEPENDENT_CODE on)
-    endif()
-
-    install(TARGETS OsiHighs
-        LIBRARY
-        ARCHIVE
-        RUNTIME
-        INCLUDES DESTINATION ${CMAKE_INSTALL_INCLUDEDIR}/highs)
-
-    set_target_properties(OsiHighs PROPERTIES INSTALL_RPATH
-        "${CMAKE_INSTALL_PREFIX}/${CMAKE_INSTALL_LIBDIR}")
-
-    #configure and install the pkg-config file
-    configure_file(${HIGHS_SOURCE_DIR}/osi-highs.pc.in
-        "${PROJECT_BINARY_DIR}${CMAKE_FILES_DIRECTORY}/osi-highs.pc" @ONLY)
-    install(FILES "${PROJECT_BINARY_DIR}${CMAKE_FILES_DIRECTORY}/osi-highs.pc"
-        DESTINATION ${CMAKE_INSTALL_LIBDIR}/pkgconfig)
-endif()
-
 if (ZLIB AND ZLIB_FOUND)
-=======
-if (ZLIB_FOUND)
->>>>>>> 54ab7403
   target_link_libraries(libhighs ZLIB::ZLIB)
   set(CONF_DEPENDENCIES "include(CMakeFindDependencyMacro)\nfind_dependency(ZLIB)")
 endif()
