# Define library.

set(sources
    io/Filereader.cpp
    io/FilereaderLp.cpp
    io/FilereaderMps.cpp
    io/HighsIO.cpp
 #   io/HinOut.cpp
    io/HMPSIO.cpp
    io/HToyIO.cpp
    lp_data/HighsLp.cpp
    lp_data/HighsLpUtils.cpp
    lp_data/HighsModel.cpp
 #   simplex/HAPI.cpp
    presolve/Presolve.cpp
    presolve/HPreData.cpp
    simplex/HCrash.cpp
    simplex/HDual.cpp
    simplex/HDualRHS.cpp
    simplex/HDualRow.cpp
    simplex/HDualMulti.cpp
    simplex/HFactor.cpp
    simplex/HMatrix.cpp
    simplex/HModel.cpp
    simplex/HPrimal.cpp
    simplex/HRanging.cpp
 #   io/HinOut.cpp
    io/HMPSIO.cpp
    io/HToyIO.cpp
    io/Filereader.cpp
    io/FilereaderLp.cpp
    io/FilereaderMps.cpp
    io/HighsIO.cpp
    simplex/HVector.cpp
    test/KktCheck.cpp
    test/KktChStep.cpp
    util/HighsSort.cpp
    util/HighsUtils.cpp
)

set(headers
    #HighsOptions.h  # not using at the moment.
    io/Filereader.h
    io/FilereaderLp.h
    io/FilereaderMps.h
#    io/HinOut.h
    io/HMpsFF.h
    io/HMPSIO.h
    io/HToyIO_C.h
    io/HToyIO.h
    io/HighsIO.h
    io/LoadProblem.h
    lp_data/HConst.h
    lp_data/HighsLp.h
<<<<<<< HEAD
    lp_data/HighsLpUtils.h
    lp_data/HighsModelBuilder.h
=======
    lp_data/HighsUtils.h
>>>>>>> 5ea2a958
    lp_data/HighsModelObject.h
    simplex/HApp.h
    simplex/HConst.h
    simplex/HCrash.h
    simplex/HDual.h
    simplex/HDualRow.h
    simplex/HDualRHS.h
    simplex/HFactor.h
    simplex/HMatrix.h
    simplex/HModel.h
    simplex/HPrimal.h
    simplex/HRanging.h
    simplex/HSimplex.h
    simplex/Scaling.h
    presolve/Presolve.h
    simplex/HTimerPre.h
    simplex/HVector.h
    test/KktCheck.h
    test/KktChStep.h
    util/stringutil.h
    util/HighsSort.h
    util/HighsTimer.h
    util/HighsUtils.h
)


add_library(libhighs ${sources})

if (Boost_FOUND)
    target_link_libraries(libhighs ${Boost_LIBRARIES})
endif()

# put version information into shared library file
if(${BUILD_SHARED_LIBS})
    set_target_properties(libhighs PROPERTIES
        VERSION ${HIGHS_VERSION_MAJOR}.${HIGHS_VERSION_MINOR}.${HIGHS_VERSION_PATCH}
        SOVERSION ${HIGHS_VERSION_MAJOR}.${HIGHS_VERSION_MINOR})
# create static highs library with pic
else()
    set_target_properties(libhighs PROPERTIES
        POSITION_INDEPENDENT_CODE on)
endif()

# set the install rpath to the installed destination
set_target_properties(highs PROPERTIES INSTALL_RPATH "${CMAKE_INSTALL_PREFIX}/lib")

# on UNIX system the 'lib' prefix is automatically added
set_target_properties(libhighs PROPERTIES
    OUTPUT_NAME "highs"
    MACOSX_RPATH "${CMAKE_INSTALL_PREFIX}/lib")

# install the header files of highs
install(FILES ${headers} ${CMAKE_BINARY_DIR}/HConfig.h DESTINATION include)

# install the binary and the library to appropriate lcoations and add them to an export group
install(TARGETS libhighs EXPORT highs-targets
        LIBRARY DESTINATION lib
        ARCHIVE DESTINATION lib
        INCLUDES DESTINATION include)

# Add library targets to the build-tree export set
export(TARGETS libhighs
  FILE "${CMAKE_BINARY_DIR}/highs-targets.cmake")

#configure the config file for the build tree
set(CONF_INCLUDE_DIRS "${PROJECT_SOURCE_DIR}/src" "${CMAKE_BINARY_DIR}")
configure_file(${CMAKE_SOURCE_DIR}/highs-config.cmake.in
  "${CMAKE_BINARY_DIR}/highs-config.cmake" @ONLY)

#configure the config file for the install
set(CONF_INCLUDE_DIRS "\${CMAKE_CURRENT_LIST_DIR}/../../../include")
configure_file(${CMAKE_SOURCE_DIR}/highs-config.cmake.in
  "${PROJECT_BINARY_DIR}${CMAKE_FILES_DIRECTORY}/highs-config.cmake" @ONLY)

# install the targets of the highs export group and the config file so that other projects
# can link easily against highs
install(EXPORT highs-targets FILE highs-targets.cmake DESTINATION lib/cmake/highs)
install(FILES "${PROJECT_BINARY_DIR}${CMAKE_FILES_DIRECTORY}/highs-config.cmake" DESTINATION lib/cmake/highs)<|MERGE_RESOLUTION|>--- conflicted
+++ resolved
@@ -52,12 +52,7 @@
     io/LoadProblem.h
     lp_data/HConst.h
     lp_data/HighsLp.h
-<<<<<<< HEAD
     lp_data/HighsLpUtils.h
-    lp_data/HighsModelBuilder.h
-=======
-    lp_data/HighsUtils.h
->>>>>>> 5ea2a958
     lp_data/HighsModelObject.h
     simplex/HApp.h
     simplex/HConst.h
