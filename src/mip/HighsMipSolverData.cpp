--- conflicted
+++ resolved
@@ -392,44 +392,25 @@
     symDetection.loadModelAsGraph(mipsolver.mipdata_->presolvedModel,
                                   mipsolver.options_mip_->small_matrix_value);
     symDetection.run(symmetries);
-    if (symmetries.numPerms == 0) {
+    if (symmetries.numGenerators == 0) {
       detectSymmetries = false;
       highsLogUser(mipsolver.options_mip_->log_options, HighsLogType::kInfo,
                    "(%4.1fs) No symmetry present\n",
                    mipsolver.timer_.read(mipsolver.timer_.solve_clock));
-<<<<<<< HEAD
-      HighsSymmetryDetection symDetection;
-      symDetection.loadModelAsGraph(mipsolver.mipdata_->presolvedModel,
-                                    mipsolver.options_mip_->small_matrix_value);
-      symDetection.run(symmetries);
-      if (symmetries.numGenerators == 0) {
-        detectSymmetries = false;
-        highsLogUser(mipsolver.options_mip_->log_options, HighsLogType::kInfo,
-                     "(%4.1fs) No symmetry present\n",
-                     mipsolver.timer_.read(mipsolver.timer_.solve_clock));
-      } else if (symmetries.fullOrbitopes.size() == 0) {
-        highsLogUser(mipsolver.options_mip_->log_options, HighsLogType::kInfo,
-                     "(%4.1fs) Found %" HIGHSINT_FORMAT " generators\n",
-                     mipsolver.timer_.read(mipsolver.timer_.solve_clock),
-                     symmetries.numGenerators);
-
-      } else {
-        highsLogUser(
-            mipsolver.options_mip_->log_options, HighsLogType::kInfo,
-            "(%4.1fs) Found %" HIGHSINT_FORMAT
-            " generators and %" HIGHSINT_FORMAT
-            " full orbitope(s) acting on %" HIGHSINT_FORMAT " columns\n",
-            mipsolver.timer_.read(mipsolver.timer_.solve_clock),
-            symmetries.numPerms, (HighsInt)symmetries.fullOrbitopes.size(),
-            (HighsInt)symmetries.columnToFullOrbitope.size());
-      }
-=======
-    } else {
+    } else if (symmetries.fullOrbitopes.size() == 0) {
       highsLogUser(mipsolver.options_mip_->log_options, HighsLogType::kInfo,
                    "(%4.1fs) Found %" HIGHSINT_FORMAT " generators\n",
                    mipsolver.timer_.read(mipsolver.timer_.solve_clock),
-                   symmetries.numPerms);
->>>>>>> 9910557b
+                   symmetries.numGenerators);
+
+    } else {
+      highsLogUser(
+          mipsolver.options_mip_->log_options, HighsLogType::kInfo,
+          "(%4.1fs) Found %" HIGHSINT_FORMAT " generators and %" HIGHSINT_FORMAT
+          " full orbitope(s) acting on %" HIGHSINT_FORMAT " columns\n",
+          mipsolver.timer_.read(mipsolver.timer_.solve_clock),
+          symmetries.numPerms, (HighsInt)symmetries.fullOrbitopes.size(),
+          (HighsInt)symmetries.columnToFullOrbitope.size());
     }
   }
 
@@ -876,25 +857,6 @@
     lb = std::min(ub, lb);
     gap = std::min(9999., 100 * (ub - lb) / std::max(1.0, std::abs(ub)));
 
-<<<<<<< HEAD
-    highsLogUser(
-        mipsolver.options_mip_->log_options, HighsLogType::kInfo,
-        " %c %6.1fs | %10lu | %10lu | %10lu | %10lu | %-14.8g | %-14.8g | "
-        "%7" HIGHSINT_FORMAT " | %7" HIGHSINT_FORMAT " | %7.2f%% | %7.2f%%\n",
-        first, mipsolver.timer_.read(mipsolver.timer_.solve_clock),
-        nodequeue.numNodes(), num_nodes, num_leaves, total_lp_iterations, lb,
-        ub, cutpool.getNumCuts(), conflictPool.getNumConflicts(), gap,
-        100 * double(pruned_treeweight));
-  } else {
-    highsLogUser(
-        mipsolver.options_mip_->log_options, HighsLogType::kInfo,
-        " %c %6.1fs | %10lu | %10lu | %10lu | %10lu | %-14.8g | %-14.8g | "
-        "%7" HIGHSINT_FORMAT " | %7" HIGHSINT_FORMAT " | %8.2f | %7.2f%%\n",
-        first, mipsolver.timer_.read(mipsolver.timer_.solve_clock),
-        nodequeue.numNodes(), num_nodes, num_leaves, total_lp_iterations, lb,
-        ub, cutpool.getNumCuts(), conflictPool.getNumConflicts(), gap,
-        100 * double(pruned_treeweight));
-=======
     highsLogUser(mipsolver.options_mip_->log_options, HighsLogType::kInfo,
                  // clang-format off
                  " %c %7s %7s   %7s %6.2f%%   %-15.9g %-15.9g %7.2f%%   %6" HIGHSINT_FORMAT " %6" HIGHSINT_FORMAT " %6" HIGHSINT_FORMAT "   %7s %7.1fs\n",
@@ -913,7 +875,6 @@
         explored, lb, ub, gap, cutpool.getNumCuts(),
         lp.numRows() - lp.getNumModelRows(), conflictPool.getNumConflicts(),
         print_lp_iters.data(), time);
->>>>>>> 9910557b
   }
 }
 
