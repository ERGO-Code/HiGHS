--- conflicted
+++ resolved
@@ -141,17 +141,10 @@
   submipsolver.implicinit = &mipsolver.mipdata_->implications;
   // Solve the sub-MIP
   submipsolver.run();
-<<<<<<< HEAD
-
   // ig:here
   // mipsolver.max_submip_level =
   //     std::max(submipsolver.max_submip_level + 1, mipsolver.max_submip_level);
-
-=======
-  mipsolver.max_submip_level =
-      std::max(submipsolver.max_submip_level + 1, mipsolver.max_submip_level);
   if (!mipsolver.submip) mipsolver.analysis_.mipTimerStop(kMipClockSubMipSolve);
->>>>>>> b450b05e
   if (submipsolver.mipdata_) {
     double numUnfixed = mipsolver.mipdata_->integral_cols.size() +
                         mipsolver.mipdata_->continuous_cols.size();
