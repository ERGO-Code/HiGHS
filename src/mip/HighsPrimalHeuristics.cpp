--- conflicted
+++ resolved
@@ -1082,34 +1082,21 @@
     HighsInt nfixed = 0;
     HighsInt nintfixed = 0;
     for (HighsInt i = 0; i != mipsolver.numCol(); ++i) {
-<<<<<<< HEAD
-      if (mipsolver.mipdata_->domain.col_lower_[i] ==
-          mipsolver.mipdata_->domain.col_upper_[i])
-        continue;
-      if (sol[i] <=
-          mipsolver.model_->col_lower_[i] + mipsolver.mipdata_->feastol) {
-=======
-      double boundRange = mipsolver.mipdata_->domain.colUpper_[i] -
-                          mipsolver.mipdata_->domain.colLower_[i];
+      double boundRange = mipsolver.mipdata_->domain.col_upper_[i] -
+                          mipsolver.mipdata_->domain.col_lower_[i];
       if (boundRange == 0.0) continue;
 
       double tolerance =
           mipsolver.mipdata_->feastol * std::min(boundRange, 1.0);
 
-      if (sol[i] <= mipsolver.model_->colLower_[i] + tolerance) {
->>>>>>> ecc82dd9
+      if (sol[i] <= mipsolver.model_->col_lower_[i] + tolerance) {
         mipsolver.mipdata_->domain.changeBound(
             HighsBoundType::kUpper, i, mipsolver.model_->col_lower_[i],
             HighsDomain::Reason::unspecified());
         if (mipsolver.mipdata_->domain.infeasible()) return;
         ++nfixed;
         if (mipsolver.variableType(i) == HighsVarType::kInteger) ++nintfixed;
-<<<<<<< HEAD
-      } else if (sol[i] >= mipsolver.model_->col_upper_[i] -
-                               mipsolver.mipdata_->feastol) {
-=======
-      } else if (sol[i] >= mipsolver.model_->colUpper_[i] - tolerance) {
->>>>>>> ecc82dd9
+      } else if (sol[i] >= mipsolver.model_->col_upper_[i] - tolerance) {
         mipsolver.mipdata_->domain.changeBound(
             HighsBoundType::kLower, i, mipsolver.model_->col_upper_[i],
             HighsDomain::Reason::unspecified());
