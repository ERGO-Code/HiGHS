/* * * * * * * * * * * * * * * * * * * * * * * * * * * * * * * * * * * * */
/*                                                                       */
/*    This file is part of the HiGHS linear optimization suite           */
/*                                                                       */
/*    Written and engineered 2008-2022 at the University of Edinburgh    */
/*                                                                       */
/*    Available as open-source under the MIT License                     */
/*                                                                       */
/*    Authors: Julian Hall, Ivet Galabova, Leona Gottwald and Michael    */
/*    Feldmeier                                                          */
/*                                                                       */
/* * * * * * * * * * * * * * * * * * * * * * * * * * * * * * * * * * * * */
#include "mip/HighsSearch.h"

#include <numeric>

#include "lp_data/HConst.h"
#include "mip/HighsCutGeneration.h"
#include "mip/HighsDomainChange.h"
#include "mip/HighsMipSolverData.h"

HighsSearch::HighsSearch(HighsMipSolver& mipsolver,
                         const HighsPseudocost& pseudocost)
    : mipsolver(mipsolver),
      lp(nullptr),
      localdom(mipsolver.mipdata_->domain),
      pseudocost(pseudocost) {
  nnodes = 0;
  treeweight = 0.0;
  depthoffset = 0;
  lpiterations = 0;
  heurlpiterations = 0;
  sblpiterations = 0;
  upper_limit = kHighsInf;
  inheuristic = false;
  inbranching = false;
<<<<<<< HEAD
  agecuts = true;
=======
  countTreeWeight = true;
>>>>>>> 9ce1ac04
  childselrule = mipsolver.submip ? ChildSelectionRule::kHybridInferenceCost
                                  : ChildSelectionRule::kRootSol;
  this->localdom.setDomainChangeStack(std::vector<HighsDomainChange>());
}

double HighsSearch::checkSol(const std::vector<double>& sol,
                             bool& integerfeasible) const {
  HighsCDouble objval = 0.0;
  integerfeasible = true;
  for (HighsInt i = 0; i != mipsolver.numCol(); ++i) {
    objval += sol[i] * mipsolver.colCost(i);
    assert(std::isfinite(sol[i]));

    if (!integerfeasible || mipsolver.variableType(i) != HighsVarType::kInteger)
      continue;

    double intval = std::floor(sol[i] + 0.5);
    if (std::abs(sol[i] - intval) > mipsolver.mipdata_->feastol) {
      integerfeasible = false;
    }
  }

  return double(objval);
}

bool HighsSearch::orbitsValidInChildNode(
    const HighsDomainChange& branchChg) const {
  HighsInt branchCol = branchChg.column;
  // if the variable is integral or we are in an up branch the stabilizer only
  // stays valid if the column has been stabilized
  const NodeData& currNode = nodestack.back();
  if (!currNode.stabilizerOrbits ||
      currNode.stabilizerOrbits->orbitCols.empty() ||
      currNode.stabilizerOrbits->isStabilized(branchCol))
    return true;

  // a down branch stays valid if the variable is binary
  if (branchChg.boundtype == HighsBoundType::kUpper &&
      localdom.isGlobalBinary(branchChg.column))
    return true;

  return false;
}

double HighsSearch::getCutoffBound() const {
  return std::min(mipsolver.mipdata_->upper_limit, upper_limit);
}

void HighsSearch::setRINSNeighbourhood(const std::vector<double>& basesol,
                                       const std::vector<double>& relaxsol) {
  for (HighsInt i = 0; i != mipsolver.numCol(); ++i) {
    if (mipsolver.variableType(i) != HighsVarType::kInteger) continue;
    if (localdom.col_lower_[i] == localdom.col_upper_[i]) continue;

    double intval = std::floor(basesol[i] + 0.5);
    if (std::abs(relaxsol[i] - intval) < mipsolver.mipdata_->feastol) {
      if (localdom.col_lower_[i] < intval)
        localdom.changeBound(HighsBoundType::kLower, i,
                             std::min(intval, localdom.col_upper_[i]),
                             HighsDomain::Reason::unspecified());
      if (localdom.col_upper_[i] > intval)
        localdom.changeBound(HighsBoundType::kUpper, i,
                             std::max(intval, localdom.col_lower_[i]),
                             HighsDomain::Reason::unspecified());
    }
  }
}

void HighsSearch::setRENSNeighbourhood(const std::vector<double>& lpsol) {
  for (HighsInt i = 0; i != mipsolver.numCol(); ++i) {
    if (mipsolver.variableType(i) != HighsVarType::kInteger) continue;
    if (localdom.col_lower_[i] == localdom.col_upper_[i]) continue;

    double downval = std::floor(lpsol[i] + mipsolver.mipdata_->feastol);
    double upval = std::ceil(lpsol[i] - mipsolver.mipdata_->feastol);

    if (localdom.col_lower_[i] < downval) {
      localdom.changeBound(HighsBoundType::kLower, i,
                           std::min(downval, localdom.col_upper_[i]),
                           HighsDomain::Reason::unspecified());
      if (localdom.infeasible()) return;
    }
    if (localdom.col_upper_[i] > upval) {
      localdom.changeBound(HighsBoundType::kUpper, i,
                           std::max(upval, localdom.col_lower_[i]),
                           HighsDomain::Reason::unspecified());
      if (localdom.infeasible()) return;
    }
  }
}

void HighsSearch::createNewNode() {
  nodestack.emplace_back();
  nodestack.back().domgchgStackPos = localdom.getDomainChangeStack().size();
}

void HighsSearch::cutoffNode() { nodestack.back().opensubtrees = 0; }

void HighsSearch::setMinReliable(HighsInt minreliable) {
  pseudocost.setMinReliable(minreliable);
}

void HighsSearch::branchDownwards(HighsInt col, double newub,
                                  double branchpoint) {
  NodeData& currnode = nodestack.back();

  assert(currnode.opensubtrees == 2);
  assert(mipsolver.variableType(col) != HighsVarType::kContinuous);

  currnode.opensubtrees = 1;
  currnode.branching_point = branchpoint;
  currnode.branchingdecision.column = col;
  currnode.branchingdecision.boundval = newub;
  currnode.branchingdecision.boundtype = HighsBoundType::kUpper;

  HighsInt domchgPos = localdom.getDomainChangeStack().size();
  bool passStabilizerToChildNode =
      orbitsValidInChildNode(currnode.branchingdecision);
  localdom.changeBound(currnode.branchingdecision);
  nodestack.emplace_back(
      currnode.lower_bound, currnode.estimate, currnode.nodeBasis,
      passStabilizerToChildNode ? currnode.stabilizerOrbits : nullptr);
  nodestack.back().domgchgStackPos = domchgPos;
}

void HighsSearch::branchUpwards(HighsInt col, double newlb,
                                double branchpoint) {
  NodeData& currnode = nodestack.back();

  assert(currnode.opensubtrees == 2);
  assert(mipsolver.variableType(col) != HighsVarType::kContinuous);

  currnode.opensubtrees = 1;
  currnode.branching_point = branchpoint;
  currnode.branchingdecision.column = col;
  currnode.branchingdecision.boundval = newlb;
  currnode.branchingdecision.boundtype = HighsBoundType::kLower;

  HighsInt domchgPos = localdom.getDomainChangeStack().size();
  bool passStabilizerToChildNode =
      orbitsValidInChildNode(currnode.branchingdecision);
  localdom.changeBound(currnode.branchingdecision);
  nodestack.emplace_back(
      currnode.lower_bound, currnode.estimate, currnode.nodeBasis,
      passStabilizerToChildNode ? currnode.stabilizerOrbits : nullptr);
  nodestack.back().domgchgStackPos = domchgPos;
}

void HighsSearch::addBoundExceedingConflict() {
  if (mipsolver.mipdata_->upper_limit != kHighsInf) {
    double rhs;
    if (lp->computeDualProof(mipsolver.mipdata_->domain,
                             mipsolver.mipdata_->upper_limit, inds, vals,
                             rhs)) {
      if (mipsolver.mipdata_->domain.infeasible()) return;
      localdom.conflictAnalysis(inds.data(), vals.data(), inds.size(), rhs,
                                mipsolver.mipdata_->conflictPool);

      HighsCutGeneration cutGen(*lp, mipsolver.mipdata_->cutpool);
      mipsolver.mipdata_->debugSolution.checkCut(inds.data(), vals.data(),
                                                 inds.size(), rhs);
      cutGen.generateConflict(localdom, inds, vals, rhs);
    }
  }
}

void HighsSearch::addInfeasibleConflict() {
  double rhs;
  if (lp->getLpSolver().getModelStatus() == HighsModelStatus::kObjectiveBound) {
    if (agecuts)
      lp->performAging();
    else
      lp->resetAges();
  }

  if (lp->computeDualInfProof(mipsolver.mipdata_->domain, inds, vals, rhs)) {
    if (mipsolver.mipdata_->domain.infeasible()) return;
    // double minactlocal = 0.0;
    // double minactglobal = 0.0;
    // for (HighsInt i = 0; i < int(inds.size()); ++i) {
    //  if (vals[i] > 0.0) {
    //    minactlocal += localdom.col_lower_[inds[i]] * vals[i];
    //    minactglobal += globaldom.col_lower_[inds[i]] * vals[i];
    //  } else {
    //    minactlocal += localdom.col_upper_[inds[i]] * vals[i];
    //    minactglobal += globaldom.col_upper_[inds[i]] * vals[i];
    //  }
    //}
    // HighsInt oldnumcuts = cutpool.getNumCuts();
    localdom.conflictAnalysis(inds.data(), vals.data(), inds.size(), rhs,
                              mipsolver.mipdata_->conflictPool);

    HighsCutGeneration cutGen(*lp, mipsolver.mipdata_->cutpool);
    mipsolver.mipdata_->debugSolution.checkCut(inds.data(), vals.data(),
                                               inds.size(), rhs);
    cutGen.generateConflict(localdom, inds, vals, rhs);

    // if (cutpool.getNumCuts() > oldnumcuts) {
    //  printf(
    //      "added cut from infeasibility proof with local min activity %g, "
    //      "global min activity %g, and rhs %g\n",
    //      minactlocal, minactglobal, rhs);
    //} else {
    //  printf(
    //      "no cut found for infeasibility proof with local min activity %g, "
    //      "global min "
    //      " activity %g, and rhs % g\n ",
    //      minactlocal, minactglobal, rhs);
    //}
    // HighsInt cutind = cutpool.addCut(inds.data(), vals.data(), inds.size(),
    // rhs); localdom.cutAdded(cutind);
  }
}

HighsInt HighsSearch::selectBranchingCandidate(int64_t maxSbIters,
                                               double& downNodeLb,
                                               double& upNodeLb) {
  assert(!lp->getFractionalIntegers().empty());

  static constexpr HighsInt basisstart_threshold = 20;
  std::vector<double> upscore;
  std::vector<double> downscore;
  std::vector<uint8_t> upscorereliable;
  std::vector<uint8_t> downscorereliable;
  std::vector<double> upbound;
  std::vector<double> downbound;

  HighsInt numfrac = lp->getFractionalIntegers().size();
  const auto& fracints = lp->getFractionalIntegers();

  upscore.resize(numfrac, kHighsInf);
  downscore.resize(numfrac, kHighsInf);
  upbound.resize(numfrac, getCurrentLowerBound());
  downbound.resize(numfrac, getCurrentLowerBound());

  upscorereliable.resize(numfrac, 0);
  downscorereliable.resize(numfrac, 0);

  // initialize up and down scores of variables that have a
  // reliable pseudocost so that they do not get evaluated
  for (HighsInt k = 0; k != numfrac; ++k) {
    HighsInt col = fracints[k].first;
    double fracval = fracints[k].second;

    assert(fracval > localdom.col_lower_[col] + mipsolver.mipdata_->feastol);
    assert(fracval < localdom.col_upper_[col] - mipsolver.mipdata_->feastol);

    if (pseudocost.isReliable(col)) {
      upscore[k] = pseudocost.getPseudocostUp(col, fracval);
      downscore[k] = pseudocost.getPseudocostDown(col, fracval);
      upscorereliable[k] = true;
      downscorereliable[k] = true;
    } else {
      int flags = branchingVarReliableAtNodeFlags(col);
      if (flags & kUpReliable) {
        upscore[k] = pseudocost.getPseudocostUp(col, fracval);
        upscorereliable[k] = true;
      }

      if (flags & kDownReliable) {
        downscore[k] = pseudocost.getPseudocostDown(col, fracval);
        downscorereliable[k] = true;
      }
    }
  }

  std::vector<HighsInt> evalqueue;
  evalqueue.resize(numfrac);
  std::iota(evalqueue.begin(), evalqueue.end(), 0);

  auto numNodesUp = [&](HighsInt k) {
    return mipsolver.mipdata_->nodequeue.numNodesUp(fracints[k].first);
  };

  auto numNodesDown = [&](HighsInt k) {
    return mipsolver.mipdata_->nodequeue.numNodesDown(fracints[k].first);
  };

  double minScore = mipsolver.mipdata_->feastol;

  auto selectBestScore = [&](bool finalSelection) {
    HighsInt best = -1;
    double bestscore = -1.0;
    double bestnodes = -1.0;
    int64_t bestnumnodes = 0;

    double oldminscore = minScore;
    for (HighsInt k : evalqueue) {
      double score;

      if (upscore[k] <= oldminscore) upscorereliable[k] = true;
      if (downscore[k] <= oldminscore) downscorereliable[k] = true;

      double s = 1e-3 * std::min(upscorereliable[k] ? upscore[k] : 0,
                                 downscorereliable[k] ? downscore[k] : 0);
      minScore = std::max(s, minScore);

      if (upscore[k] <= oldminscore || downscore[k] <= oldminscore)
        score = pseudocost.getScore(fracints[k].first,
                                    std::min(upscore[k], oldminscore),
                                    std::min(downscore[k], oldminscore));
      else {
        score = upscore[k] == kHighsInf || downscore[k] == kHighsInf
                    ? finalSelection ? pseudocost.getScore(fracints[k].first,
                                                           fracints[k].second)
                                     : kHighsInf
                    : pseudocost.getScore(fracints[k].first, upscore[k],
                                          downscore[k]);
      }

      assert(score >= 0.0);
      int64_t upnodes = numNodesUp(k);
      int64_t downnodes = numNodesDown(k);
      double nodes = 0;
      int64_t numnodes = upnodes + downnodes;
      if (upnodes != 0 || downnodes != 0)
        nodes =
            (downnodes / (double)(numnodes)) * (upnodes / (double)(numnodes));
      if (score > bestscore ||
          (score > bestscore - mipsolver.mipdata_->feastol &&
           std::make_pair(nodes, numnodes) >
               std::make_pair(bestnodes, bestnumnodes))) {
        bestscore = score;
        best = k;
        bestnodes = nodes;
        bestnumnodes = numnodes;
      }
    }

    return best;
  };

  bool resetBasis = false;

  while (true) {
    bool mustStop = getStrongBranchingLpIterations() >= maxSbIters ||
                    mipsolver.mipdata_->checkLimits();

    HighsInt candidate = selectBestScore(mustStop);

    if ((upscorereliable[candidate] && downscorereliable[candidate]) ||
        mustStop) {
      if (resetBasis) {
        lp->setStoredBasis(nodestack.back().nodeBasis);
        lp->recoverBasis();
        lp->run();
      }
      downNodeLb = downbound[candidate];
      upNodeLb = upbound[candidate];
      return candidate;
    }

    lp->setObjectiveLimit(mipsolver.mipdata_->upper_limit);

    HighsInt col = fracints[candidate].first;
    double fracval = fracints[candidate].second;
    double upval = std::ceil(fracval);
    double downval = std::floor(fracval);

    auto analyzeSolution = [&](double objdelta,
                               const std::vector<double>& sol) {
      HighsInt numChangedCols = localdom.getChangedCols().size();
      HighsInt domchgStackSize = localdom.getDomainChangeStack().size();
      const auto& domchgstack = localdom.getDomainChangeStack();

      for (HighsInt k = 0; k != numfrac; ++k) {
        if (fracints[k].first == col) continue;
        double otherfracval = fracints[k].second;
        double otherdownval = std::floor(fracints[k].second);
        double otherupval = std::ceil(fracints[k].second);
        if (sol[fracints[k].first] <=
            otherdownval + mipsolver.mipdata_->feastol) {
          if (localdom.col_upper_[fracints[k].first] >
              otherdownval + mipsolver.mipdata_->feastol) {
            localdom.changeBound(HighsBoundType::kUpper, fracints[k].first,
                                 otherdownval);
            if (localdom.infeasible()) {
              localdom.conflictAnalysis(mipsolver.mipdata_->conflictPool);
              localdom.backtrack();
              localdom.clearChangedCols(numChangedCols);
              continue;
            }
            localdom.propagate();
            if (localdom.infeasible()) {
              localdom.conflictAnalysis(mipsolver.mipdata_->conflictPool);
              localdom.backtrack();
              localdom.clearChangedCols(numChangedCols);
              continue;
            }

            HighsInt newStackSize = localdom.getDomainChangeStack().size();

            bool solutionValid = true;
            for (HighsInt j = domchgStackSize + 1; j < newStackSize; ++j) {
              if (domchgstack[j].boundtype == HighsBoundType::kLower) {
                if (domchgstack[j].boundval >
                    sol[domchgstack[j].column] + mipsolver.mipdata_->feastol) {
                  solutionValid = false;
                  break;
                }
              } else {
                if (domchgstack[j].boundval <
                    sol[domchgstack[j].column] - mipsolver.mipdata_->feastol) {
                  solutionValid = false;
                  break;
                }
              }
            }

            localdom.backtrack();
            localdom.clearChangedCols(numChangedCols);
            if (!solutionValid) continue;
          }

          if (objdelta <= mipsolver.mipdata_->feastol) {
            pseudocost.addObservation(fracints[k].first,
                                      otherdownval - otherfracval, objdelta);
            markBranchingVarDownReliableAtNode(fracints[k].first);
          }

          downscore[k] = std::min(downscore[k], objdelta);
        } else if (sol[fracints[k].first] >=
                   otherupval - mipsolver.mipdata_->feastol) {
          if (localdom.col_lower_[fracints[k].first] <
              otherupval - mipsolver.mipdata_->feastol) {
            localdom.changeBound(HighsBoundType::kLower, fracints[k].first,
                                 otherupval);

            if (localdom.infeasible()) {
              localdom.conflictAnalysis(mipsolver.mipdata_->conflictPool);
              localdom.backtrack();
              localdom.clearChangedCols(numChangedCols);
              continue;
            }
            localdom.propagate();
            if (localdom.infeasible()) {
              localdom.conflictAnalysis(mipsolver.mipdata_->conflictPool);
              localdom.backtrack();
              localdom.clearChangedCols(numChangedCols);
              continue;
            }

            HighsInt newStackSize = localdom.getDomainChangeStack().size();

            bool solutionValid = true;
            for (HighsInt j = domchgStackSize + 1; j < newStackSize; ++j) {
              if (domchgstack[j].boundtype == HighsBoundType::kLower) {
                if (domchgstack[j].boundval >
                    sol[domchgstack[j].column] + mipsolver.mipdata_->feastol) {
                  solutionValid = false;
                  break;
                }
              } else {
                if (domchgstack[j].boundval <
                    sol[domchgstack[j].column] - mipsolver.mipdata_->feastol) {
                  solutionValid = false;
                  break;
                }
              }
            }

            localdom.backtrack();
            localdom.clearChangedCols(numChangedCols);

            if (!solutionValid) continue;
          }

          if (objdelta <= mipsolver.mipdata_->feastol) {
            pseudocost.addObservation(fracints[k].first,
                                      otherupval - otherfracval, objdelta);
            markBranchingVarUpReliableAtNode(fracints[k].first);
          }

          upscore[k] = std::min(upscore[k], objdelta);
        }
      }
    };

    if (!downscorereliable[candidate] &&
        (upscorereliable[candidate] ||
         std::make_pair(downscore[candidate],
                        pseudocost.getAvgInferencesDown(col)) >=
             std::make_pair(upscore[candidate],
                            pseudocost.getAvgInferencesUp(col)))) {
      // evaluate down branch
      // if (!mipsolver.submip)
      //   printf("down eval col=%d fracval=%g\n", col, fracval);
      int64_t inferences = -(int64_t)localdom.getDomainChangeStack().size() - 1;

      HighsDomainChange domchg{downval, col, HighsBoundType::kUpper};
      bool orbitalFixing =
          nodestack.back().stabilizerOrbits && orbitsValidInChildNode(domchg);
      localdom.changeBound(domchg);
      localdom.propagate();

      if (!localdom.infeasible()) {
        if (orbitalFixing)
          nodestack.back().stabilizerOrbits->orbitalFixing(localdom);
        else
          mipsolver.mipdata_->symmetries.propagateOrbitopes(localdom);
      }

      inferences += localdom.getDomainChangeStack().size();
      if (localdom.infeasible()) {
        localdom.conflictAnalysis(mipsolver.mipdata_->conflictPool);
        pseudocost.addCutoffObservation(col, false);
        localdom.backtrack();
        localdom.clearChangedCols();

        branchUpwards(col, upval, fracval);
        nodestack[nodestack.size() - 2].opensubtrees = 0;
        nodestack[nodestack.size() - 2].skipDepthCount = 1;
        depthoffset -= 1;

        lp->setStoredBasis(nodestack.back().nodeBasis);
        lp->recoverBasis();
        return -1;
      }

      pseudocost.addInferenceObservation(col, inferences, false);

      lp->flushDomain(localdom);

      resetBasis = true;
      int64_t numiters = lp->getNumLpIterations();
      HighsLpRelaxation::Status status = lp->run(false);
      numiters = lp->getNumLpIterations() - numiters;
      lpiterations += numiters;
      sblpiterations += numiters;

      if (lp->scaledOptimal(status)) {
        if (agecuts)
          lp->performAging();
        else
          lp->resetAges();

        double delta = downval - fracval;
        bool integerfeasible;
        const std::vector<double>& sol = lp->getSolution().col_value;
        double solobj = checkSol(sol, integerfeasible);

        double objdelta = std::max(solobj - lp->getObjective(), 0.0);
        if (objdelta <= mipsolver.mipdata_->epsilon) objdelta = 0.0;

        downscore[candidate] = objdelta;
        downscorereliable[candidate] = true;

        markBranchingVarDownReliableAtNode(col);
        pseudocost.addObservation(col, delta, objdelta);
        analyzeSolution(objdelta, sol);

        if (lp->unscaledPrimalFeasible(status) && integerfeasible) {
          double cutoffbnd = getCutoffBound();
          mipsolver.mipdata_->addIncumbent(
              lp->getLpSolver().getSolution().col_value, solobj,
              inheuristic ? 'H' : 'B');

          if (mipsolver.mipdata_->upper_limit < cutoffbnd)
            lp->setObjectiveLimit(mipsolver.mipdata_->upper_limit);
        }

        if (lp->unscaledDualFeasible(status)) {
          downbound[candidate] = solobj;
          if (solobj > mipsolver.mipdata_->optimality_limit) {
            addBoundExceedingConflict();

            bool pruned = solobj > getCutoffBound();
            if (pruned) mipsolver.mipdata_->debugSolution.nodePruned(localdom);

            localdom.backtrack();
            lp->flushDomain(localdom);

            branchUpwards(col, upval, fracval);
            nodestack[nodestack.size() - 2].opensubtrees = pruned ? 0 : 1;
            nodestack[nodestack.size() - 2].other_child_lb = solobj;
            nodestack[nodestack.size() - 2].skipDepthCount = 1;
            depthoffset -= 1;

            lp->setStoredBasis(nodestack.back().nodeBasis);
            lp->recoverBasis();
            return -1;
          }
        } else if (solobj > getCutoffBound()) {
          addBoundExceedingConflict();
          localdom.propagate();
          bool infeas = localdom.infeasible();
          if (infeas) {
            localdom.backtrack();
            lp->flushDomain(localdom);

            branchUpwards(col, upval, fracval);
            nodestack[nodestack.size() - 2].opensubtrees = 0;
            nodestack[nodestack.size() - 2].skipDepthCount = 1;
            depthoffset -= 1;

            lp->setStoredBasis(nodestack.back().nodeBasis);
            lp->recoverBasis();
            return -1;
          }
        }
      } else if (status == HighsLpRelaxation::Status::kInfeasible) {
        mipsolver.mipdata_->debugSolution.nodePruned(localdom);
        addInfeasibleConflict();
        pseudocost.addCutoffObservation(col, false);
        localdom.backtrack();
        lp->flushDomain(localdom);

        branchUpwards(col, upval, fracval);
        nodestack[nodestack.size() - 2].opensubtrees = 0;
        nodestack[nodestack.size() - 2].skipDepthCount = 1;
        depthoffset -= 1;

        lp->setStoredBasis(nodestack.back().nodeBasis);
        lp->recoverBasis();
        return -1;
      } else {
        // printf("todo2\n");
        // in case of an LP error we set the score of this variable to zero to
        // avoid choosing it as branching candidate if possible
        downscore[candidate] = 0.0;
        upscore[candidate] = 0.0;
        downscorereliable[candidate] = 1;
        upscorereliable[candidate] = 1;
        markBranchingVarUpReliableAtNode(col);
        markBranchingVarDownReliableAtNode(col);
      }

      localdom.backtrack();
      lp->flushDomain(localdom);
      if (numiters > basisstart_threshold) lp->recoverBasis();
    } else {
      // if (!mipsolver.submip)
      //  printf("up eval col=%d fracval=%g\n", col, fracval);
      // evaluate up branch
      int64_t inferences = -(int64_t)localdom.getDomainChangeStack().size() - 1;
      HighsDomainChange domchg{upval, col, HighsBoundType::kLower};
      bool orbitalFixing =
          nodestack.back().stabilizerOrbits && orbitsValidInChildNode(domchg);
      localdom.changeBound(domchg);
      localdom.propagate();

      if (!localdom.infeasible()) {
        if (orbitalFixing)
          nodestack.back().stabilizerOrbits->orbitalFixing(localdom);
        else
          mipsolver.mipdata_->symmetries.propagateOrbitopes(localdom);
      }

      inferences += localdom.getDomainChangeStack().size();
      if (localdom.infeasible()) {
        localdom.conflictAnalysis(mipsolver.mipdata_->conflictPool);
        pseudocost.addCutoffObservation(col, true);
        localdom.backtrack();
        localdom.clearChangedCols();

        branchDownwards(col, downval, fracval);
        nodestack[nodestack.size() - 2].opensubtrees = 0;
        nodestack[nodestack.size() - 2].skipDepthCount = 1;
        depthoffset -= 1;

        lp->setStoredBasis(nodestack.back().nodeBasis);
        lp->recoverBasis();
        return -1;
      }

      pseudocost.addInferenceObservation(col, inferences, true);

      lp->flushDomain(localdom);

      resetBasis = true;
      int64_t numiters = lp->getNumLpIterations();
      HighsLpRelaxation::Status status = lp->run(false);
      numiters = lp->getNumLpIterations() - numiters;
      lpiterations += numiters;
      sblpiterations += numiters;

      if (lp->scaledOptimal(status)) {
        if (agecuts)
          lp->performAging();
        else
          lp->resetAges();

        double delta = upval - fracval;
        bool integerfeasible;

        const std::vector<double>& sol =
            lp->getLpSolver().getSolution().col_value;
        double solobj = checkSol(sol, integerfeasible);

        double objdelta = std::max(solobj - lp->getObjective(), 0.0);
        if (objdelta <= mipsolver.mipdata_->epsilon) objdelta = 0.0;

        upscore[candidate] = objdelta;
        upscorereliable[candidate] = true;

        markBranchingVarUpReliableAtNode(col);
        pseudocost.addObservation(col, delta, objdelta);
        analyzeSolution(objdelta, sol);

        if (lp->unscaledPrimalFeasible(status) && integerfeasible) {
          double cutoffbnd = getCutoffBound();
          mipsolver.mipdata_->addIncumbent(
              lp->getLpSolver().getSolution().col_value, solobj,
              inheuristic ? 'H' : 'B');

          if (mipsolver.mipdata_->upper_limit < cutoffbnd)
            lp->setObjectiveLimit(mipsolver.mipdata_->upper_limit);
        }

        if (lp->unscaledDualFeasible(status)) {
          upbound[candidate] = solobj;
          if (solobj > mipsolver.mipdata_->optimality_limit) {
            addBoundExceedingConflict();

            bool pruned = solobj > getCutoffBound();
            if (pruned) mipsolver.mipdata_->debugSolution.nodePruned(localdom);

            localdom.backtrack();
            lp->flushDomain(localdom);

            branchDownwards(col, downval, fracval);
            nodestack[nodestack.size() - 2].opensubtrees = pruned ? 0 : 1;
            nodestack[nodestack.size() - 2].other_child_lb = solobj;
            nodestack[nodestack.size() - 2].skipDepthCount = 1;
            depthoffset -= 1;

            lp->setStoredBasis(nodestack.back().nodeBasis);
            lp->recoverBasis();
            return -1;
          }
        } else if (solobj > getCutoffBound()) {
          addBoundExceedingConflict();
          localdom.propagate();
          bool infeas = localdom.infeasible();
          if (infeas) {
            localdom.backtrack();
            lp->flushDomain(localdom);

            branchDownwards(col, downval, fracval);
            nodestack[nodestack.size() - 2].opensubtrees = 0;
            nodestack[nodestack.size() - 2].skipDepthCount = 1;
            depthoffset -= 1;

            lp->setStoredBasis(nodestack.back().nodeBasis);
            lp->recoverBasis();
            return -1;
          }
        }
      } else if (status == HighsLpRelaxation::Status::kInfeasible) {
        mipsolver.mipdata_->debugSolution.nodePruned(localdom);
        addInfeasibleConflict();
        pseudocost.addCutoffObservation(col, true);
        localdom.backtrack();
        lp->flushDomain(localdom);

        branchDownwards(col, downval, fracval);
        nodestack[nodestack.size() - 2].opensubtrees = 0;
        nodestack[nodestack.size() - 2].skipDepthCount = 1;
        depthoffset -= 1;

        lp->setStoredBasis(nodestack.back().nodeBasis);
        lp->recoverBasis();
        return -1;
      } else {
        // printf("todo2\n");
        // in case of an LP error we set the score of this variable to zero to
        // avoid choosing it as branching candidate if possible
        downscore[candidate] = 0.0;
        upscore[candidate] = 0.0;
        downscorereliable[candidate] = 1;
        upscorereliable[candidate] = 1;
        markBranchingVarUpReliableAtNode(col);
        markBranchingVarDownReliableAtNode(col);
      }

      localdom.backtrack();
      lp->flushDomain(localdom);
      if (numiters > basisstart_threshold) lp->recoverBasis();
    }
  }
}

const HighsSearch::NodeData* HighsSearch::getParentNodeData() const {
  if (nodestack.size() <= 1) return nullptr;

  return &nodestack[nodestack.size() - 2];
}

void HighsSearch::currentNodeToQueue(HighsNodeQueue& nodequeue) {
  auto oldchangedcols = localdom.getChangedCols().size();
  bool prune = nodestack.back().lower_bound > getCutoffBound();
  if (!prune) {
    localdom.propagate();
    localdom.clearChangedCols(oldchangedcols);
    prune = localdom.infeasible();
    if (prune) localdom.conflictAnalysis(mipsolver.mipdata_->conflictPool);
  }
  if (!prune) {
    std::vector<HighsInt> branchPositions;
    auto domchgStack = localdom.getReducedDomainChangeStack(branchPositions);
    double tmpTreeWeight = nodequeue.emplaceNode(
        std::move(domchgStack), std::move(branchPositions),
        nodestack.back().lower_bound, nodestack.back().estimate,
        getCurrentDepth());
    if (countTreeWeight) treeweight += tmpTreeWeight;
  } else {
    mipsolver.mipdata_->debugSolution.nodePruned(localdom);
    if (countTreeWeight) treeweight += std::ldexp(1.0, 1 - getCurrentDepth());
  }
  nodestack.back().opensubtrees = 0;
}

void HighsSearch::openNodesToQueue(HighsNodeQueue& nodequeue) {
  if (nodestack.empty()) return;

  // get the basis of the node highest up in the tree
  std::shared_ptr<const HighsBasis> basis;
  for (NodeData& nodeData : nodestack) {
    if (nodeData.nodeBasis) {
      basis = std::move(nodeData.nodeBasis);
      break;
    }
  }

  if (nodestack.back().opensubtrees == 0) backtrack(false);

  while (!nodestack.empty()) {
    auto oldchangedcols = localdom.getChangedCols().size();
    bool prune = nodestack.back().lower_bound > getCutoffBound();
    if (!prune) {
      localdom.propagate();
      localdom.clearChangedCols(oldchangedcols);
      prune = localdom.infeasible();
      if (prune) localdom.conflictAnalysis(mipsolver.mipdata_->conflictPool);
    }
    if (!prune) {
      std::vector<HighsInt> branchPositions;
      auto domchgStack = localdom.getReducedDomainChangeStack(branchPositions);
      double tmpTreeWeight = nodequeue.emplaceNode(
          std::move(domchgStack), std::move(branchPositions),
          nodestack.back().lower_bound, nodestack.back().estimate,
          getCurrentDepth());
      if (countTreeWeight) treeweight += tmpTreeWeight;
    } else {
      mipsolver.mipdata_->debugSolution.nodePruned(localdom);
      if (countTreeWeight) treeweight += std::ldexp(1.0, 1 - getCurrentDepth());
    }
    nodestack.back().opensubtrees = 0;
    backtrack(false);
  }

  lp->flushDomain(localdom);
  if (basis) {
    if (basis->row_status.size() == lp->numRows())
      lp->setStoredBasis(std::move(basis));
    lp->recoverBasis();
  }
}

void HighsSearch::flushStatistics() {
  mipsolver.mipdata_->num_nodes += nnodes;
  nnodes = 0;

  mipsolver.mipdata_->pruned_treeweight += treeweight;
  treeweight = 0;

  mipsolver.mipdata_->total_lp_iterations += lpiterations;
  lpiterations = 0;

  mipsolver.mipdata_->heuristic_lp_iterations += heurlpiterations;
  heurlpiterations = 0;

  mipsolver.mipdata_->sb_lp_iterations += sblpiterations;
  sblpiterations = 0;
}

int64_t HighsSearch::getHeuristicLpIterations() const {
  return heurlpiterations + mipsolver.mipdata_->heuristic_lp_iterations;
}

int64_t HighsSearch::getTotalLpIterations() const {
  return lpiterations + mipsolver.mipdata_->total_lp_iterations;
}

int64_t HighsSearch::getLocalLpIterations() const { return lpiterations; }

int64_t HighsSearch::getLocalNodes() const { return nnodes; }

int64_t HighsSearch::getStrongBranchingLpIterations() const {
  return sblpiterations + mipsolver.mipdata_->sb_lp_iterations;
}

void HighsSearch::resetLocalDomain() {
  this->lp->getLpSolver().changeColsBounds(
      0, mipsolver.numCol() - 1, mipsolver.mipdata_->domain.col_lower_.data(),
      mipsolver.mipdata_->domain.col_upper_.data());
  localdom = mipsolver.mipdata_->domain;

#ifndef NDEBUG
  for (HighsInt i = 0; i != mipsolver.numCol(); ++i) {
    assert(lp->getLpSolver().getLp().col_lower_[i] == localdom.col_lower_[i] ||
           mipsolver.variableType(i) == HighsVarType::kContinuous);
    assert(lp->getLpSolver().getLp().col_upper_[i] == localdom.col_upper_[i] ||
           mipsolver.variableType(i) == HighsVarType::kContinuous);
  }
#endif
}

void HighsSearch::installNode(HighsNodeQueue::OpenNode&& node) {
  agecuts = !localdom.setDomainChangeStack(node.domchgstack, node.branchings);
  bool globalSymmetriesValid = true;
  if (mipsolver.mipdata_->globalOrbits) {
    // if global orbits have been computed we check whether they are still valid
    // in this node
    const auto& domchgstack = localdom.getDomainChangeStack();
    const auto& branchpos = localdom.getBranchingPositions();
    for (HighsInt i : localdom.getBranchingPositions()) {
      HighsInt col = domchgstack[i].column;
      if (mipsolver.mipdata_->symmetries.columnPosition[col] == -1) continue;

      if (!mipsolver.mipdata_->domain.isBinary(col) ||
          (domchgstack[i].boundtype == HighsBoundType::kLower &&
           domchgstack[i].boundval == 1.0)) {
        globalSymmetriesValid = false;
        break;
      }
    }
  }
  nodestack.emplace_back(
      node.lower_bound, node.estimate, nullptr,
      globalSymmetriesValid ? mipsolver.mipdata_->globalOrbits : nullptr);
  subrootsol.clear();
  depthoffset = node.depth - 1;
}

HighsSearch::NodeResult HighsSearch::evaluateNode() {
  assert(!nodestack.empty());
  NodeData& currnode = nodestack.back();
  const NodeData* parent = getParentNodeData();

  const auto& domchgstack = localdom.getDomainChangeStack();

  if (!inheuristic &&
      currnode.lower_bound > mipsolver.mipdata_->optimality_limit)
    return NodeResult::kSubOptimal;

  localdom.propagate();

  if (!inheuristic && !localdom.infeasible()) {
    if (mipsolver.mipdata_->symmetries.numPerms > 0 &&
        !currnode.stabilizerOrbits &&
        (parent == nullptr || !parent->stabilizerOrbits ||
         !parent->stabilizerOrbits->orbitCols.empty())) {
      currnode.stabilizerOrbits =
          mipsolver.mipdata_->symmetries.computeStabilizerOrbits(localdom);
    }

    if (currnode.stabilizerOrbits)
      currnode.stabilizerOrbits->orbitalFixing(localdom);
    else
      mipsolver.mipdata_->symmetries.propagateOrbitopes(localdom);
  }
  if (parent != nullptr) {
    int64_t inferences = domchgstack.size() - (currnode.domgchgStackPos + 1);

    pseudocost.addInferenceObservation(
        parent->branchingdecision.column, inferences,
        parent->branchingdecision.boundtype == HighsBoundType::kLower);
  }

  NodeResult result = NodeResult::kOpen;

  if (localdom.infeasible()) {
    result = NodeResult::kDomainInfeasible;
    localdom.clearChangedCols();
    if (parent != nullptr && parent->lp_objective != -kHighsInf &&
        parent->branching_point != parent->branchingdecision.boundval) {
      bool upbranch =
          parent->branchingdecision.boundtype == HighsBoundType::kLower;
      pseudocost.addCutoffObservation(parent->branchingdecision.column,
                                      upbranch);
    }

    localdom.conflictAnalysis(mipsolver.mipdata_->conflictPool);
  } else {
    lp->flushDomain(localdom);
    lp->setObjectiveLimit(mipsolver.mipdata_->upper_limit);

#ifndef NDEBUG
    for (HighsInt i = 0; i != mipsolver.numCol(); ++i) {
      assert(lp->getLpSolver().getLp().col_lower_[i] ==
                 localdom.col_lower_[i] ||
             mipsolver.variableType(i) == HighsVarType::kContinuous);
      assert(lp->getLpSolver().getLp().col_upper_[i] ==
                 localdom.col_upper_[i] ||
             mipsolver.variableType(i) == HighsVarType::kContinuous);
    }
#endif
    int64_t oldnumiters = lp->getNumLpIterations();
    HighsLpRelaxation::Status status = lp->resolveLp(&localdom);
    lpiterations += lp->getNumLpIterations() - oldnumiters;

    if (localdom.infeasible()) {
      result = NodeResult::kDomainInfeasible;
      localdom.clearChangedCols();
      if (parent != nullptr && parent->lp_objective != -kHighsInf &&
          parent->branching_point != parent->branchingdecision.boundval) {
        bool upbranch =
            parent->branchingdecision.boundtype == HighsBoundType::kLower;
        pseudocost.addCutoffObservation(parent->branchingdecision.column,
                                        upbranch);
      }

      localdom.conflictAnalysis(mipsolver.mipdata_->conflictPool);
    } else if (lp->scaledOptimal(status)) {
      lp->storeBasis();
      if (agecuts)
        lp->performAging();
      else
        lp->resetAges();

      currnode.nodeBasis = lp->getStoredBasis();
      currnode.estimate = lp->computeBestEstimate(pseudocost);
      currnode.lp_objective = lp->getObjective();

      if (parent != nullptr && parent->lp_objective != -kHighsInf &&
          parent->branching_point != parent->branchingdecision.boundval) {
        double delta =
            parent->branchingdecision.boundval - parent->branching_point;
        double objdelta =
            std::max(0.0, currnode.lp_objective - parent->lp_objective);

        pseudocost.addObservation(parent->branchingdecision.column, delta,
                                  objdelta);
      }

      if (lp->unscaledPrimalFeasible(status)) {
        if (lp->getFractionalIntegers().empty()) {
          result = NodeResult::kBoundExceeding;
          double cutoffbnd = getCutoffBound();
          mipsolver.mipdata_->addIncumbent(
              lp->getLpSolver().getSolution().col_value, lp->getObjective(),
              inheuristic ? 'H' : 'T');
          if (mipsolver.mipdata_->upper_limit < cutoffbnd)
            lp->setObjectiveLimit(mipsolver.mipdata_->upper_limit);
          addBoundExceedingConflict();
        }
      }

      if (result == NodeResult::kOpen) {
        if (lp->unscaledDualFeasible(status)) {
          currnode.lower_bound =
              std::max(currnode.lp_objective, currnode.lower_bound);

          if (currnode.lower_bound > getCutoffBound()) {
            result = NodeResult::kBoundExceeding;
            addBoundExceedingConflict();
          } else if (mipsolver.mipdata_->upper_limit != kHighsInf) {
            HighsRedcostFixing::propagateRedCost(mipsolver, localdom, *lp);
            if (localdom.infeasible()) {
              result = NodeResult::kBoundExceeding;
              addBoundExceedingConflict();
              localdom.clearChangedCols();
            } else if (!localdom.getChangedCols().empty()) {
              return evaluateNode();
            }
          }
        } else if (lp->getObjective() > getCutoffBound()) {
          // the LP is not solved to dual feasibilty due to scaling/numerics
          // therefore we compute a conflict constraint as if the LP was bound
          // exceeding and propagate the local domain again. The lp relaxation
          // class will take care to consider the dual multipliers with an
          // increased zero tolerance due to the dual infeasibility when
          // computing the proof conBoundExceedingstraint.
          addBoundExceedingConflict();
          localdom.propagate();
          if (localdom.infeasible()) {
            result = NodeResult::kBoundExceeding;
          }
        }
      }
    } else if (status == HighsLpRelaxation::Status::kInfeasible) {
      if (lp->getLpSolver().getModelStatus(true) ==
          HighsModelStatus::kObjectiveBound)
        result = NodeResult::kBoundExceeding;
      else
        result = NodeResult::kLpInfeasible;
      addInfeasibleConflict();
      if (parent != nullptr && parent->lp_objective != -kHighsInf &&
          parent->branching_point != parent->branchingdecision.boundval) {
        bool upbranch =
            parent->branchingdecision.boundtype == HighsBoundType::kLower;
        pseudocost.addCutoffObservation(parent->branchingdecision.column,
                                        upbranch);
      }
    }
  }

  if (result != NodeResult::kOpen) {
    mipsolver.mipdata_->debugSolution.nodePruned(localdom);
    treeweight += std::ldexp(1.0, 1 - getCurrentDepth());
    currnode.opensubtrees = 0;
  } else if (!inheuristic) {
    if (currnode.lower_bound > mipsolver.mipdata_->optimality_limit) {
      result = NodeResult::kSubOptimal;
      addBoundExceedingConflict();
    }
  }

  return result;
}

HighsSearch::NodeResult HighsSearch::branch() {
  assert(localdom.getChangedCols().empty());

  assert(nodestack.back().opensubtrees == 2);
  nodestack.back().branchingdecision.column = -1;
  inbranching = true;

  HighsInt minrel = pseudocost.getMinReliable();
  double childLb = getCurrentLowerBound();
  NodeResult result = NodeResult::kOpen;
  while (nodestack.back().opensubtrees == 2 &&
         lp->scaledOptimal(lp->getStatus()) &&
         !lp->getFractionalIntegers().empty()) {
    int64_t sbmaxiters = 0;
    if (minrel > 0) {
      int64_t sbiters = getStrongBranchingLpIterations();
      sbmaxiters =
          100000 + ((getTotalLpIterations() - getHeuristicLpIterations() -
                     getStrongBranchingLpIterations()) >>
                    1);
      if (sbiters > sbmaxiters) {
        pseudocost.setMinReliable(0);
      } else if (sbiters > (sbmaxiters >> 1)) {
        double reductionratio = (sbiters - (sbmaxiters >> 1)) /
                                (double)(sbmaxiters - (sbmaxiters >> 1));

        HighsInt minrelreduced = int(minrel - reductionratio * (minrel - 1));
        pseudocost.setMinReliable(std::min(minrel, minrelreduced));
      }
    }

    double degeneracyFac = lp->computeLPDegneracy(localdom);
    pseudocost.setDegeneracyFactor(degeneracyFac);
    if (degeneracyFac >= 10.0) pseudocost.setMinReliable(0);
    // if (!mipsolver.submip)
    //  printf("selecting branching cand with minrel=%d\n",
    //         pseudocost.getMinReliable());
    double downNodeLb = getCurrentLowerBound();
    double upNodeLb = getCurrentLowerBound();
    HighsInt branchcand =
        selectBranchingCandidate(sbmaxiters, downNodeLb, upNodeLb);
    // if (!mipsolver.submip)
    //   printf("branching cand returned as %d\n", branchcand);
    NodeData& currnode = nodestack.back();
    childLb = currnode.lower_bound;
    if (branchcand != -1) {
      auto branching = lp->getFractionalIntegers()[branchcand];
      currnode.branchingdecision.column = branching.first;
      currnode.branching_point = branching.second;

      HighsInt col = branching.first;
      if (localdom.col_upper_[col] - localdom.col_lower_[col] > 1.5)
        agecuts = false;

      switch (childselrule) {
        case ChildSelectionRule::kUp:
          currnode.branchingdecision.boundtype = HighsBoundType::kLower;
          currnode.branchingdecision.boundval =
              std::ceil(currnode.branching_point);
          currnode.other_child_lb = downNodeLb;
          childLb = upNodeLb;
          break;
        case ChildSelectionRule::kDown:
          currnode.branchingdecision.boundtype = HighsBoundType::kUpper;
          currnode.branchingdecision.boundval =
              std::floor(currnode.branching_point);
          currnode.other_child_lb = upNodeLb;
          childLb = downNodeLb;
          break;
        case ChildSelectionRule::kRootSol: {
          double downPrio = pseudocost.getAvgInferencesDown(col) +
                            mipsolver.mipdata_->epsilon;
          double upPrio =
              pseudocost.getAvgInferencesUp(col) + mipsolver.mipdata_->epsilon;
          double downVal = std::floor(currnode.branching_point);
          double upVal = std::ceil(currnode.branching_point);
          if (!subrootsol.empty()) {
            double rootsol = subrootsol[col];
            if (rootsol < downVal)
              rootsol = downVal;
            else if (rootsol > upVal)
              rootsol = upVal;

            upPrio *= (1.0 + (currnode.branching_point - rootsol));
            downPrio *= (1.0 + (rootsol - currnode.branching_point));

          } else {
            if (currnode.lp_objective != -kHighsInf)
              subrootsol = lp->getSolution().col_value;
            if (!mipsolver.mipdata_->rootlpsol.empty()) {
              double rootsol = mipsolver.mipdata_->rootlpsol[col];
              if (rootsol < downVal)
                rootsol = downVal;
              else if (rootsol > upVal)
                rootsol = upVal;

              upPrio *= (1.0 + (currnode.branching_point - rootsol));
              downPrio *= (1.0 + (rootsol - currnode.branching_point));
            }
          }
          if (upPrio + mipsolver.mipdata_->epsilon >= downPrio) {
            currnode.branchingdecision.boundtype = HighsBoundType::kLower;
            currnode.branchingdecision.boundval = upVal;
            currnode.other_child_lb = downNodeLb;
            childLb = upNodeLb;
          } else {
            currnode.branchingdecision.boundtype = HighsBoundType::kUpper;
            currnode.branchingdecision.boundval = downVal;
            currnode.other_child_lb = upNodeLb;
            childLb = downNodeLb;
          }
          break;
        }
        case ChildSelectionRule::kObj:
          if (mipsolver.colCost(col) >= 0) {
            currnode.branchingdecision.boundtype = HighsBoundType::kLower;
            currnode.branchingdecision.boundval =
                std::ceil(currnode.branching_point);
            currnode.other_child_lb = downNodeLb;
            childLb = upNodeLb;
          } else {
            currnode.branchingdecision.boundtype = HighsBoundType::kUpper;
            currnode.branchingdecision.boundval =
                std::floor(currnode.branching_point);
            currnode.other_child_lb = upNodeLb;
            childLb = downNodeLb;
          }
          break;
        case ChildSelectionRule::kRandom:
          if (random.bit()) {
            currnode.branchingdecision.boundtype = HighsBoundType::kLower;
            currnode.branchingdecision.boundval =
                std::ceil(currnode.branching_point);
            currnode.other_child_lb = downNodeLb;
            childLb = upNodeLb;
          } else {
            currnode.branchingdecision.boundtype = HighsBoundType::kUpper;
            currnode.branchingdecision.boundval =
                std::floor(currnode.branching_point);
            currnode.other_child_lb = upNodeLb;
            childLb = downNodeLb;
          }
          break;
        case ChildSelectionRule::kBestCost: {
          if (pseudocost.getPseudocostUp(col, currnode.branching_point,
                                         mipsolver.mipdata_->feastol) >
              pseudocost.getPseudocostDown(col, currnode.branching_point,
                                           mipsolver.mipdata_->feastol)) {
            currnode.branchingdecision.boundtype = HighsBoundType::kUpper;
            currnode.branchingdecision.boundval =
                std::floor(currnode.branching_point);
            currnode.other_child_lb = upNodeLb;
            childLb = downNodeLb;
          } else {
            currnode.branchingdecision.boundtype = HighsBoundType::kLower;
            currnode.branchingdecision.boundval =
                std::ceil(currnode.branching_point);
            currnode.other_child_lb = downNodeLb;
            childLb = upNodeLb;
          }
          break;
        }
        case ChildSelectionRule::kWorstCost:
          if (pseudocost.getPseudocostUp(col, currnode.branching_point) >=
              pseudocost.getPseudocostDown(col, currnode.branching_point)) {
            currnode.branchingdecision.boundtype = HighsBoundType::kLower;
            currnode.branchingdecision.boundval =
                std::ceil(currnode.branching_point);
            currnode.other_child_lb = downNodeLb;
            childLb = upNodeLb;
          } else {
            currnode.branchingdecision.boundtype = HighsBoundType::kUpper;
            currnode.branchingdecision.boundval =
                std::floor(currnode.branching_point);
            currnode.other_child_lb = upNodeLb;
            childLb = downNodeLb;
          }
          break;
        case ChildSelectionRule::kDisjunction: {
          int64_t numnodesup;
          int64_t numnodesdown;
          numnodesup = mipsolver.mipdata_->nodequeue.numNodesUp(col);
          numnodesdown = mipsolver.mipdata_->nodequeue.numNodesDown(col);
          if (numnodesup > numnodesdown) {
            currnode.branchingdecision.boundtype = HighsBoundType::kLower;
            currnode.branchingdecision.boundval =
                std::ceil(currnode.branching_point);
            currnode.other_child_lb = downNodeLb;
            childLb = upNodeLb;
          } else if (numnodesdown > numnodesup) {
            currnode.branchingdecision.boundtype = HighsBoundType::kUpper;
            currnode.branchingdecision.boundval =
                std::floor(currnode.branching_point);
            currnode.other_child_lb = upNodeLb;
            childLb = downNodeLb;
          } else {
            if (mipsolver.colCost(col) >= 0) {
              currnode.branchingdecision.boundtype = HighsBoundType::kLower;
              currnode.branchingdecision.boundval =
                  std::ceil(currnode.branching_point);
              currnode.other_child_lb = downNodeLb;
              childLb = upNodeLb;
            } else {
              currnode.branchingdecision.boundtype = HighsBoundType::kUpper;
              currnode.branchingdecision.boundval =
                  std::floor(currnode.branching_point);
              currnode.other_child_lb = upNodeLb;
              childLb = downNodeLb;
            }
          }
          break;
        }
        case ChildSelectionRule::kHybridInferenceCost: {
          double upVal = std::ceil(currnode.branching_point);
          double downVal = std::floor(currnode.branching_point);
          double upScore =
              (1 + pseudocost.getAvgInferencesUp(col)) /
              pseudocost.getPseudocostUp(col, currnode.branching_point,
                                         mipsolver.mipdata_->feastol);
          double downScore =
              (1 + pseudocost.getAvgInferencesDown(col)) /
              pseudocost.getPseudocostDown(col, currnode.branching_point,
                                           mipsolver.mipdata_->feastol);

          if (upScore >= downScore) {
            currnode.branchingdecision.boundtype = HighsBoundType::kLower;
            currnode.branchingdecision.boundval = upVal;
            currnode.other_child_lb = downNodeLb;
            childLb = upNodeLb;
          } else {
            currnode.branchingdecision.boundtype = HighsBoundType::kUpper;
            currnode.branchingdecision.boundval = downVal;
            currnode.other_child_lb = upNodeLb;
            childLb = downNodeLb;
          }
        }
      }
      result = NodeResult::kBranched;
      break;
    }

    assert(!localdom.getChangedCols().empty());
    result = evaluateNode();
    if (result == NodeResult::kSubOptimal) break;
  }
  inbranching = false;
  NodeData& currnode = nodestack.back();
  pseudocost.setMinReliable(minrel);
  pseudocost.setDegeneracyFactor(1.0);

  assert(currnode.opensubtrees == 2 || currnode.opensubtrees == 0);

  if (currnode.opensubtrees != 2 || result == NodeResult::kSubOptimal)
    return result;

  if (currnode.branchingdecision.column == -1) {
    double bestscore = -1.0;
    // solution branching failed, so choose any integer variable to branch
    // on in case we have a different solution status could happen due to a
    // fail in the LP solution process

    for (HighsInt i : mipsolver.mipdata_->integral_cols) {
      if (localdom.col_upper_[i] - localdom.col_lower_[i] < 0.5) continue;

      double fracval;
      if (localdom.col_lower_[i] != -kHighsInf &&
          localdom.col_upper_[i] != kHighsInf)
        fracval = std::floor(0.5 * (localdom.col_lower_[i] +
                                    localdom.col_upper_[i] + 0.5)) +
                  0.5;
      if (localdom.col_lower_[i] != -kHighsInf)
        fracval = localdom.col_lower_[i] + 0.5;
      else if (localdom.col_upper_[i] != kHighsInf)
        fracval = localdom.col_upper_[i] - 0.5;
      else
        fracval = 0.5;

      double score = pseudocost.getScore(i, fracval);
      assert(score >= 0.0);

      if (score > bestscore) {
        bestscore = score;
        if (mipsolver.colCost(i) >= 0) {
          double upval = std::ceil(fracval);
          currnode.branching_point = upval;
          currnode.branchingdecision.boundtype = HighsBoundType::kLower;
          currnode.branchingdecision.column = i;
          currnode.branchingdecision.boundval = upval;
        } else {
          double downval = std::floor(fracval);
          currnode.branching_point = downval;
          currnode.branchingdecision.boundtype = HighsBoundType::kUpper;
          currnode.branchingdecision.column = i;
          currnode.branchingdecision.boundval = downval;
        }
      }
    }
  }

  if (currnode.branchingdecision.column == -1) {
    lp->setIterationLimit();

    // create a fresh LP only with model rows since all integer columns are
    // fixed, the cutting planes are not required and the LP could not be solved
    // so we want to make it as easy as possible
    HighsLpRelaxation lpCopy(mipsolver);
    lpCopy.loadModel();
    lpCopy.getLpSolver().changeColsBounds(0, mipsolver.numCol() - 1,
                                          localdom.col_lower_.data(),
                                          localdom.col_upper_.data());
    // temporarily use the fresh LP for the HighsSearch class
    HighsLpRelaxation* tmpLp = &lpCopy;
    std::swap(tmpLp, lp);

    // reevaluate the node with LP presolve enabled
    lp->getLpSolver().setOptionValue("presolve", "on");
    result = evaluateNode();

    if (result == NodeResult::kOpen) {
      // LP still not solved, reevaluate with primal simplex
      lp->getLpSolver().clearSolver();
      lp->getLpSolver().setOptionValue("simplex_strategy",
                                       kSimplexStrategyPrimal);
      result = evaluateNode();
      lp->getLpSolver().setOptionValue("simplex_strategy",
                                       kSimplexStrategyDual);
      if (result == NodeResult::kOpen) {
        // LP still not solved, reevaluate with IPM instead of simplex
        lp->getLpSolver().clearSolver();
        lp->getLpSolver().setOptionValue("solver", "ipm");
        result = evaluateNode();

        if (result == NodeResult::kOpen) {
          highsLogUser(mipsolver.options_mip_->log_options,
                       HighsLogType::kWarning,
                       "Failed to solve node with all integer columns "
                       "fixed. Declaring node infeasible.\n");
          // LP still not solved, give up and declare as infeasible
          currnode.opensubtrees = 0;
          result = NodeResult::kLpInfeasible;
        }
      }
    }

    // restore old lp relaxation
    std::swap(tmpLp, lp);

    return result;
  }

  // finally open a new node with the branching decision added
  // and remember that we have one open subtree left
  HighsInt domchgPos = localdom.getDomainChangeStack().size();

  bool passStabilizerToChildNode =
      orbitsValidInChildNode(currnode.branchingdecision);
  localdom.changeBound(currnode.branchingdecision);
  currnode.opensubtrees = 1;
  nodestack.emplace_back(
      std::max(childLb, currnode.lower_bound), currnode.estimate,
      currnode.nodeBasis,
      passStabilizerToChildNode ? currnode.stabilizerOrbits : nullptr);
  nodestack.back().domgchgStackPos = domchgPos;

  return NodeResult::kBranched;
}

bool HighsSearch::backtrack(bool recoverBasis) {
  if (nodestack.empty()) return false;
  assert(!nodestack.empty());
  assert(nodestack.back().opensubtrees == 0);
  while (true) {
    while (nodestack.back().opensubtrees == 0) {
      countTreeWeight = true;
      depthoffset += nodestack.back().skipDepthCount;
      if (nodestack.size() == 1) {
        if (recoverBasis && nodestack.back().nodeBasis)
          lp->setStoredBasis(std::move(nodestack.back().nodeBasis));
        nodestack.pop_back();
        localdom.backtrackToGlobal();
        lp->flushDomain(localdom);
        if (recoverBasis) lp->recoverBasis();
        return false;
      }

      nodestack.pop_back();
#ifndef NDEBUG
      HighsDomainChange branchchg =
#endif
          localdom.backtrack();

      if (nodestack.back().opensubtrees != 0) {
        countTreeWeight = nodestack.back().skipDepthCount == 0;
        // repropagate the node, as it may have become infeasible due to
        // conflicts
        HighsInt oldNumDomchgs = localdom.getNumDomainChanges();
        HighsInt oldNumChangedCols = localdom.getChangedCols().size();
        localdom.propagate();
        if (!localdom.infeasible() &&
            oldNumDomchgs != localdom.getNumDomainChanges()) {
          if (nodestack.back().stabilizerOrbits)
            nodestack.back().stabilizerOrbits->orbitalFixing(localdom);
          else
            mipsolver.mipdata_->symmetries.propagateOrbitopes(localdom);
        }
        if (localdom.infeasible()) {
          localdom.clearChangedCols(oldNumChangedCols);
          if (countTreeWeight)
            treeweight += std::ldexp(1.0, -getCurrentDepth());
          nodestack.back().opensubtrees = 0;
        }
      }

      assert(
          (branchchg.boundtype == HighsBoundType::kLower &&
           branchchg.boundval >= nodestack.back().branchingdecision.boundval) ||
          (branchchg.boundtype == HighsBoundType::kUpper &&
           branchchg.boundval <= nodestack.back().branchingdecision.boundval));
      assert(branchchg.boundtype ==
             nodestack.back().branchingdecision.boundtype);
      assert(branchchg.column == nodestack.back().branchingdecision.column);
    }

    NodeData& currnode = nodestack.back();

    assert(currnode.opensubtrees == 1);
    currnode.opensubtrees = 0;
    bool fallbackbranch =
        currnode.branchingdecision.boundval == currnode.branching_point;
    HighsInt domchgPos = localdom.getDomainChangeStack().size();
    if (currnode.branchingdecision.boundtype == HighsBoundType::kLower) {
      currnode.branchingdecision.boundtype = HighsBoundType::kUpper;
      currnode.branchingdecision.boundval =
          std::floor(currnode.branchingdecision.boundval - 0.5);
    } else {
      currnode.branchingdecision.boundtype = HighsBoundType::kLower;
      currnode.branchingdecision.boundval =
          std::ceil(currnode.branchingdecision.boundval + 0.5);
    }

    if (fallbackbranch)
      currnode.branching_point = currnode.branchingdecision.boundval;

    HighsInt numChangedCols = localdom.getChangedCols().size();
    bool passStabilizerToChildNode =
        orbitsValidInChildNode(currnode.branchingdecision);
    localdom.changeBound(currnode.branchingdecision);
    double nodelb = std::max(currnode.lower_bound, currnode.other_child_lb);
    bool prune = nodelb > getCutoffBound() || localdom.infeasible();
    if (!prune) {
      localdom.propagate();
      prune = localdom.infeasible();
      if (prune) localdom.conflictAnalysis(mipsolver.mipdata_->conflictPool);
    }
    if (!prune) {
      mipsolver.mipdata_->symmetries.propagateOrbitopes(localdom);
      prune = localdom.infeasible();
    }
    if (!prune && passStabilizerToChildNode && currnode.stabilizerOrbits) {
      currnode.stabilizerOrbits->orbitalFixing(localdom);
      prune = localdom.infeasible();
    }
    if (prune) {
      localdom.backtrack();
      localdom.clearChangedCols(numChangedCols);
      if (countTreeWeight) treeweight += std::ldexp(1.0, -getCurrentDepth());
      continue;
    }
    nodestack.emplace_back(
        nodelb, currnode.estimate, currnode.nodeBasis,
        passStabilizerToChildNode ? currnode.stabilizerOrbits : nullptr);

    lp->flushDomain(localdom);
    nodestack.back().domgchgStackPos = domchgPos;
    break;
  }

  if (recoverBasis && nodestack.back().nodeBasis) {
    lp->setStoredBasis(nodestack.back().nodeBasis);
    lp->recoverBasis();
  }

  return true;
}

bool HighsSearch::backtrackPlunge(HighsNodeQueue& nodequeue) {
  const std::vector<HighsDomainChange>& domchgstack =
      localdom.getDomainChangeStack();

  if (nodestack.empty()) return false;
  assert(!nodestack.empty());
  assert(nodestack.back().opensubtrees == 0);

  while (true) {
    while (nodestack.back().opensubtrees == 0) {
      countTreeWeight = true;
      depthoffset += nodestack.back().skipDepthCount;

      if (nodestack.size() == 1) {
        if (nodestack.back().nodeBasis)
          lp->setStoredBasis(std::move(nodestack.back().nodeBasis));
        nodestack.pop_back();
        localdom.backtrackToGlobal();
        lp->flushDomain(localdom);
        lp->recoverBasis();
        return false;
      }

      nodestack.pop_back();
#ifndef NDEBUG
      HighsDomainChange branchchg =
#endif
          localdom.backtrack();

      if (nodestack.back().opensubtrees != 0) {
        countTreeWeight = nodestack.back().skipDepthCount == 0;
        // repropagate the node, as it may have become infeasible due to
        // conflicts
        HighsInt oldNumDomchgs = localdom.getNumDomainChanges();
        HighsInt oldNumChangedCols = localdom.getChangedCols().size();
        localdom.propagate();
        if (!localdom.infeasible() &&
            oldNumDomchgs != localdom.getNumDomainChanges()) {
          if (nodestack.back().stabilizerOrbits)
            nodestack.back().stabilizerOrbits->orbitalFixing(localdom);
          else
            mipsolver.mipdata_->symmetries.propagateOrbitopes(localdom);
        }
        if (localdom.infeasible()) {
          localdom.clearChangedCols(oldNumChangedCols);
          if (countTreeWeight)
            treeweight += std::ldexp(1.0, -getCurrentDepth());
          nodestack.back().opensubtrees = 0;
        }
      }

      assert(
          (branchchg.boundtype == HighsBoundType::kLower &&
           branchchg.boundval >= nodestack.back().branchingdecision.boundval) ||
          (branchchg.boundtype == HighsBoundType::kUpper &&
           branchchg.boundval <= nodestack.back().branchingdecision.boundval));
      assert(branchchg.boundtype ==
             nodestack.back().branchingdecision.boundtype);
      assert(branchchg.column == nodestack.back().branchingdecision.column);
    }

    NodeData& currnode = nodestack.back();

    assert(currnode.opensubtrees == 1);
    currnode.opensubtrees = 0;
    bool fallbackbranch =
        currnode.branchingdecision.boundval == currnode.branching_point;
    double nodeScore;
    if (currnode.branchingdecision.boundtype == HighsBoundType::kLower) {
      currnode.branchingdecision.boundtype = HighsBoundType::kUpper;
      currnode.branchingdecision.boundval =
          std::floor(currnode.branchingdecision.boundval - 0.5);
      nodeScore = pseudocost.getScoreDown(
          currnode.branchingdecision.column,
          fallbackbranch ? 0.5 : currnode.branching_point);
    } else {
      currnode.branchingdecision.boundtype = HighsBoundType::kLower;
      currnode.branchingdecision.boundval =
          std::ceil(currnode.branchingdecision.boundval + 0.5);
      nodeScore = pseudocost.getScoreUp(
          currnode.branchingdecision.column,
          fallbackbranch ? 0.5 : currnode.branching_point);
    }

    if (fallbackbranch)
      currnode.branching_point = currnode.branchingdecision.boundval;

    HighsInt domchgPos = domchgstack.size();
    HighsInt numChangedCols = localdom.getChangedCols().size();
    bool passStabilizerToChildNode =
        orbitsValidInChildNode(currnode.branchingdecision);
    localdom.changeBound(currnode.branchingdecision);
    double nodelb = std::max(currnode.lower_bound, currnode.other_child_lb);
    bool prune = nodelb > getCutoffBound() || localdom.infeasible();
    if (!prune) {
      localdom.propagate();
      prune = localdom.infeasible();
      if (prune) localdom.conflictAnalysis(mipsolver.mipdata_->conflictPool);
    }
    if (!prune) {
      mipsolver.mipdata_->symmetries.propagateOrbitopes(localdom);
      prune = localdom.infeasible();
    }
    if (!prune && passStabilizerToChildNode && currnode.stabilizerOrbits) {
      currnode.stabilizerOrbits->orbitalFixing(localdom);
      prune = localdom.infeasible();
    }
    if (prune) {
      localdom.backtrack();
      localdom.clearChangedCols(numChangedCols);
      if (countTreeWeight) treeweight += std::ldexp(1.0, -getCurrentDepth());
      continue;
    }

    bool nodeToQueue = nodelb > mipsolver.mipdata_->optimality_limit;
    // we check if switching to the other branch of an anchestor yields a higher
    // additive branch score than staying in this node and if so we postpone the
    // node and put it to the queue to backtrack further.
    if (!nodeToQueue) {
      for (HighsInt i = nodestack.size() - 2; i >= 0; --i) {
        if (nodestack[i].opensubtrees == 0) continue;

        bool fallbackbranch = nodestack[i].branchingdecision.boundval ==
                              nodestack[i].branching_point;
        double branchpoint =
            fallbackbranch ? 0.5 : nodestack[i].branching_point;
        double ancestorScoreActive;
        double ancestorScoreInactive;
        if (nodestack[i].branchingdecision.boundtype ==
            HighsBoundType::kLower) {
          ancestorScoreInactive = pseudocost.getScoreDown(
              nodestack[i].branchingdecision.column, branchpoint);
          ancestorScoreActive = pseudocost.getScoreUp(
              nodestack[i].branchingdecision.column, branchpoint);
        } else {
          ancestorScoreActive = pseudocost.getScoreDown(
              nodestack[i].branchingdecision.column, branchpoint);
          ancestorScoreInactive = pseudocost.getScoreUp(
              nodestack[i].branchingdecision.column, branchpoint);
        }

        // if (!mipsolver.submip)
        //   printf("nodeScore: %g, ancestorScore: %g\n", nodeScore,
        //   ancestorScore);
        nodeToQueue = ancestorScoreInactive - ancestorScoreActive >
                      nodeScore + mipsolver.mipdata_->feastol;
        break;
      }
    }

    if (nodeToQueue) {
      // if (!mipsolver.submip) printf("node goes to queue\n");
      std::vector<HighsInt> branchPositions;
      auto domchgStack = localdom.getReducedDomainChangeStack(branchPositions);
      double tmpTreeWeight = nodequeue.emplaceNode(
          std::move(domchgStack), std::move(branchPositions), nodelb,
          nodestack.back().estimate, getCurrentDepth() + 1);
      if (countTreeWeight) treeweight += tmpTreeWeight;
      localdom.backtrack();
      localdom.clearChangedCols(numChangedCols);
      continue;
    }
    nodestack.emplace_back(
        nodelb, currnode.estimate, currnode.nodeBasis,
        passStabilizerToChildNode ? currnode.stabilizerOrbits : nullptr);

    lp->flushDomain(localdom);
    nodestack.back().domgchgStackPos = domchgPos;
    break;
  }

  if (nodestack.back().nodeBasis) {
    lp->setStoredBasis(nodestack.back().nodeBasis);
    lp->recoverBasis();
  }

  return true;
}

bool HighsSearch::backtrackUntilDepth(HighsInt targetDepth) {
  if (nodestack.empty()) return false;
  assert(!nodestack.empty());
  if (getCurrentDepth() >= targetDepth) nodestack.back().opensubtrees = 0;

  while (nodestack.back().opensubtrees == 0) {
    depthoffset += nodestack.back().skipDepthCount;
    nodestack.pop_back();

#ifndef NDEBUG
    HighsDomainChange branchchg =
#endif
        localdom.backtrack();
    if (nodestack.empty()) {
      lp->flushDomain(localdom);
      return false;
    }
    assert(
        (branchchg.boundtype == HighsBoundType::kLower &&
         branchchg.boundval >= nodestack.back().branchingdecision.boundval) ||
        (branchchg.boundtype == HighsBoundType::kUpper &&
         branchchg.boundval <= nodestack.back().branchingdecision.boundval));
    assert(branchchg.boundtype == nodestack.back().branchingdecision.boundtype);
    assert(branchchg.column == nodestack.back().branchingdecision.column);

    if (getCurrentDepth() >= targetDepth) nodestack.back().opensubtrees = 0;
  }

  NodeData& currnode = nodestack.back();
  assert(currnode.opensubtrees == 1);
  currnode.opensubtrees = 0;
  bool fallbackbranch =
      currnode.branchingdecision.boundval == currnode.branching_point;
  if (currnode.branchingdecision.boundtype == HighsBoundType::kLower) {
    currnode.branchingdecision.boundtype = HighsBoundType::kUpper;
    currnode.branchingdecision.boundval =
        std::floor(currnode.branchingdecision.boundval - 0.5);
  } else {
    currnode.branchingdecision.boundtype = HighsBoundType::kLower;
    currnode.branchingdecision.boundval =
        std::ceil(currnode.branchingdecision.boundval + 0.5);
  }

  if (fallbackbranch)
    currnode.branching_point = currnode.branchingdecision.boundval;

  HighsInt domchgPos = localdom.getDomainChangeStack().size();
  bool passStabilizerToChildNode =
      orbitsValidInChildNode(currnode.branchingdecision);
  localdom.changeBound(currnode.branchingdecision);
  nodestack.emplace_back(
      currnode.lower_bound, currnode.estimate, currnode.nodeBasis,
      passStabilizerToChildNode ? currnode.stabilizerOrbits : nullptr);

  lp->flushDomain(localdom);
  nodestack.back().domgchgStackPos = domchgPos;
  if (nodestack.back().nodeBasis &&
      nodestack.back().nodeBasis->row_status.size() == lp->getLp().num_row_)
    lp->setStoredBasis(nodestack.back().nodeBasis);
  lp->recoverBasis();

  return true;
}

HighsSearch::NodeResult HighsSearch::dive() {
  reliableatnode.clear();

  do {
    ++nnodes;
    NodeResult result = evaluateNode();

    if (mipsolver.mipdata_->checkLimits(nnodes)) return result;

    if (result != NodeResult::kOpen) return result;

    result = branch();
    if (result != NodeResult::kBranched) return result;
  } while (true);
}

void HighsSearch::solveDepthFirst(int64_t maxbacktracks) {
  do {
    if (maxbacktracks == 0) break;

    NodeResult result = dive();
    // if a limit was reached the result might be open
    if (result == NodeResult::kOpen) break;

    --maxbacktracks;

  } while (backtrack());
}<|MERGE_RESOLUTION|>--- conflicted
+++ resolved
@@ -34,11 +34,8 @@
   upper_limit = kHighsInf;
   inheuristic = false;
   inbranching = false;
-<<<<<<< HEAD
   agecuts = true;
-=======
   countTreeWeight = true;
->>>>>>> 9ce1ac04
   childselrule = mipsolver.submip ? ChildSelectionRule::kHybridInferenceCost
                                   : ChildSelectionRule::kRootSol;
   this->localdom.setDomainChangeStack(std::vector<HighsDomainChange>());
