--- conflicted
+++ resolved
@@ -84,7 +84,7 @@
     u64 blo = b & 0xffffffffu;  // < 2^32
 
     // compute the different order terms with adicities 2^64, 2^32, 2^0
-<<<<<<< HEAD
+
     u64 term_64 = ahi * bhi;              // < 2^58
     u64 term_32 = ahi * blo + bhi * alo;  // < 2^62
     u64 term_0 = alo * blo;               // < 2^64
@@ -95,34 +95,13 @@
 
     // ab61 may be greater than (2^61 - 1)
     if (ab61 >= M61()) ab61 -= M61();
-=======
-    u64 term_64 = ahi * bhi;
-    u64 term_32 = ahi * blo + bhi * alo;
-    u64 term_0 = alo * blo;
-
-    // Partially reduce term_0 and term_32 modulo M61() individually to not deal
-    // with a possible carry bit (thanks @https://github.com/WTFHCN for catching
-    // the bug with this). We do not need to completely reduce by an additional
-    // check for the range of the resulting term as this is done in the end in
-    // any case and the reduced sizes do not cause troubles with the available
-    // 64 bits.
-    term_0 = (term_0 & M61()) + (term_0 >> 61);
-    term_0 += ((term_32 >> 29) + (term_32 << 32)) & M61();
-
-    // The lower 61 bits of term_0 are now the lower 61 bits of the result that
-    // we need. Now extract the upper 61 of the result so that we can compute
-    // the result of the multiplication modulo M61()
-    u64 ab61 = (term_64 << 3) | (term_0 >> 61);
->>>>>>> 565d4579
 
     // finally take the result modulo M61 which is computed by exploiting
     // that M61 is a mersenne prime, particularly, if a * b = q * 2^61 + r
     // then a * b = (q + r) (mod 2^61 - 1)
-<<<<<<< HEAD
+
     u64 result = (ab0 & M61()) + ab61;
-=======
-    u64 result = (term_0 & M61()) + ab61;
->>>>>>> 565d4579
+
     if (result >= M61()) result -= M61();
     return result;
   }
