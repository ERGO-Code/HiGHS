--- conflicted
+++ resolved
@@ -25,7 +25,8 @@
 #include <type_traits>
 #include <utility>
 #include <vector>
-<<<<<<< HEAD
+
+#include "util/HighsInt.h"
 
 template <typename T>
 struct HighsHashable : public std::is_trivially_copyable<T> {};
@@ -75,59 +76,6 @@
     u64 alo = a & 0xffffffffu;
     u64 blo = b & 0xffffffffu;
 
-=======
-
-#include "util/HighsInt.h"
-
-template <typename T>
-struct HighsHashable : public std::is_trivially_copyable<T> {};
-
-template <typename U, typename V>
-struct HighsHashable<std::pair<U, V>>
-    : public std::integral_constant<bool, HighsHashable<U>::value &&
-                                              HighsHashable<V>::value> {};
-
-template <typename U, typename V>
-struct HighsHashable<std::tuple<U, V>> : public HighsHashable<std::pair<U, V>> {
-};
-template <typename U, typename V, typename W, typename... Args>
-struct HighsHashable<std::tuple<U, V, W, Args...>>
-    : public std::integral_constant<
-          bool, HighsHashable<U>::value &&
-                    HighsHashable<std::tuple<V, W, Args...>>::value> {};
-
-struct HighsHashHelpers {
-  using u8 = std::uint8_t;
-  using i8 = std::int8_t;
-
-  using u16 = std::uint16_t;
-  using i16 = std::int16_t;
-
-  using u32 = std::uint32_t;
-  using i32 = std::int32_t;
-
-  using u64 = std::uint64_t;
-  using i64 = std::uint64_t;
-
-  static constexpr u64 c[] = {
-      u64{0xc8497d2a400d9551}, u64{0x80c8963be3e4c2f3}, u64{0x042d8680e260ae5b},
-      u64{0x8a183895eeac1536}, u64{0xa94e9c75f80ad6de}, u64{0x7e92251dec62835e},
-      u64{0x07294165cb671455}, u64{0x89b0f6212b0a4292}, u64{0x31900011b96bf554},
-      u64{0xa44540f8eee2094f}, u64{0xce7ffd372e4c64fc}, u64{0x51c9d471bfe6a10f},
-      u64{0x758c2a674483826f}, u64{0xf91a20abe63f8b02}, u64{0xc2a069024a1fcc6f},
-      u64{0xd5bb18b70c5dbd59}};
-
-  /// mersenne prime 2^61 - 1
-  static constexpr u64 M61() { return u64{0x1fffffffffffffff}; };
-
-  /// compute a * b mod 2^61-1
-  static u64 multiply_modM61(u64 a, u64 b) {
-    u64 ahi = a >> 32;
-    u64 bhi = b >> 32;
-    u64 alo = a & 0xffffffffu;
-    u64 blo = b & 0xffffffffu;
-
->>>>>>> ed66d31c
     // compute the different order terms with adicities 2^64, 2^32, 2^0
     u64 term_64 = ahi * bhi;
     u64 term_32 = ahi * blo + bhi * alo;
@@ -162,20 +110,12 @@
     return result;
   }
 
-<<<<<<< HEAD
-  template <int k>
-=======
   template <HighsInt k>
->>>>>>> ed66d31c
   static u64 pair_hash(u32 a, u32 b) {
     return (a + c[2 * k]) * (b + c[2 * k + 1]);
   }
 
-<<<<<<< HEAD
-  static void sparse_combine(u64& hash, int index, u64 value) {
-=======
   static void sparse_combine(u64& hash, HighsInt index, u64 value) {
->>>>>>> ed66d31c
     // we take each value of the sparse hash as coefficient for a polynomial
     // of the finite field modulo the mersenne prime 2^61-1 where the monomial
     // for a sparse entry has the degree of its index. We evaluate the
@@ -195,22 +135,14 @@
     // algorithm for multiplication mod M61 might not work properly due to
     // overflow
     u64 a = c[index & 15] & M61();
-<<<<<<< HEAD
-    int degree = (index / 16) + 1;
-=======
     HighsInt degree = (index / 16) + 1;
->>>>>>> ed66d31c
 
     hash += multiply_modM61(value, modexp_M61(a, degree));
     hash = (hash >> 61) + (hash & M61());
     if (hash >= M61()) hash -= M61();
   }
 
-<<<<<<< HEAD
-  static void sparse_inverse_combine(u64& hash, int index, u64 value) {
-=======
   static void sparse_inverse_combine(u64& hash, HighsInt index, u64 value) {
->>>>>>> ed66d31c
     // same hash algorithm as sparse_combine(), but for updating a hash value to
     // the state before it was changed with a call to sparse_combine(). This is
     // easily possible as the hash value just uses finite field arithmetic. We
@@ -220,11 +152,7 @@
     // procedure.
 
     u64 a = c[index & 15] & M61();
-<<<<<<< HEAD
-    int degree = (index / 16) + 1;
-=======
     HighsInt degree = (index / 16) + 1;
->>>>>>> ed66d31c
     // add the additive inverse (M61() - hashvalue) instead of the hash value
     // itself
     hash += M61() - multiply_modM61(value, modexp_M61(a, degree));
@@ -234,11 +162,7 @@
 
   static constexpr u64 fibonacci_muliplier() { return u64{0x9e3779b97f4a7c15}; }
 
-<<<<<<< HEAD
-  static constexpr size_t rotate_left(size_t x, int n) {
-=======
   static constexpr size_t rotate_left(size_t x, HighsInt n) {
->>>>>>> ed66d31c
     return (x << n) | (x >> (sizeof(size_t) * 8 - n));
   }
 
@@ -252,11 +176,7 @@
   static u64 vector_hash(const T* vals, size_t numvals) {
     std::array<u32, 2> pair{};
     u64 hash = 0;
-<<<<<<< HEAD
-    int k = 0;
-=======
     HighsInt k = 0;
->>>>>>> ed66d31c
 
     const char* dataptr = (const char*)vals;
     const char* dataend = (const char*)(vals + numvals);
@@ -333,13 +253,8 @@
                                     int>::type = 0>
   static size_t hash(const T& val) {
     std::array<u32, 4> bytes;
-<<<<<<< HEAD
-    if (sizeof(T) < 12) bytes[4] = 0;
-    if (sizeof(T) < 16) bytes[5] = 0;
-=======
     if (sizeof(T) < 12) bytes[2] = 0;
     if (sizeof(T) < 16) bytes[3] = 0;
->>>>>>> ed66d31c
     std::memcpy(&bytes[0], &val, sizeof(T));
     return (pair_hash<0>(bytes[0], bytes[1]) +
             pair_hash<1>(bytes[2], bytes[3])) >>
