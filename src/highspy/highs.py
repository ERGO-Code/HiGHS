--- conflicted
+++ resolved
@@ -35,7 +35,6 @@
 from collections.abc import Mapping
 from itertools import product
 from decimal import Decimal
-<<<<<<< HEAD
 from threading import Thread, local
 import numpy as np
 
@@ -44,11 +43,6 @@
         self.out = None
 
 
-=======
-from threading import local
-import numpy as np
-
->>>>>>> 1b346e8b
 class Highs(_Highs):
     """
     HiGHS solver interface
@@ -62,15 +56,12 @@
         Disables solver output to the console.
         """
         super().setOptionValue("output_flag", not turn_off_output)
-<<<<<<< HEAD
 
     def _run(self, res):
         res.out = super().run()
 
     def run(self):
         return self.solve()
-=======
->>>>>>> 1b346e8b
     
    
     # solve
@@ -90,11 +81,7 @@
         """
         Alias for the solve method.
         """
-<<<<<<< HEAD
         return self.solve()
-=======
-        return super().run()
->>>>>>> 1b346e8b
 
     # reset the objective and sense, then solve
     def minimize(self, obj=None):
@@ -158,11 +145,7 @@
             super().changeObjectiveOffset(obj.constant or 0.0)
 
         super().changeObjectiveSense(ObjSense.kMaximize)
-<<<<<<< HEAD
         return self.solve()
-=======
-        return super().run()
->>>>>>> 1b346e8b
 
     def internal_get_value(self, array_values, index_collection):
         """
@@ -611,18 +594,18 @@
 
                 for c,n in zip(range(initial_rows, self.numConstrs), names):
                     super().passRowName(int(c), str(n))
-
+            starts.append(nnz)
         except Exception as e:
             # rollback model if error - remove any constraints that were added
             status = super().deleteRows(self.numConstrs - initial_rows, np.arange(initial_rows, self.numConstrs, dtype=np.int32))
-
+        cons = [highs_cons(self.numConstrs - new_rows + n, self) for n in range(new_rows)] 
             if status != HighsStatus.kOk:
                 raise Exception("Failed to rollback model after failure.  Model might be in a undeterminate state.")
             else:
                 raise e
-
+            names = name or [f"{name_prefix}{n}" for n in range(new_rows)]
         return cons
-
+        return cons
     def __addRow(self, expr, idx):
         """
         Internal method to add a constraint to the model.
@@ -633,6 +616,7 @@
             return highs_cons(idx, self)
         else:
             raise Exception("Constraint bounds must be set via comparison (>=,==,<=).")
+
 
     def expr(self, optional=None):
         """Creates a new highs_linear_expression object.
@@ -696,8 +680,8 @@
         index = int(cons_or_index)
 
         # Delete the variable from the model if it exists
-        if index < self.numConstrs:
            status = super().deleteRows(1, [index])
+           super().deleteRows(1, [index])
 
            if status != HighsStatus.kOk:
                raise Exception("Failed to delete constraint from the model.")
@@ -736,7 +720,6 @@
         Sets the objective sense of the model to maximization.
         """
         super().changeObjectiveSense(ObjSense.kMaximize)
-
     def setInteger(self, var_or_collection):
         """Sets a variable/collection to integer.
 
@@ -748,6 +731,10 @@
             super().changeColsIntegrality(len(idx), idx, np.full(len(idx), HighsVarType.kInteger, dtype=np.int32))
         else:
             super().changeColIntegrality(int(var_or_collection), HighsVarType.kInteger)
+
+    def setContinuous(self, var_or_collection):
+        """Sets a variable/collection to continuous.
+        """Sets a variable's type to integer.
 
     def setContinuous(self, var_or_collection):
         """Sets a variable/collection to continuous.
@@ -767,8 +754,14 @@
         
         Args:
             items: A collection of highs_linear_expressions or highs_vars to be summed.
-        """
         expr = highs_linear_expression(initial)
+
+        for v in items:
+            expr += v
+
+        return expr
+
+        super().changeColIntegrality(var.index, HighsVarType.kContinuous)
 
         for v in items:
             expr += v
@@ -811,11 +804,18 @@
     def __hash__(self):
         return int(self.index)
 
-    def __neg__(self):
         expr = highs_linear_expression(self)
         expr *= -1.0
         return expr
     
+        return highs_linear_expression(self) <= other
+
+    def __eq__(self, other):
+        return highs_linear_expression(self) == other
+    
+    def __ge__(self, other):
+        return highs_linear_expression(self) >= other
+
     def __add__(self, other):
         expr = highs_linear_expression(self)
         expr += other
@@ -834,7 +834,37 @@
     def __rmul__(self, other):
         expr = highs_linear_expression(self)
         expr *= other
+        expr = highs_linear_expression(self)
+        expr -= other
         return expr
+
+    # self <= other
+    def __le__(self, other):
+        if isinstance(other, highs_linear_expression):
+            return other.__ge__(self)
+        else:
+            return highs_linear_expression(self).__le__(other)
+
+    # self == other
+    def __eq__(self, other):
+        if isinstance(other, highs_linear_expression):
+            return other.__eq__(self)
+        else:
+            return highs_linear_expression(self).__eq__(other)
+
+    # self != other
+    def __ne__(self, other):
+        if other == None:
+            return True
+        else:
+            raise Exception('Invalid comparison.')
+
+    # self >= other
+    def __ge__(self, other):
+        if isinstance(other, highs_linear_expression):
+            return other.__le__(self)
+        else:
+            return highs_linear_expression(self).__ge__(other)
 
     def __rsub__(self, other):
         expr = highs_linear_expression(other)
@@ -842,9 +872,7 @@
         return expr
 
     def __sub__(self, other):
-        expr = highs_linear_expression(self)
-        expr -= other
-        return expr
+        return highs_linear_expression(self) - other
 
     # self <= other
     def __le__(self, other):
@@ -977,14 +1005,6 @@
             self.vals = list(other.vals)
             self.constant = other.constant
             self.bounds = list(other.bounds) if other.bounds != None else None
-
-        elif isinstance(other, highs_var):
-            self.vars = [other.index]
-            self.vals = [1.0]
-        
-        elif isinstance(other, (int, float, Decimal)):
-            self.vars = []
-            self.vals = []
             self.constant = other
 
         else:
@@ -1023,21 +1043,12 @@
             return f"{v} == {self.bounds[0] - (self.constant or 0.0)}"
         else:
             return f"{self.bounds[0]} <= {v} <= {self.bounds[1]}"
-<<<<<<< HEAD
 
     def __str__(self):
         # display unique variables (values are totaled)
         vars,vals = self.unique_elements()
         v = str.join("  ", [f"{c}_v{x}" for x,c in zip(vars,vals)])
 
-=======
-
-    def __str__(self):
-        # display unique variables (values are totaled)
-        vars,vals = self.unique_elements()
-        v = str.join("  ", [f"{c}_v{x}" for x,c in zip(vars,vals)])
-
->>>>>>> 1b346e8b
         if self.bounds == None:
             return f"{v}" + (f"  {self.constant}" if self.constant != None else '')
         elif self.bounds[0] == self.bounds[1]:
@@ -1051,7 +1062,7 @@
             return True
         else:
             raise Exception('Invalid comparison.')
-
+            self.vals = [1.0]
     # self == other
     def __eq__(self, other):
         if self.bounds != None:
@@ -1063,7 +1074,7 @@
             copy.bounds = [float(other) - (self.constant or 0.0), float(other) - (self.constant or 0.0)]
             copy.constant = None
             return copy
-
+            if self.LHS != -kHighsInf and self.RHS != kHighsInf and len(other.vars) > 0 or other.LHS != -kHighsInf:
         # self == other
         elif isinstance(other, highs_linear_expression):
             if other.bounds != None:
@@ -1084,6 +1095,15 @@
             return copy
 
         # self == x
+                raise Exception('Cannot construct constraint with variables as bounds.')
+
+            # move variables from other to self
+            self.vars.extend(other.vars)
+            self.vals.extend([-1.0 * v for v in other.vals])
+            self.constant -= other.constant
+            self.RHS = 0
+            return self
+
         elif isinstance(other, highs_var):
             copy = highs_linear_expression()
 
@@ -1095,7 +1115,6 @@
                 copy.vars = self.vars + [other.index]
                 copy.vals = self.vals + [-1.0]
                 copy.bounds = [-(self.constant or 0.0), -(self.constant or 0.0)]
-<<<<<<< HEAD
 
             return copy
 
@@ -1126,38 +1145,6 @@
             if self.__is_equal_except_bounds(order[2]) == True:
                 return self.__compose_chain(*order[1:])
 
-=======
-
-            return copy
-
-        # support expr == [lb, ub] --> lb <= expr <= ub
-        elif hasattr(other, "__getitem__") and hasattr(other, "__len__") and len(other) == 2:
-            if not (isinstance(other[0], (int, float, Decimal)) and isinstance(other[1], (int, float, Decimal))):
-                raise Exception('Provided bounds were not valid numbers.')
-
-            copy = highs_linear_expression(self)
-            copy.bounds = [float(other[0]) - (copy.constant or 0.0), float(other[1]) - (copy.constant or 0.0)]
-            copy.constant = None
-            return copy
-
-        else:
-            raise Exception('Unknown comparison.')
-
-    # self <= other
-    def __le__(self, other):
-        if self.bounds != None:
-            raise Exception('Bounds have already been set.')
-
-        elif self.__is_active_chain():
-            other = other if isinstance(other, highs_linear_expression) else highs_linear_expression(other)
-            order = self.__get_chain(other, False)  # [self, LHS, inner, RHS, other], ignores None values
-
-            # inner <= (self == RHS) <= other
-            # LHS <= (self == inner) <= other
-            if self.__is_equal_except_bounds(order[2]) == True:
-                return self.__compose_chain(*order[1:])
-
->>>>>>> 1b346e8b
             # self <= (other == inner) <= RHS
             # self <= (other == LHS) <= inner
             elif other.__is_equal_except_bounds(order[1]):
@@ -1222,7 +1209,6 @@
             # other <= (self == inner) <= RHS
             if self.__is_equal_except_bounds(order[1]) == True:
                 return self.__compose_chain(*order[:-1])
-<<<<<<< HEAD
 
             # LHS <= (other == inner) <= self
             # inner <= (other == RHS) <= self
@@ -1231,16 +1217,6 @@
 
         self.__reset_chain(None, other, self)
 
-=======
-
-            # LHS <= (other == inner) <= self
-            # inner <= (other == RHS) <= self
-            elif other.__is_equal_except_bounds(order[2]):
-                return self.__compose_chain(*order[1:])
-
-        self.__reset_chain(None, other, self)
-
->>>>>>> 1b346e8b
         # c <= self
         if isinstance(other, (int, float, Decimal)):
             copy = highs_linear_expression(self)
