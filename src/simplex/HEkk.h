--- conflicted
+++ resolved
@@ -190,16 +190,10 @@
   vector<HighsInt> upper_bound_col_;
   vector<HighsInt> upper_bound_row_;
 
-<<<<<<< HEAD
   double edge_weight_error;
 
-  double build_synthetic_tick_;
-  double total_synthetic_tick_;
-=======
   double build_synthetic_tick_ = 0;
   double total_synthetic_tick_ = 0;
-
->>>>>>> 7421e44b
   HighsInt debug_solve_call_num_ = 0;
   HighsInt debug_basis_id_ = 0;
   bool time_report_ = false;
