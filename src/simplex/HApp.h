--- conflicted
+++ resolved
@@ -421,24 +421,11 @@
   // Reset unscaled and scaled model status and solution params - except for
   // iteration counts
   resetModelStatusAndSolutionParams(highs_model_object);
-<<<<<<< HEAD
   if (!highs_model_object.lp_.numRow_) {
     // Unconstrained LP so solve directly
     call_status = solveUnconstrainedLp(highs_model_object);
     return_status = interpretCallStatus(call_status, return_status, "solveUnconstrainedLp");
     return return_status;
-=======
-  HighsSimplexAnalysis& simplex_analysis = highs_model_object.simplex_analysis_;
-  simplex_analysis.setup(
-      highs_model_object.lp_, highs_model_object.options_,
-      highs_model_object.scaled_solution_params_.simplex_iteration_count);
-  if (!highs_model_object.lp_.numRow_) {
-    // Unconstrained LP so solve directly
-    call_status = solveUnconstrainedLp(highs_model_object);
-    return_status =
-        interpretCallStatus(call_status, return_status, "solveUnconstrainedLp");
-    if (return_status == HighsStatus::Error) return return_status;
->>>>>>> a8412703
   }
   HighsSimplexAnalysis& simplex_analysis = highs_model_object.simplex_analysis_;
   simplex_analysis.setup(highs_model_object.lp_,
