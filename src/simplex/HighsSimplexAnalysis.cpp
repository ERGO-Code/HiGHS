/* * * * * * * * * * * * * * * * * * * * * * * * * * * * * * * * * * * * */
/*                                                                       */
/*    This file is part of the HiGHS linear optimization suite           */
/*                                                                       */
/*    Written and engineered 2008-2021 at the University of Edinburgh    */
/*                                                                       */
/*    Available as open-source under the MIT License                     */
/*                                                                       */
/*    Authors: Julian Hall, Ivet Galabova, Qi Huangfu, Leona Gottwald    */
/*    and Michael Feldmeier                                              */
/*                                                                       */
/* * * * * * * * * * * * * * * * * * * * * * * * * * * * * * * * * * * * */
/**@file simplex/HighsSimplexAnalysis.cpp
 * @brief
 */
#include <cmath>
//#include <cstdio>
#include <iomanip>

#include "HConfig.h"
#include "simplex/FactorTimer.h"
#include "simplex/HEkkDebug.h"
#include "simplex/HFactor.h"
#include "simplex/HighsSimplexAnalysis.h"
#include "simplex/SimplexTimer.h"

#ifdef OPENMP
#include "omp.h"
#endif

void HighsSimplexAnalysis::setup(const std::string lp_name, const HighsLp& lp,
                                 const HighsOptions& options,
                                 const HighsInt simplex_iteration_count_) {
  // Copy Problem size
  numRow = lp.numRow_;
  numCol = lp.numCol_;
  numTot = numRow + numCol;
  model_name_ = lp.model_name_;
  lp_name_ = lp_name;
  // Set up analysis logic short-cuts
  analyse_lp_data = kHighsAnalysisLevelModelData & options.highs_analysis_level;
  analyse_simplex_data =
      kHighsAnalysisLevelSolverData & options.highs_analysis_level;
  analyse_simplex_time =
      kHighsAnalysisLevelSolverTime & options.highs_analysis_level;
  analyse_factor_data =
      kHighsAnalysisLevelNlaData & options.highs_analysis_level;
  analyse_factor_time =
      kHighsAnalysisLevelNlaTime & options.highs_analysis_level;
  last_user_log_time = -kHighsInf;
  delta_user_log_time = 5e0;

  // Set up the thread clocks
  HighsInt omp_max_threads = 1;
#ifdef OPENMP
  omp_max_threads = omp_get_max_threads();
#endif
  if (analyse_simplex_time) {
    for (HighsInt i = 0; i < omp_max_threads; i++) {
      HighsTimerClock clock(timer_reference);
      thread_simplex_clocks.push_back(clock);
    }
  }
  if (analyse_factor_time) {
    for (HighsInt i = 0; i < omp_max_threads; i++) {
      HighsTimerClock clock(timer_reference);
      thread_factor_clocks.push_back(clock);
    }
    pointer_serial_factor_clocks = &thread_factor_clocks[0];
  } else {
    pointer_serial_factor_clocks = NULL;
  }

  // Copy tolerances from options
  //  allow_dual_steepest_edge_to_devex_switch =
  //      options.simplex_dual_edge_weight_strategy ==
  //      kSimplexDualEdgeWeightStrategyChoose;
  //  dual_steepest_edge_weight_log_error_threshold =
  //      options.dual_steepest_edge_weight_log_error_threshold;
  //
  AnIterIt0 = simplex_iteration_count_;
  //  AnIterCostlyDseFq = 0;
  //  AnIterNumCostlyDseIt = 0;
  // Copy messaging parameter from options
  messaging(options.log_options);
  // Initialise the densities
  col_aq_density = 0;
  row_ep_density = 0;
  row_ap_density = 0;
  row_DSE_density = 0;
  col_basic_feasibility_change_density = 0;
  row_basic_feasibility_change_density = 0;
  col_BFRT_density = 0;
  primal_col_density = 0;
  // Set the row_dual_density to 1 since it's assumed all costs are at
  // least perturbed from zero, if not initially nonzero
  dual_col_density = 1;
  // Set up the data structures for scatter data
  tran_stage.resize(NUM_TRAN_STAGE_TYPE);
  tran_stage[TRAN_STAGE_FTRAN_LOWER].name_ = "FTRAN lower";
  tran_stage[TRAN_STAGE_FTRAN_UPPER_FT].name_ = "FTRAN upper FT";
  tran_stage[TRAN_STAGE_FTRAN_UPPER].name_ = "FTRAN upper";
  tran_stage[TRAN_STAGE_BTRAN_UPPER].name_ = "BTRAN upper";
  tran_stage[TRAN_STAGE_BTRAN_UPPER_FT].name_ = "BTRAN upper FT";
  tran_stage[TRAN_STAGE_BTRAN_LOWER].name_ = "BTRAN lower";
  for (HighsInt tran_stage_type = 0; tran_stage_type < NUM_TRAN_STAGE_TYPE;
       tran_stage_type++) {
    TranStageAnalysis& stage = tran_stage[tran_stage_type];
    initialiseScatterData(20, stage.rhs_density_);
    stage.num_decision_ = 0;
    stage.num_wrong_original_sparse_decision_ = 0;
    stage.num_wrong_original_hyper_decision_ = 0;
    stage.num_wrong_new_sparse_decision_ = 0;
    stage.num_wrong_new_hyper_decision_ = 0;
  }
  original_start_density_tolerance.resize(NUM_TRAN_STAGE_TYPE);
  new_start_density_tolerance.resize(NUM_TRAN_STAGE_TYPE);
  historical_density_tolerance.resize(NUM_TRAN_STAGE_TYPE);
  predicted_density_tolerance.resize(NUM_TRAN_STAGE_TYPE);

  for (HighsInt tran_stage_type = 0; tran_stage_type < NUM_TRAN_STAGE_TYPE;
       tran_stage_type++) {
    original_start_density_tolerance[tran_stage_type] = 0.05;
    new_start_density_tolerance[tran_stage_type] = 0.05;
  }
  historical_density_tolerance[TRAN_STAGE_FTRAN_LOWER] = 0.15;
  historical_density_tolerance[TRAN_STAGE_FTRAN_UPPER] = 0.10;
  historical_density_tolerance[TRAN_STAGE_BTRAN_UPPER] = 0.10;
  historical_density_tolerance[TRAN_STAGE_BTRAN_LOWER] = 0.15;
  predicted_density_tolerance[TRAN_STAGE_FTRAN_LOWER] = 0.10;
  predicted_density_tolerance[TRAN_STAGE_FTRAN_UPPER] = 0.10;
  predicted_density_tolerance[TRAN_STAGE_BTRAN_UPPER] = 0.10;
  predicted_density_tolerance[TRAN_STAGE_BTRAN_LOWER] = 0.10;

  // Initialise the measures used to analyse accuracy of steepest edge weights
  //
  const HighsInt dual_edge_weight_strategy =
      options.simplex_dual_edge_weight_strategy;
  if (dual_edge_weight_strategy == kSimplexDualEdgeWeightStrategyChoose ||
      dual_edge_weight_strategy == kSimplexDualEdgeWeightStrategySteepestEdge ||
      dual_edge_weight_strategy ==
          kSimplexDualEdgeWeightStrategySteepestEdgeUnitInitial) {
    // Initialise the measures used to analyse accuracy of steepest edge weights
    num_dual_steepest_edge_weight_check = 0;
    num_dual_steepest_edge_weight_reject = 0;
    num_wrong_low_dual_steepest_edge_weight = 0;
    num_wrong_high_dual_steepest_edge_weight = 0;
    average_frequency_low_dual_steepest_edge_weight = 0;
    average_frequency_high_dual_steepest_edge_weight = 0;
    average_log_low_dual_steepest_edge_weight_error = 0;
    average_log_high_dual_steepest_edge_weight_error = 0;
    max_average_frequency_low_dual_steepest_edge_weight = 0;
    max_average_frequency_high_dual_steepest_edge_weight = 0;
    max_sum_average_frequency_extreme_dual_steepest_edge_weight = 0;
    max_average_log_low_dual_steepest_edge_weight_error = 0;
    max_average_log_high_dual_steepest_edge_weight_error = 0;
    max_sum_average_log_extreme_dual_steepest_edge_weight_error = 0;
  }
  num_devex_framework = 0;

  num_iteration_report_since_last_header = -1;
  num_invert_report_since_last_header = -1;
  // Set values used to skip an iteration report when column (row)
  // choice has found nothing in primal (dual) simplex
  entering_variable = -1;
  pivotal_row_index = -1;

  // Set following averages to illegal values so that first average is
  // set equal to first value
  average_num_threads = -1;
  average_fraction_of_possible_minor_iterations_performed = -1;
  sum_multi_chosen = 0;
  sum_multi_finished = 0;

  if (analyse_simplex_data) {
    AnIterPrevIt = simplex_iteration_count_;

    AnIterOpRec* AnIter;
    AnIter = &AnIterOp[kSimplexNlaBtranFull];
    AnIter->AnIterOpName = "BTRAN Full";
    AnIter = &AnIterOp[kSimplexNlaPriceFull];
    AnIter->AnIterOpName = "PRICE Full";
    AnIter = &AnIterOp[kSimplexNlaBtranBasicFeasibilityChange];
    AnIter->AnIterOpName = "BTRAN BcFsCg";
    AnIter = &AnIterOp[kSimplexNlaPriceBasicFeasibilityChange];
    AnIter->AnIterOpName = "PRICE BcFsCg";
    AnIter = &AnIterOp[kSimplexNlaBtranEp];
    AnIter->AnIterOpName = "BTRAN e_p";
    AnIter = &AnIterOp[kSimplexNlaPriceAp];
    AnIter->AnIterOpName = "PRICE a_p";
    AnIter = &AnIterOp[kSimplexNlaFtran];
    AnIter->AnIterOpName = "FTRAN";
    AnIter = &AnIterOp[kSimplexNlaFtranBfrt];
    AnIter->AnIterOpName = "FTRAN BFRT";
    AnIter = &AnIterOp[kSimplexNlaFtranDse];
    AnIter->AnIterOpName = "FTRAN DSE";
    for (HighsInt k = 0; k < kNumSimplexNlaOperation; k++) {
      AnIter = &AnIterOp[k];
      if ((k == kSimplexNlaPriceAp) ||
          (k == kSimplexNlaPriceBasicFeasibilityChange) ||
          (k == kSimplexNlaPriceFull)) {
        AnIter->AnIterOpHyperCANCEL = 1.0;
        AnIter->AnIterOpHyperTRAN = 1.0;
        AnIter->AnIterOpRsDim = numCol;
      } else {
        if ((k == kSimplexNlaBtranEp) ||
            (k == kSimplexNlaBtranBasicFeasibilityChange) ||
            (k == kSimplexNlaBtranFull)) {
          AnIter->AnIterOpHyperCANCEL = kHyperCancel;
          AnIter->AnIterOpHyperTRAN = kHyperBtranU;
        } else {
          AnIter->AnIterOpHyperCANCEL = kHyperCancel;
          AnIter->AnIterOpHyperTRAN = kHyperFtranL;
        }
        AnIter->AnIterOpRsDim = numRow;
      }
      AnIter->AnIterOpNumCa = 0;
      AnIter->AnIterOpNumHyperOp = 0;
      AnIter->AnIterOpNumHyperRs = 0;
      AnIter->AnIterOpSumLog10RsDensity = 0;
      initialiseValueDistribution("", "density ", 1e-8, 1.0, 10.0,
                                  AnIter->AnIterOp_density);
    }
    HighsInt last_rebuild_reason = kRebuildReasonCount - 1;
    for (HighsInt k = 1; k <= last_rebuild_reason; k++) AnIterNumInvert[k] = 0;
    num_col_price = 0;
    num_row_price = 0;
    num_row_price_with_switch = 0;
    HighsInt last_dual_edge_weight_mode =
        (HighsInt)DualEdgeWeightMode::kSteepestEdge;
    for (HighsInt k = 0; k <= last_dual_edge_weight_mode; k++)
      AnIterNumEdWtIt[k] = 0;
    AnIterTraceNumRec = 0;
    AnIterTraceIterDl = 1;
    AnIterTraceRec* lcAnIter = &AnIterTrace[0];
    lcAnIter->AnIterTraceIter = AnIterIt0;
    lcAnIter->AnIterTraceTime = timer_->getWallTime();
    initialiseValueDistribution("Primal step summary", "", 1e-16, 1e16, 10.0,
                                primal_step_distribution);
    initialiseValueDistribution("Dual step summary", "", 1e-16, 1e16, 10.0,
                                dual_step_distribution);
    initialiseValueDistribution("Simplex pivot summary", "", 1e-8, 1e16, 10.0,
                                simplex_pivot_distribution);
    initialiseValueDistribution("Factor pivot threshold summary", "",
                                kMinPivotThreshold, kMaxPivotThreshold,
                                kPivotThresholdChangeFactor,
                                factor_pivot_threshold_distribution);
    initialiseValueDistribution("Numerical trouble summary", "", 1e-16, 1.0,
                                10.0, numerical_trouble_distribution);
    initialiseValueDistribution("", "1 ", 1e-16, 1e16, 10.0,
                                cost_perturbation1_distribution);
    initialiseValueDistribution("", "2 ", 1e-16, 1e16, 10.0,
                                cost_perturbation2_distribution);
    initialiseValueDistribution("FTRAN upper sparse summary - before", "", 1e-8,
                                1.0, 10.0, before_ftran_upper_sparse_density);
    initialiseValueDistribution("FTRAN upper sparse summary - after", "", 1e-8,
                                1.0, 10.0, before_ftran_upper_hyper_density);
    initialiseValueDistribution("FTRAN upper hyper-sparse summary - before", "",
                                1e-8, 1.0, 10.0, ftran_upper_sparse_density);
    initialiseValueDistribution("FTRAN upper hyper-sparse summary - after", "",
                                1e-8, 1.0, 10.0, ftran_upper_hyper_density);
    initialiseValueDistribution("Cleanup dual change summary", "", 1e-16, 1e16,
                                10.0, cleanup_dual_change_distribution);
    initialiseValueDistribution("Cleanup primal change summary", "", 1e-16,
                                1e16, 10.0, cleanup_primal_step_distribution);
    initialiseValueDistribution("Cleanup primal step summary", "", 1e-16, 1e16,
                                10.0, cleanup_primal_change_distribution);
    initialiseValueDistribution("Cleanup dual step summary", "", 1e-16, 1e16,
                                10.0, cleanup_dual_step_distribution);
  }

  if (analyse_simplex_time) {
    SimplexTimer simplex_timer;
    for (HighsTimerClock& clock : thread_simplex_clocks)
      simplex_timer.initialiseSimplexClocks(clock);
  }
  if (analyse_factor_time) {
    FactorTimer factor_timer;
    for (HighsTimerClock& clock : thread_factor_clocks)
      factor_timer.initialiseFactorClocks(clock);
  }
}

void HighsSimplexAnalysis::messaging(const HighsLogOptions& log_options_) {
  log_options = log_options_;
}

void HighsSimplexAnalysis::iterationReport() {
  if ((HighsInt)kIterationReportLogType > *log_options.log_dev_level) return;
  const bool header = (num_iteration_report_since_last_header < 0) ||
                      (num_iteration_report_since_last_header > 49);
  if (header) {
    iterationReport(header);
    num_iteration_report_since_last_header = 0;
  }
  iterationReport(false);
}

void HighsSimplexAnalysis::invertReport() {
  if (*log_options.log_dev_level) {
    const bool header = (num_invert_report_since_last_header < 0) ||
                        (num_invert_report_since_last_header > 49) ||
                        (num_iteration_report_since_last_header >= 0);
    if (header) {
      invertReport(header);
      num_invert_report_since_last_header = 0;
    }
    invertReport(false);
    // Force an iteration report header if this is an INVERT report without an
    // rebuild_reason
    if (!rebuild_reason) num_iteration_report_since_last_header = -1;
  } else {
    const bool force = false;
    userInvertReport(force);
  }
}

void HighsSimplexAnalysis::invertReport(const bool header) {
  analysis_log = std::unique_ptr<std::stringstream>(new std::stringstream());
  reportAlgorithmPhase(header);
  reportIterationObjective(header);
  if (analyse_simplex_data) {
    if (simplex_strategy == kSimplexStrategyDualMulti) {
      // Report on threads and PAMI
      reportThreads(header);
      reportMulti(header);
    }
    reportDensity(header);
    reportInvert(header);
    //  reportCondition(header);
  }
  reportInfeasibility(header);
  highsLogDev(log_options, HighsLogType::kInfo, "%s\n",
              analysis_log->str().c_str());
  if (!header) num_invert_report_since_last_header++;
}

void HighsSimplexAnalysis::userInvertReport(const bool force) {
  if (last_user_log_time < 0) {
    const bool header = true;
    userInvertReport(header, force);
  }
  userInvertReport(false, force);
}

void HighsSimplexAnalysis::userInvertReport(const bool header,
                                            const bool force) {
  const double highs_run_time = timer_->readRunHighsClock();
  if (!force && highs_run_time < last_user_log_time + delta_user_log_time)
    return;
  analysis_log = std::unique_ptr<std::stringstream>(new std::stringstream());
  reportIterationObjective(header);
  reportInfeasibility(header);
  reportRunTime(header, highs_run_time);
  highsLogUser(log_options, HighsLogType::kInfo, "%s\n",
               analysis_log->str().c_str());
  if (!header) last_user_log_time = highs_run_time;
  if (highs_run_time > 200 * delta_user_log_time) delta_user_log_time *= 10;
}

void HighsSimplexAnalysis::dualSteepestEdgeWeightError(
    const double computed_edge_weight, const double updated_edge_weight) {
  const double kWeightErrorThreshold = 4.0;
  const bool accept_weight =
      updated_edge_weight >= kAcceptDseWeightThreshold * computed_edge_weight;
  HighsInt low_weight_error = 0;
  HighsInt high_weight_error = 0;
  double weight_error;
  string error_type = "  OK";
  num_dual_steepest_edge_weight_check++;
  if (!accept_weight) num_dual_steepest_edge_weight_reject++;
  if (updated_edge_weight < computed_edge_weight) {
    // Updated weight is low
    weight_error = computed_edge_weight / updated_edge_weight;
    if (weight_error > kWeightErrorThreshold) {
      low_weight_error = 1;
      error_type = " Low";
    }
    average_log_low_dual_steepest_edge_weight_error =
        0.99 * average_log_low_dual_steepest_edge_weight_error +
        0.01 * log(weight_error);
  } else {
    // Updated weight is correct or high
    weight_error = updated_edge_weight / computed_edge_weight;
    if (weight_error > kWeightErrorThreshold) {
      high_weight_error = 1;
      error_type = "High";
    }
    average_log_high_dual_steepest_edge_weight_error =
        0.99 * average_log_high_dual_steepest_edge_weight_error +
        0.01 * log(weight_error);
  }
  average_frequency_low_dual_steepest_edge_weight =
      0.99 * average_frequency_low_dual_steepest_edge_weight +
      0.01 * low_weight_error;
  average_frequency_high_dual_steepest_edge_weight =
      0.99 * average_frequency_high_dual_steepest_edge_weight +
      0.01 * high_weight_error;
  max_average_frequency_low_dual_steepest_edge_weight =
      max(max_average_frequency_low_dual_steepest_edge_weight,
          average_frequency_low_dual_steepest_edge_weight);
  max_average_frequency_high_dual_steepest_edge_weight =
      max(max_average_frequency_high_dual_steepest_edge_weight,
          average_frequency_high_dual_steepest_edge_weight);
  max_sum_average_frequency_extreme_dual_steepest_edge_weight =
      max(max_sum_average_frequency_extreme_dual_steepest_edge_weight,
          average_frequency_low_dual_steepest_edge_weight +
              average_frequency_high_dual_steepest_edge_weight);
  max_average_log_low_dual_steepest_edge_weight_error =
      max(max_average_log_low_dual_steepest_edge_weight_error,
          average_log_low_dual_steepest_edge_weight_error);
  max_average_log_high_dual_steepest_edge_weight_error =
      max(max_average_log_high_dual_steepest_edge_weight_error,
          average_log_high_dual_steepest_edge_weight_error);
  max_sum_average_log_extreme_dual_steepest_edge_weight_error =
      max(max_sum_average_log_extreme_dual_steepest_edge_weight_error,
          average_log_low_dual_steepest_edge_weight_error +
              average_log_high_dual_steepest_edge_weight_error);
  if (analyse_simplex_data) {
    const bool report_weight_error = false;
    if (report_weight_error && weight_error > 0.5 * kWeightErrorThreshold) {
      printf(
          "DSE Wt Ck |%8" HIGHSINT_FORMAT "| OK = %1d (%4" HIGHSINT_FORMAT
          " / %6" HIGHSINT_FORMAT
          ") (c %10.4g, u %10.4g, er %10.4g "
          "- "
          "%s): Low (Fq %10.4g, Er %10.4g); High (Fq%10.4g, Er%10.4g) | %10.4g "
          "%10.4g %10.4g %10.4g %10.4g %10.4g\n",
          simplex_iteration_count, accept_weight,
          num_dual_steepest_edge_weight_check,
          num_dual_steepest_edge_weight_reject, computed_edge_weight,
          updated_edge_weight, weight_error, error_type.c_str(),
          average_frequency_low_dual_steepest_edge_weight,
          average_log_low_dual_steepest_edge_weight_error,
          average_frequency_high_dual_steepest_edge_weight,
          average_log_high_dual_steepest_edge_weight_error,
          max_average_frequency_low_dual_steepest_edge_weight,
          max_average_frequency_high_dual_steepest_edge_weight,
          max_sum_average_frequency_extreme_dual_steepest_edge_weight,
          max_average_log_low_dual_steepest_edge_weight_error,
          max_average_log_high_dual_steepest_edge_weight_error,
          max_sum_average_log_extreme_dual_steepest_edge_weight_error);
    }
  }
}

<<<<<<< HEAD
=======
bool HighsSimplexAnalysis::switchToDevex() {
  bool switch_to_devex = false;
  // Firstly consider switching on the basis of NLA cost
  const double kAnIterCostlyDseMeasureLimit = 1000.0;
  const double kAnIterCostlyDseMnDensity = 0.01;
  const double kAnIterFracNumTotItBfSw = 0.1;
  const double kAnIterFracNumCostlyDseItbfSw = 0.05;
  double AnIterCostlyDseMeasureDen;
  AnIterCostlyDseMeasureDen =
      max(max(row_ep_density, col_aq_density), row_ap_density);
  if (AnIterCostlyDseMeasureDen > 0) {
    AnIterCostlyDseMeasure = row_DSE_density / AnIterCostlyDseMeasureDen;
    AnIterCostlyDseMeasure = AnIterCostlyDseMeasure * AnIterCostlyDseMeasure;
  } else {
    AnIterCostlyDseMeasure = 0;
  }
  bool CostlyDseIt = AnIterCostlyDseMeasure > kAnIterCostlyDseMeasureLimit &&
                     row_DSE_density > kAnIterCostlyDseMnDensity;
  AnIterCostlyDseFq = (1 - kRunningAverageMultiplier) * AnIterCostlyDseFq;
  if (CostlyDseIt) {
    AnIterNumCostlyDseIt++;
    AnIterCostlyDseFq += kRunningAverageMultiplier * 1.0;
    HighsInt lcNumIter = simplex_iteration_count - AnIterIt0;
    // Switch to Devex if at least 5% of the (at least) 0.1NumTot iterations
    // have been costly
    switch_to_devex =
        allow_dual_steepest_edge_to_devex_switch &&
        (AnIterNumCostlyDseIt > lcNumIter * kAnIterFracNumCostlyDseItbfSw) &&
        (lcNumIter > kAnIterFracNumTotItBfSw * numTot);
    if (switch_to_devex) {
      highsLogDev(log_options, HighsLogType::kInfo,
                  "Switch from DSE to Devex after %" HIGHSINT_FORMAT
                  " costly DSE iterations of %" HIGHSINT_FORMAT
                  " with "
                  "densities C_Aq = %11.4g; R_Ep = %11.4g; R_Ap = "
                  "%11.4g; DSE = %11.4g\n",
                  AnIterNumCostlyDseIt, lcNumIter, col_aq_density,
                  row_ep_density, row_ap_density, row_DSE_density);
    }
  }
  if (!switch_to_devex) {
    // Secondly consider switching on the basis of weight accuracy
    double dse_weight_error_measure =
        average_log_low_dual_steepest_edge_weight_error +
        average_log_high_dual_steepest_edge_weight_error;
    double dse_weight_error_threshold =
        dual_steepest_edge_weight_log_error_threshold;
    switch_to_devex = allow_dual_steepest_edge_to_devex_switch &&
                      dse_weight_error_measure > dse_weight_error_threshold;
    if (switch_to_devex) {
      highsLogDev(log_options, HighsLogType::kInfo,
                  "Switch from DSE to Devex with log error measure of %g > "
                  "%g = threshold",
                  dse_weight_error_measure, dse_weight_error_threshold);
    }
  }
  return switch_to_devex;
}

>>>>>>> 340f3530
bool HighsSimplexAnalysis::predictEndDensity(const HighsInt tran_stage_type,
                                             const double start_density,
                                             double& end_density) {
  return predictFromScatterData(tran_stage[tran_stage_type].rhs_density_,
                                start_density, end_density);
}

void HighsSimplexAnalysis::afterTranStage(
    const HighsInt tran_stage_type, const double start_density,
    const double end_density, const double historical_density,
    const double predicted_end_density,
    const bool use_solve_sparse_original_HFactor_logic,
    const bool use_solve_sparse_new_HFactor_logic) {
  TranStageAnalysis& stage = tran_stage[tran_stage_type];
  const double rp = false;
  const double kMaxHyperDensity = 0.1;

  if (predicted_end_density > 0) {
    stage.num_decision_++;
    if (end_density <= kMaxHyperDensity) {
      // Should have done hyper-sparse TRAN
      if (use_solve_sparse_original_HFactor_logic) {
        // Original logic makes wrong decision to use sparse TRAN
        if (rp) {
          printf("Original: Wrong sparse: ");
          const double start_density_tolerance =
              original_start_density_tolerance[tran_stage_type];
          const double this_historical_density_tolerance =
              historical_density_tolerance[tran_stage_type];
          if (start_density > start_density_tolerance) {
            printf("(start = %10.4g >  %4.2f)  or ", start_density,
                   start_density_tolerance);
          } else {
            printf(" start = %10.4g              ", start_density);
          }
          if (historical_density > this_historical_density_tolerance) {
            printf("(historical = %10.4g  > %4.2f); ", historical_density,
                   this_historical_density_tolerance);
          } else {
            printf(" historical = %10.4g           ", historical_density);
          }
          printf("end = %10.4g", end_density);
          if (end_density < 0.1 * historical_density) printf(" !! OG");
          printf("\n");
        }
        stage.num_wrong_original_sparse_decision_++;
      }
      if (use_solve_sparse_new_HFactor_logic) {
        // New logic makes wrong decision to use sparse TRAN
        if (rp) {
          printf("New     : Wrong sparse: ");
          const double start_density_tolerance =
              original_start_density_tolerance[tran_stage_type];
          const double end_density_tolerance =
              predicted_density_tolerance[tran_stage_type];
          if (start_density > start_density_tolerance) {
            printf("(start = %10.4g >  %4.2f)  or ", start_density,
                   start_density_tolerance);
          } else {
            printf(" start = %10.4g                       ", start_density);
          }
          if (predicted_end_density > end_density_tolerance) {
            printf("( predicted = %10.4g  > %4.2f); ", predicted_end_density,
                   end_density_tolerance);
          } else {
            printf("  predicted = %10.4g           ", predicted_end_density);
          }
          printf("end = %10.4g", end_density);
          if (end_density < 0.1 * predicted_end_density) printf(" !! NW");
          printf("\n");
        }
        stage.num_wrong_new_sparse_decision_++;
      }
    } else {
      // Should have done sparse TRAN
      if (!use_solve_sparse_original_HFactor_logic) {
        // Original logic makes wrong decision to use hyper TRAN
        if (rp) {
          printf(
              "Original: Wrong  hyper: (start = %10.4g <= %4.2f) and "
              "(historical = %10.4g <= %4.2f); end = %10.4g",
              start_density, original_start_density_tolerance[tran_stage_type],
              historical_density, historical_density_tolerance[tran_stage_type],
              end_density);
          if (end_density > 10.0 * historical_density) printf(" !! OG");
          printf("\n");
        }
        stage.num_wrong_original_hyper_decision_++;
      }
      if (!use_solve_sparse_new_HFactor_logic) {
        // New logic makes wrong decision to use hyper TRAN
        if (rp) {
          printf(
              "New     : Wrong  hyper: (start = %10.4g <= %4.2f) and ( "
              "predicted = %10.4g <= %4.2f); end = %10.4g",
              start_density, new_start_density_tolerance[tran_stage_type],
              predicted_end_density,
              predicted_density_tolerance[tran_stage_type], end_density);
          if (end_density > 10.0 * predicted_end_density) printf(" !! NW");
          printf("\n");
        }
        stage.num_wrong_new_hyper_decision_++;
      }
    }
  }
  updateScatterData(start_density, end_density, stage.rhs_density_);
  regressScatterData(stage.rhs_density_);
}

void HighsSimplexAnalysis::simplexTimerStart(const HighsInt simplex_clock,
                                             const HighsInt thread_id) {
  if (!analyse_simplex_time) return;
  // assert(analyse_simplex_time);
  thread_simplex_clocks[thread_id].timer_.start(
      thread_simplex_clocks[thread_id].clock_[simplex_clock]);
}

void HighsSimplexAnalysis::simplexTimerStop(const HighsInt simplex_clock,
                                            const HighsInt thread_id) {
  if (!analyse_simplex_time) return;
  // assert(analyse_simplex_time);
  thread_simplex_clocks[thread_id].timer_.stop(
      thread_simplex_clocks[thread_id].clock_[simplex_clock]);
}

bool HighsSimplexAnalysis::simplexTimerRunning(const HighsInt simplex_clock,
                                               const HighsInt thread_id) {
  if (!analyse_simplex_time) return false;
  // assert(analyse_simplex_time);
  return thread_simplex_clocks[thread_id].timer_.clock_start
             [thread_simplex_clocks[thread_id].clock_[simplex_clock]] < 0;
}

HighsInt HighsSimplexAnalysis::simplexTimerNumCall(const HighsInt simplex_clock,
                                                   const HighsInt thread_id) {
  if (!analyse_simplex_time) return -1;
  // assert(analyse_simplex_time);
  return thread_simplex_clocks[thread_id]
      .timer_
      .clock_num_call[thread_simplex_clocks[thread_id].clock_[simplex_clock]];
}

double HighsSimplexAnalysis::simplexTimerRead(const HighsInt simplex_clock,
                                              const HighsInt thread_id) {
  if (!analyse_simplex_time) return -1.0;
  // assert(analyse_simplex_time);
  return thread_simplex_clocks[thread_id].timer_.read(
      thread_simplex_clocks[thread_id].clock_[simplex_clock]);
}

HighsTimerClock* HighsSimplexAnalysis::getThreadFactorTimerClockPointer() {
  HighsTimerClock* factor_timer_clock_pointer = NULL;
  if (analyse_factor_time) {
    HighsInt thread_id = 0;
#ifdef OPENMP
    thread_id = omp_get_thread_num();
#endif
    factor_timer_clock_pointer = &thread_factor_clocks[thread_id];
  }
  return factor_timer_clock_pointer;
}

void HighsSimplexAnalysis::iterationRecord() {
  assert(analyse_simplex_data);
  HighsInt AnIterCuIt = simplex_iteration_count;
  if (rebuild_reason > 0) AnIterNumInvert[rebuild_reason]++;
  if (AnIterCuIt > AnIterPrevIt)
    AnIterNumEdWtIt[(HighsInt)edge_weight_mode] += (AnIterCuIt - AnIterPrevIt);

  AnIterTraceRec& lcAnIter = AnIterTrace[AnIterTraceNumRec];
  //  if (simplex_iteration_count ==
  //  AnIterTraceIterRec[AnIterTraceNumRec]+AnIterTraceIterDl) {
  if (simplex_iteration_count == lcAnIter.AnIterTraceIter + AnIterTraceIterDl) {
    if (AnIterTraceNumRec == kAnIterTraceMaxNumRec) {
      for (HighsInt rec = 1; rec <= kAnIterTraceMaxNumRec / 2; rec++)
        AnIterTrace[rec] = AnIterTrace[2 * rec];
      AnIterTraceNumRec = AnIterTraceNumRec / 2;
      AnIterTraceIterDl = AnIterTraceIterDl * 2;
    } else {
      AnIterTraceNumRec++;
      AnIterTraceRec& lcAnIter = AnIterTrace[AnIterTraceNumRec];
      lcAnIter.AnIterTraceIter = simplex_iteration_count;
      lcAnIter.AnIterTraceTime = timer_->getWallTime();
      if (average_fraction_of_possible_minor_iterations_performed > 0) {
        lcAnIter.AnIterTraceMulti =
            average_fraction_of_possible_minor_iterations_performed;
      } else {
        lcAnIter.AnIterTraceMulti = 0;
      }
      lcAnIter.AnIterTraceDensity[kSimplexNlaFtran] = col_aq_density;
      lcAnIter.AnIterTraceDensity[kSimplexNlaBtranEp] = row_ep_density;
      lcAnIter.AnIterTraceDensity[kSimplexNlaPriceAp] = row_ap_density;
      lcAnIter.AnIterTraceDensity[kSimplexNlaFtranBfrt] = col_aq_density;
      if (edge_weight_mode == DualEdgeWeightMode::kSteepestEdge) {
        lcAnIter.AnIterTraceDensity[kSimplexNlaFtranDse] = row_DSE_density;
        lcAnIter.AnIterTraceCostlyDse = costly_DSE_measure;
      } else {
        lcAnIter.AnIterTraceDensity[kSimplexNlaFtranDse] = 0;
        lcAnIter.AnIterTraceCostlyDse = 0;
      }
      lcAnIter.AnIterTrace_dual_edge_weight_mode = (HighsInt)edge_weight_mode;
    }
  }
  AnIterPrevIt = AnIterCuIt;
  updateValueDistribution(primal_step, cleanup_primal_step_distribution);
  updateValueDistribution(dual_step, cleanup_dual_step_distribution);
  updateValueDistribution(primal_step, primal_step_distribution);
  updateValueDistribution(dual_step, dual_step_distribution);
  updateValueDistribution(pivot_value_from_column, simplex_pivot_distribution);
  updateValueDistribution(factor_pivot_threshold,
                          factor_pivot_threshold_distribution);
  // Only update the distribution of legal values for
  // numerical_trouble. Illegal values are set in PAMI since it's not
  // known in minor iterations
  if (numerical_trouble >= 0)
    updateValueDistribution(numerical_trouble, numerical_trouble_distribution);
}

void HighsSimplexAnalysis::iterationRecordMajor() {
  assert(analyse_simplex_data);
  sum_multi_chosen += multi_chosen;
  sum_multi_finished += multi_finished;
  assert(multi_chosen > 0);
  const double fraction_of_possible_minor_iterations_performed =
      1.0 * multi_finished / multi_chosen;
  if (average_fraction_of_possible_minor_iterations_performed < 0) {
    average_fraction_of_possible_minor_iterations_performed =
        fraction_of_possible_minor_iterations_performed;
  } else {
    average_fraction_of_possible_minor_iterations_performed =
        kRunningAverageMultiplier *
            fraction_of_possible_minor_iterations_performed +
        (1 - kRunningAverageMultiplier) *
            average_fraction_of_possible_minor_iterations_performed;
  }
  if (average_num_threads < 0) {
    average_num_threads = num_threads;
  } else {
    average_num_threads = kRunningAverageMultiplier * num_threads +
                          (1 - kRunningAverageMultiplier) * average_num_threads;
  }
}

void HighsSimplexAnalysis::operationRecordBefore(
    const HighsInt operation_type, const HVector& vector,
    const double historical_density) {
  assert(analyse_simplex_data);
  operationRecordBefore(operation_type, vector.count, historical_density);
}

void HighsSimplexAnalysis::operationRecordBefore(
    const HighsInt operation_type, const HighsInt current_count,
    const double historical_density) {
  double current_density = 1.0 * current_count / numRow;
  AnIterOpRec& AnIter = AnIterOp[operation_type];
  AnIter.AnIterOpNumCa++;
  if (current_density <= AnIter.AnIterOpHyperCANCEL &&
      historical_density <= AnIter.AnIterOpHyperTRAN)
    AnIter.AnIterOpNumHyperOp++;
}

void HighsSimplexAnalysis::operationRecordAfter(const HighsInt operation_type,
                                                const HVector& vector) {
  assert(analyse_simplex_data);
  operationRecordAfter(operation_type, vector.count);
}

void HighsSimplexAnalysis::operationRecordAfter(const HighsInt operation_type,
                                                const HighsInt result_count) {
  AnIterOpRec& AnIter = AnIterOp[operation_type];
  const double result_density = 1.0 * result_count / AnIter.AnIterOpRsDim;
  if (result_density <= kHyperResult) AnIter.AnIterOpNumHyperRs++;
  if (result_density > 0) {
    AnIter.AnIterOpSumLog10RsDensity += log(result_density) / log(10.0);
  } else {
    /*
    // TODO Investigate these zero norms
    double vectorNorm = 0;

    for (HighsInt index = 0; index < AnIter.AnIterOpRsDim; index++) {
      double vectorValue = vector.array[index];
      vectorNorm += vectorValue * vectorValue;
    }
    vectorNorm = sqrt(vectorNorm);
    printf("Strange: operation %s has result density = %g: ||vector|| = %g\n",
    AnIter.AnIterOpName.c_str(), result_density, vectorNorm);
    */
  }
  updateValueDistribution(result_density, AnIter.AnIterOp_density);
}

void HighsSimplexAnalysis::summaryReport() {
  assert(analyse_simplex_data);
  HighsInt AnIterNumIter = simplex_iteration_count - AnIterIt0;
  if (AnIterNumIter <= 0) return;
  printf("\nAnalysis of %" HIGHSINT_FORMAT " iterations (%" HIGHSINT_FORMAT
         " to %" HIGHSINT_FORMAT ")\n",
         AnIterNumIter, AnIterIt0 + 1, simplex_iteration_count);
  if (AnIterNumIter <= 0) return;
  HighsInt lc_EdWtNumIter;
  lc_EdWtNumIter = AnIterNumEdWtIt[(HighsInt)DualEdgeWeightMode::kSteepestEdge];
  if (lc_EdWtNumIter > 0)
    printf("DSE for %12" HIGHSINT_FORMAT " (%3" HIGHSINT_FORMAT
           "%%) iterations\n",
           lc_EdWtNumIter, (100 * lc_EdWtNumIter) / AnIterNumIter);
  lc_EdWtNumIter = AnIterNumEdWtIt[(HighsInt)DualEdgeWeightMode::kDevex];
  if (lc_EdWtNumIter > 0)
    printf("Dvx for %12" HIGHSINT_FORMAT " (%3" HIGHSINT_FORMAT
           "%%) iterations\n",
           lc_EdWtNumIter, (100 * lc_EdWtNumIter) / AnIterNumIter);
  lc_EdWtNumIter = AnIterNumEdWtIt[(HighsInt)DualEdgeWeightMode::kDantzig];
  if (lc_EdWtNumIter > 0)
    printf("Dan for %12" HIGHSINT_FORMAT " (%3" HIGHSINT_FORMAT
           "%%) iterations\n",
           lc_EdWtNumIter, (100 * lc_EdWtNumIter) / AnIterNumIter);
  for (HighsInt k = 0; k < kNumSimplexNlaOperation; k++) {
    AnIterOpRec& AnIter = AnIterOp[k];
    HighsInt lcNumCa = AnIter.AnIterOpNumCa;
    printf("\n%-10s performed %" HIGHSINT_FORMAT " times\n",
           AnIter.AnIterOpName.c_str(), AnIter.AnIterOpNumCa);
    if (lcNumCa > 0) {
      HighsInt lcHyperOp = AnIter.AnIterOpNumHyperOp;
      HighsInt lcHyperRs = AnIter.AnIterOpNumHyperRs;
      HighsInt pctHyperOp = (100 * lcHyperOp) / lcNumCa;
      HighsInt pctHyperRs = (100 * lcHyperRs) / lcNumCa;
      double lcRsDensity =
          pow(10.0, AnIter.AnIterOpSumLog10RsDensity / lcNumCa);
      HighsInt lcAnIterOpRsDim = AnIter.AnIterOpRsDim;
      HighsInt lcNumNNz = lcRsDensity * lcAnIterOpRsDim;
      printf("%12" HIGHSINT_FORMAT
             " hyper-sparse operations (%3" HIGHSINT_FORMAT "%%)\n",
             lcHyperOp, pctHyperOp);
      printf("%12" HIGHSINT_FORMAT
             " hyper-sparse results    (%3" HIGHSINT_FORMAT "%%)\n",
             lcHyperRs, pctHyperRs);
      printf("%12g density of result (%" HIGHSINT_FORMAT " / %" HIGHSINT_FORMAT
             " nonzeros)\n",
             lcRsDensity, lcNumNNz, lcAnIterOpRsDim);
      logValueDistribution(log_options, AnIter.AnIterOp_density,
                           AnIter.AnIterOpRsDim);
    }
  }
  HighsInt NumInvert = 0;

  HighsInt last_rebuild_reason = kRebuildReasonCount - 1;
  for (HighsInt k = 1; k <= last_rebuild_reason; k++)
    NumInvert += AnIterNumInvert[k];
  if (NumInvert > 0) {
    HighsInt lcNumInvert = 0;
    printf("\nInvert    performed %" HIGHSINT_FORMAT
           " times: average frequency = %" HIGHSINT_FORMAT "\n",
           NumInvert, AnIterNumIter / NumInvert);
    lcNumInvert = AnIterNumInvert[kRebuildReasonUpdateLimitReached];
    if (lcNumInvert > 0)
      printf("%12" HIGHSINT_FORMAT " (%3" HIGHSINT_FORMAT
             "%%) Invert operations due to update limit reached\n",
             lcNumInvert, (100 * lcNumInvert) / NumInvert);
    lcNumInvert = AnIterNumInvert[kRebuildReasonSyntheticClockSaysInvert];
    if (lcNumInvert > 0)
      printf("%12" HIGHSINT_FORMAT " (%3" HIGHSINT_FORMAT
             "%%) Invert operations due to pseudo-clock\n",
             lcNumInvert, (100 * lcNumInvert) / NumInvert);
    lcNumInvert = AnIterNumInvert[kRebuildReasonPossiblyOptimal];
    if (lcNumInvert > 0)
      printf("%12" HIGHSINT_FORMAT " (%3" HIGHSINT_FORMAT
             "%%) Invert operations due to possibly optimal\n",
             lcNumInvert, (100 * lcNumInvert) / NumInvert);
    lcNumInvert = AnIterNumInvert[kRebuildReasonPossiblyPrimalUnbounded];
    if (lcNumInvert > 0)
      printf("%12" HIGHSINT_FORMAT " (%3" HIGHSINT_FORMAT
             "%%) Invert operations due to possibly primal unbounded\n",
             lcNumInvert, (100 * lcNumInvert) / NumInvert);
    lcNumInvert = AnIterNumInvert[kRebuildReasonPossiblyDualUnbounded];
    if (lcNumInvert > 0)
      printf("%12" HIGHSINT_FORMAT " (%3" HIGHSINT_FORMAT
             "%%) Invert operations due to possibly dual unbounded\n",
             lcNumInvert, (100 * lcNumInvert) / NumInvert);
    lcNumInvert = AnIterNumInvert[kRebuildReasonPossiblySingularBasis];
    if (lcNumInvert > 0)
      printf("%12" HIGHSINT_FORMAT " (%3" HIGHSINT_FORMAT
             "%%) Invert operations due to possibly singular basis\n",
             lcNumInvert, (100 * lcNumInvert) / NumInvert);
    lcNumInvert =
        AnIterNumInvert[kRebuildReasonPrimalInfeasibleInPrimalSimplex];
    if (lcNumInvert > 0)
      printf("%12" HIGHSINT_FORMAT " (%3" HIGHSINT_FORMAT
             "%%) Invert operations due to primal infeasible in primal "
             "simplex\n",
             lcNumInvert, (100 * lcNumInvert) / NumInvert);
  }
  HighsInt suPrice = num_col_price + num_row_price + num_row_price_with_switch;
  if (suPrice > 0) {
    printf("\n%12" HIGHSINT_FORMAT " Price operations:\n", suPrice);
    printf("%12" HIGHSINT_FORMAT " Col Price      (%3" HIGHSINT_FORMAT "%%)\n",
           num_col_price, (100 * num_col_price) / suPrice);
    printf("%12" HIGHSINT_FORMAT " Row Price      (%3" HIGHSINT_FORMAT "%%)\n",
           num_row_price, (100 * num_row_price) / suPrice);
    printf("%12" HIGHSINT_FORMAT " Row PriceWSw   (%3" HIGHSINT_FORMAT "%%)\n",
           num_row_price_with_switch,
           (100 * num_row_price_with_switch / suPrice));
  }
  printf("\n%12" HIGHSINT_FORMAT " (%3" HIGHSINT_FORMAT
         "%%) costly DSE        iterations\n",
         num_costly_DSE_iteration,
         (100 * num_costly_DSE_iteration) / AnIterNumIter);

  // Look for any Devex data to summarise
  if (num_devex_framework) {
    printf("\nDevex summary\n");
    printf("%12" HIGHSINT_FORMAT " Devex frameworks\n", num_devex_framework);
    printf("%12" HIGHSINT_FORMAT " average number of iterations\n",
           AnIterNumEdWtIt[(HighsInt)DualEdgeWeightMode::kDevex] /
               num_devex_framework);
  }
  // Look for any PAMI data to summarise
  if (sum_multi_chosen > 0) {
    const HighsInt pct_minor_iterations_performed =
        (100 * sum_multi_finished) / sum_multi_chosen;
    printf("\nPAMI summary: for average of %0.1g threads \n",
           average_num_threads);
    printf("%12" HIGHSINT_FORMAT " Major iterations\n", multi_iteration_count);
    printf("%12" HIGHSINT_FORMAT " Minor iterations\n", sum_multi_finished);
    printf("%12" HIGHSINT_FORMAT
           " Total rows chosen: performed %3" HIGHSINT_FORMAT
           "%% of possible minor "
           "iterations\n\n",
           sum_multi_chosen, pct_minor_iterations_performed);
  }

  highsLogDev(log_options, HighsLogType::kInfo,
              "\nCost perturbation summary\n");
  logValueDistribution(log_options, cost_perturbation1_distribution);
  logValueDistribution(log_options, cost_perturbation2_distribution);

  logValueDistribution(log_options, before_ftran_upper_sparse_density, numRow);
  logValueDistribution(log_options, ftran_upper_sparse_density, numRow);
  logValueDistribution(log_options, before_ftran_upper_hyper_density, numRow);
  logValueDistribution(log_options, ftran_upper_hyper_density, numRow);
  logValueDistribution(log_options, primal_step_distribution);
  logValueDistribution(log_options, dual_step_distribution);
  logValueDistribution(log_options, simplex_pivot_distribution);
  logValueDistribution(log_options, factor_pivot_threshold_distribution);
  logValueDistribution(log_options, numerical_trouble_distribution);
  logValueDistribution(log_options, cleanup_dual_change_distribution);
  logValueDistribution(log_options, cleanup_primal_step_distribution);
  logValueDistribution(log_options, cleanup_dual_step_distribution);
  logValueDistribution(log_options, cleanup_primal_change_distribution);

  if (AnIterTraceIterDl >= 100) {
    // Possibly (usually) add a temporary record for the final
    // iterations: may end up with one more than
    // kAnIterTraceMaxNumRec records, so ensure that there is
    // enough space in the arrays
    //
    const bool add_extra_record =
        simplex_iteration_count >
        AnIterTrace[AnIterTraceNumRec].AnIterTraceIter;
    if (add_extra_record) {
      AnIterTraceNumRec++;
      AnIterTraceRec& lcAnIter = AnIterTrace[AnIterTraceNumRec];
      lcAnIter.AnIterTraceIter = simplex_iteration_count;
      lcAnIter.AnIterTraceTime = timer_->getWallTime();
      if (average_fraction_of_possible_minor_iterations_performed > 0) {
        lcAnIter.AnIterTraceMulti =
            average_fraction_of_possible_minor_iterations_performed;
      } else {
        lcAnIter.AnIterTraceMulti = 0;
      }
      lcAnIter.AnIterTraceDensity[kSimplexNlaFtran] = col_aq_density;
      lcAnIter.AnIterTraceDensity[kSimplexNlaBtranEp] = row_ep_density;
      lcAnIter.AnIterTraceDensity[kSimplexNlaPriceAp] = row_ap_density;
      lcAnIter.AnIterTraceDensity[kSimplexNlaFtranBfrt] = col_aq_density;
      if (edge_weight_mode == DualEdgeWeightMode::kSteepestEdge) {
        lcAnIter.AnIterTraceDensity[kSimplexNlaFtranDse] = row_DSE_density;
        lcAnIter.AnIterTraceCostlyDse = costly_DSE_measure;
      } else {
        lcAnIter.AnIterTraceDensity[kSimplexNlaFtranDse] = 0;
        lcAnIter.AnIterTraceCostlyDse = 0;
      }
      lcAnIter.AnIterTrace_dual_edge_weight_mode = (HighsInt)edge_weight_mode;
    }
    // Determine whether the Multi and steepest edge columns should be reported
    double su_multi_values = 0;
    double su_dse_values = 0;
    for (HighsInt rec = 1; rec <= AnIterTraceNumRec; rec++) {
      AnIterTraceRec& lcAnIter = AnIterTrace[rec];
      su_multi_values += fabs(lcAnIter.AnIterTraceMulti);
      su_dse_values += fabs(lcAnIter.AnIterTraceDensity[kSimplexNlaFtranDse]);
    }
    const bool report_multi = su_multi_values > 0;
    const bool rp_dual_steepest_edge = su_dse_values > 0;
    printf("\n Iteration speed analysis\n");
    AnIterTraceRec& lcAnIter = AnIterTrace[0];
    HighsInt fmIter = lcAnIter.AnIterTraceIter;
    double fmTime = lcAnIter.AnIterTraceTime;
    printf("        Iter (      FmIter:      ToIter)      Time      Iter/sec ");
    if (report_multi) printf("| PAMI ");
    printf("| C_Aq R_Ep R_Ap ");
    if (rp_dual_steepest_edge) printf(" DSE ");
    printf("| EdWt ");
    if (rp_dual_steepest_edge) {
      printf("| CostlyDse\n");
    } else {
      printf("\n");
    }

    for (HighsInt rec = 1; rec <= AnIterTraceNumRec; rec++) {
      AnIterTraceRec& lcAnIter = AnIterTrace[rec];
      HighsInt toIter = lcAnIter.AnIterTraceIter;
      double toTime = lcAnIter.AnIterTraceTime;
      HighsInt dlIter = toIter - fmIter;
      if (rec < AnIterTraceNumRec && dlIter != AnIterTraceIterDl)
        printf("STRANGE: %" HIGHSINT_FORMAT
               " = dlIter != AnIterTraceIterDl = %" HIGHSINT_FORMAT "\n",
               dlIter, AnIterTraceIterDl);
      double dlTime = toTime - fmTime;
      HighsInt iterSpeed = 0;
      if (dlTime > 0) iterSpeed = dlIter / dlTime;
      HighsInt lc_dual_edge_weight_mode =
          lcAnIter.AnIterTrace_dual_edge_weight_mode;
      std::string str_dual_edge_weight_mode;
      if (lc_dual_edge_weight_mode ==
          (HighsInt)DualEdgeWeightMode::kSteepestEdge)
        str_dual_edge_weight_mode = "DSE";
      else if (lc_dual_edge_weight_mode == (HighsInt)DualEdgeWeightMode::kDevex)
        str_dual_edge_weight_mode = "Dvx";
      else if (lc_dual_edge_weight_mode ==
               (HighsInt)DualEdgeWeightMode::kDantzig)
        str_dual_edge_weight_mode = "Dan";
      else
        str_dual_edge_weight_mode = "XXX";
      printf("%12" HIGHSINT_FORMAT " (%12" HIGHSINT_FORMAT
             ":%12" HIGHSINT_FORMAT ") %9.4f  %12" HIGHSINT_FORMAT " ",
             dlIter, fmIter, toIter, dlTime, iterSpeed);
      if (report_multi) {
        const HighsInt pct = (100 * lcAnIter.AnIterTraceMulti);
        printf("|  %3" HIGHSINT_FORMAT " ", pct);
      }
      printf("|");
      printOneDensity(lcAnIter.AnIterTraceDensity[kSimplexNlaFtran]);
      printOneDensity(lcAnIter.AnIterTraceDensity[kSimplexNlaBtranEp]);
      printOneDensity(lcAnIter.AnIterTraceDensity[kSimplexNlaPriceAp]);
      double use_row_DSE_density;
      if (rp_dual_steepest_edge) {
        if (lc_dual_edge_weight_mode ==
            (HighsInt)DualEdgeWeightMode::kSteepestEdge) {
          use_row_DSE_density =
              lcAnIter.AnIterTraceDensity[kSimplexNlaFtranDse];
        } else {
          use_row_DSE_density = 0;
        }
        printOneDensity(use_row_DSE_density);
      }
      printf(" |  %3s ", str_dual_edge_weight_mode.c_str());
      if (rp_dual_steepest_edge) {
        double use_costly_dse;
        printf("|     ");
        if (lc_dual_edge_weight_mode ==
            (HighsInt)DualEdgeWeightMode::kSteepestEdge) {
          use_costly_dse = lcAnIter.AnIterTraceCostlyDse;
        } else {
          use_costly_dse = 0;
        }
        printOneDensity(use_costly_dse);
      }
      printf("\n");
      fmIter = toIter;
      fmTime = toTime;
    }
    printf("\n");
    // Remove any temporary record added for the final iterations
    if (add_extra_record) AnIterTraceNumRec--;
  }
}

void HighsSimplexAnalysis::summaryReportFactor() {
  for (HighsInt tran_stage_type = 0; tran_stage_type < NUM_TRAN_STAGE_TYPE;
       tran_stage_type++) {
    TranStageAnalysis& stage = tran_stage[tran_stage_type];
    //    printScatterData(stage.name_, stage.rhs_density_);
    printScatterDataRegressionComparison(stage.name_, stage.rhs_density_);
    if (!stage.num_decision_) return;
    printf("Of %10" HIGHSINT_FORMAT
           " Sps/Hyper decisions made using regression:\n",
           stage.num_decision_);
    printf("   %10" HIGHSINT_FORMAT " wrong sparseTRAN; %10" HIGHSINT_FORMAT
           " wrong hyperTRAN: using original "
           "logic\n",
           stage.num_wrong_original_sparse_decision_,
           stage.num_wrong_original_hyper_decision_);
    printf("   %10" HIGHSINT_FORMAT " wrong sparseTRAN; %10" HIGHSINT_FORMAT
           " wrong hyperTRAN: using new      "
           "logic\n",
           stage.num_wrong_new_sparse_decision_,
           stage.num_wrong_new_hyper_decision_);
  }
}

void HighsSimplexAnalysis::reportSimplexTimer() {
  assert(analyse_simplex_time);
  SimplexTimer simplex_timer;
  simplex_timer.reportSimplexInnerClock(thread_simplex_clocks[0]);
}

void HighsSimplexAnalysis::reportFactorTimer() {
  assert(analyse_factor_time);
  FactorTimer factor_timer;
  HighsInt omp_max_threads = 1;
#ifdef OPENMP
  omp_max_threads = omp_get_max_threads();
#endif
  for (HighsInt i = 0; i < omp_max_threads; i++) {
    //  for (HighsTimerClock clock : thread_factor_clocks) {
    printf("reportFactorTimer: HFactor clocks for OMP thread %" HIGHSINT_FORMAT
           " / %" HIGHSINT_FORMAT "\n",
           i, omp_max_threads - 1);
    factor_timer.reportFactorClock(thread_factor_clocks[i]);
  }
  if (omp_max_threads > 1) {
    HighsTimer& timer = thread_factor_clocks[0].timer_;
    HighsTimerClock all_factor_clocks(timer);
    vector<HighsInt>& clock = all_factor_clocks.clock_;
    factor_timer.initialiseFactorClocks(all_factor_clocks);
    for (HighsInt i = 0; i < omp_max_threads; i++) {
      vector<HighsInt>& thread_clock = thread_factor_clocks[i].clock_;
      for (HighsInt clock_id = 0; clock_id < FactorNumClock; clock_id++) {
        HighsInt all_factor_iClock = clock[clock_id];
        HighsInt thread_factor_iClock = thread_clock[clock_id];
        timer.clock_num_call[all_factor_iClock] +=
            timer.clock_num_call[thread_factor_iClock];
        timer.clock_time[all_factor_iClock] +=
            timer.clock_time[thread_factor_iClock];
      }
    }
    printf("reportFactorTimer: HFactor clocks for all %" HIGHSINT_FORMAT
           " threads\n",
           omp_max_threads);
    factor_timer.reportFactorClock(all_factor_clocks);
  }
}

void HighsSimplexAnalysis::updateInvertFormData(const HFactor& factor) {
  assert(analyse_factor_data);
  const bool report_kernel = false;
  num_invert++;
  assert(factor.basis_matrix_num_el);
  double invert_fill_factor =
      ((1.0 * factor.invert_num_el) / factor.basis_matrix_num_el);
  if (report_kernel) printf("INVERT fill = %6.2f", invert_fill_factor);
  sum_invert_fill_factor += invert_fill_factor;
  running_average_invert_fill_factor =
      0.95 * running_average_invert_fill_factor + 0.05 * invert_fill_factor;

  double kernel_relative_dim = (1.0 * factor.kernel_dim) / numRow;
  if (report_kernel) printf("; kernel dim = %11.4g", kernel_relative_dim);
  if (factor.kernel_dim) {
    num_kernel++;
    max_kernel_dim = max(kernel_relative_dim, max_kernel_dim);
    sum_kernel_dim += kernel_relative_dim;
    running_average_kernel_dim =
        0.95 * running_average_kernel_dim + 0.05 * kernel_relative_dim;

    HighsInt kernel_invert_num_el =
        factor.invert_num_el -
        (factor.basis_matrix_num_el - factor.kernel_num_el);
    assert(factor.kernel_num_el);
    double kernel_fill_factor =
        (1.0 * kernel_invert_num_el) / factor.kernel_num_el;
    sum_kernel_fill_factor += kernel_fill_factor;
    running_average_kernel_fill_factor =
        0.95 * running_average_kernel_fill_factor + 0.05 * kernel_fill_factor;
    if (report_kernel) printf("; fill = %6.2f", kernel_fill_factor);
    const double kMajorKernelRelativeDimThreshold = 0.1;
    if (kernel_relative_dim > kMajorKernelRelativeDimThreshold) {
      num_major_kernel++;
      sum_major_kernel_fill_factor += kernel_fill_factor;
      running_average_major_kernel_fill_factor =
          0.95 * running_average_major_kernel_fill_factor +
          0.05 * kernel_fill_factor;
    }
  }
  if (report_kernel) printf("\n");
}

void HighsSimplexAnalysis::reportInvertFormData() {
  assert(analyse_factor_data);
  printf("grep_kernel,%s,%s,%" HIGHSINT_FORMAT ",%" HIGHSINT_FORMAT
         ",%" HIGHSINT_FORMAT ",",
         model_name_.c_str(), lp_name_.c_str(), num_invert, num_kernel,
         num_major_kernel);
  if (num_kernel) printf("%g", sum_kernel_dim / num_kernel);
  printf(",%g,%g,", running_average_kernel_dim, max_kernel_dim);
  if (num_invert) printf("Fill-in,%g", sum_invert_fill_factor / num_invert);
  printf(",");
  if (num_kernel) printf("%g", sum_kernel_fill_factor / num_kernel);
  printf(",");
  if (num_major_kernel)
    printf("%g", sum_major_kernel_fill_factor / num_major_kernel);
  printf(",%g,%g,%g\n", running_average_invert_fill_factor,
         running_average_kernel_fill_factor,
         running_average_major_kernel_fill_factor);
}

void HighsSimplexAnalysis::iterationReport(const bool header) {
  analysis_log = std::unique_ptr<std::stringstream>(new std::stringstream());
  if (!header) {
    if (dualAlgorithm()) {
      if (pivotal_row_index < 0) return;
    } else {
      if (entering_variable < 0) return;
    }
  }
  reportAlgorithmPhase(header);
  reportIterationObjective(header);
  if (analyse_simplex_data) {
    reportDensity(header);
    reportIterationData(header);
  }
  highsLogDev(log_options, kIterationReportLogType, "%s\n",
              analysis_log->str().c_str());
  if (!header) num_iteration_report_since_last_header++;
}

void HighsSimplexAnalysis::reportAlgorithmPhase(const bool header) {
  if (header) {
    *analysis_log << "       ";
  } else {
    std::string algorithm_name;
    if (dualAlgorithm()) {
      algorithm_name = "Du";
    } else {
      algorithm_name = "Pr";
    }
    *analysis_log << highsFormatToString("%2sPh%1" HIGHSINT_FORMAT,
                                         algorithm_name.c_str(), solve_phase);
  }
}

void HighsSimplexAnalysis::reportIterationObjective(const bool header) {
  if (header) {
    *analysis_log << "  Iteration        Objective    ";
  } else {
    *analysis_log << highsFormatToString(" %10" HIGHSINT_FORMAT " %20.10e",
                                         simplex_iteration_count,
                                         objective_value);
  }
}

void HighsSimplexAnalysis::reportInfeasibility(const bool header) {
  if (header) {
    *analysis_log << " Infeasibilities num(sum)";
  } else {
    if (solve_phase == 1) {
      *analysis_log << highsFormatToString(" Ph1: %" HIGHSINT_FORMAT "(%g)",
                                           num_primal_infeasibility,
                                           sum_primal_infeasibility);
    } else {
      *analysis_log << highsFormatToString(" Pr: %" HIGHSINT_FORMAT "(%g)",
                                           num_primal_infeasibility,
                                           sum_primal_infeasibility);
    }
    if (sum_dual_infeasibility > 0) {
      *analysis_log << highsFormatToString("; Du: %" HIGHSINT_FORMAT "(%g)",
                                           num_dual_infeasibility,
                                           sum_dual_infeasibility);
    }
  }
}

void HighsSimplexAnalysis::reportThreads(const bool header) {
  assert(analyse_simplex_data);
  if (header) {
    *analysis_log << highsFormatToString("  Threads");
  } else if (num_threads > 0) {
    *analysis_log << highsFormatToString(
        " %2" HIGHSINT_FORMAT "|%2" HIGHSINT_FORMAT "|%2" HIGHSINT_FORMAT "",
        min_threads, num_threads, max_threads);
  } else {
    *analysis_log << highsFormatToString("   |  |  ");
  }
}

void HighsSimplexAnalysis::reportMulti(const bool header) {
  assert(analyse_simplex_data);
  if (header) {
    *analysis_log << highsFormatToString("  Multi");
  } else if (average_fraction_of_possible_minor_iterations_performed >= 0) {
    *analysis_log << highsFormatToString(
        "   %3" HIGHSINT_FORMAT "%%",
        (HighsInt)(100 *
                   average_fraction_of_possible_minor_iterations_performed));
  } else {
    *analysis_log << highsFormatToString("       ");
  }
}

void HighsSimplexAnalysis::reportOneDensity(const double density) {
  assert(analyse_simplex_data);
  const HighsInt log_10_density = intLog10(density);
  if (log_10_density > -99) {
    *analysis_log << highsFormatToString(" %4" HIGHSINT_FORMAT "",
                                         log_10_density);
  } else {
    *analysis_log << highsFormatToString("     ");
  }
}

void HighsSimplexAnalysis::printOneDensity(const double density) {
  assert(analyse_simplex_data);
  const HighsInt log_10_density = intLog10(density);
  if (log_10_density > -99) {
    printf(" %4" HIGHSINT_FORMAT "", log_10_density);
  } else {
    printf("     ");
  }
}

void HighsSimplexAnalysis::reportDensity(const bool header) {
  assert(analyse_simplex_data);
  const bool rp_dual_steepest_edge =
      edge_weight_mode == DualEdgeWeightMode::kSteepestEdge;
  if (header) {
    *analysis_log << highsFormatToString(" C_Aq R_Ep R_Ap");
    if (rp_dual_steepest_edge) {
      *analysis_log << highsFormatToString("  DSE");
    } else {
      *analysis_log << highsFormatToString("     ");
    }
  } else {
    reportOneDensity(col_aq_density);
    reportOneDensity(row_ep_density);
    reportOneDensity(row_ap_density);
    double use_row_DSE_density;
    if (rp_dual_steepest_edge) {
      use_row_DSE_density = row_DSE_density;
    } else {
      use_row_DSE_density = 0;
    }
    reportOneDensity(use_row_DSE_density);
  }
}

void HighsSimplexAnalysis::reportInvert(const bool header) {
  if (header) {
    *analysis_log << highsFormatToString(" Inv");
  } else {
    *analysis_log << highsFormatToString("  %2" HIGHSINT_FORMAT "",
                                         rebuild_reason);
  }
}
/*
void HighsSimplexAnalysis::reportCondition(const bool header) {
  assert(analyse_simplex_data);
  if (header) {
    *analysis_log << highsFormatToString("       k(B)");
  } else {
    *analysis_log << highsFormatToString(" %10.4g",
                      basis_condition);
  }
}
*/

// Primal:
// * primal_delta - 0
// * dual_step    - theta_dual
// * primal_step  - theta_primal
//
// Dual:
// * primal_delta - delta_primal
// * dual_step    - theta_dual
// * primal_step  - theta_primal
void HighsSimplexAnalysis::reportIterationData(const bool header) {
  if (header) {
    *analysis_log << highsFormatToString(
        "     EnC     LvC     LvR        ThDu        ThPr        "
        "DlPr       NumCk          Aa");
  } else if (pivotal_row_index >= 0) {
    *analysis_log << highsFormatToString(
        " %7" HIGHSINT_FORMAT " %7" HIGHSINT_FORMAT " %7" HIGHSINT_FORMAT
        " %11.4g %11.4g %11.4g %11.4g %11.4g",
        entering_variable, leaving_variable, pivotal_row_index, dual_step,
        primal_step, primal_delta, numerical_trouble, pivot_value_from_column);
  } else {
    *analysis_log << highsFormatToString(
        " %7" HIGHSINT_FORMAT " %7" HIGHSINT_FORMAT " %7" HIGHSINT_FORMAT
        " %11.4g %11.4g                                    ",
        entering_variable, leaving_variable, pivotal_row_index, dual_step,
        primal_step);
  }
}

void HighsSimplexAnalysis::reportRunTime(const bool header,
                                         const double run_time) {
  if (header) return;
  *analysis_log << highsFormatToString(" %ds", (int)run_time);
}

HighsInt HighsSimplexAnalysis::intLog10(const double v) {
  HighsInt intLog10V = -99;
  if (v > 0) intLog10V = log(v) / log(10.0);
  return intLog10V;
}

bool HighsSimplexAnalysis::dualAlgorithm() {
  return (simplex_strategy == kSimplexStrategyDual ||
          simplex_strategy == kSimplexStrategyDualTasks ||
          simplex_strategy == kSimplexStrategyDualMulti);
}<|MERGE_RESOLUTION|>--- conflicted
+++ resolved
@@ -444,68 +444,6 @@
   }
 }
 
-<<<<<<< HEAD
-=======
-bool HighsSimplexAnalysis::switchToDevex() {
-  bool switch_to_devex = false;
-  // Firstly consider switching on the basis of NLA cost
-  const double kAnIterCostlyDseMeasureLimit = 1000.0;
-  const double kAnIterCostlyDseMnDensity = 0.01;
-  const double kAnIterFracNumTotItBfSw = 0.1;
-  const double kAnIterFracNumCostlyDseItbfSw = 0.05;
-  double AnIterCostlyDseMeasureDen;
-  AnIterCostlyDseMeasureDen =
-      max(max(row_ep_density, col_aq_density), row_ap_density);
-  if (AnIterCostlyDseMeasureDen > 0) {
-    AnIterCostlyDseMeasure = row_DSE_density / AnIterCostlyDseMeasureDen;
-    AnIterCostlyDseMeasure = AnIterCostlyDseMeasure * AnIterCostlyDseMeasure;
-  } else {
-    AnIterCostlyDseMeasure = 0;
-  }
-  bool CostlyDseIt = AnIterCostlyDseMeasure > kAnIterCostlyDseMeasureLimit &&
-                     row_DSE_density > kAnIterCostlyDseMnDensity;
-  AnIterCostlyDseFq = (1 - kRunningAverageMultiplier) * AnIterCostlyDseFq;
-  if (CostlyDseIt) {
-    AnIterNumCostlyDseIt++;
-    AnIterCostlyDseFq += kRunningAverageMultiplier * 1.0;
-    HighsInt lcNumIter = simplex_iteration_count - AnIterIt0;
-    // Switch to Devex if at least 5% of the (at least) 0.1NumTot iterations
-    // have been costly
-    switch_to_devex =
-        allow_dual_steepest_edge_to_devex_switch &&
-        (AnIterNumCostlyDseIt > lcNumIter * kAnIterFracNumCostlyDseItbfSw) &&
-        (lcNumIter > kAnIterFracNumTotItBfSw * numTot);
-    if (switch_to_devex) {
-      highsLogDev(log_options, HighsLogType::kInfo,
-                  "Switch from DSE to Devex after %" HIGHSINT_FORMAT
-                  " costly DSE iterations of %" HIGHSINT_FORMAT
-                  " with "
-                  "densities C_Aq = %11.4g; R_Ep = %11.4g; R_Ap = "
-                  "%11.4g; DSE = %11.4g\n",
-                  AnIterNumCostlyDseIt, lcNumIter, col_aq_density,
-                  row_ep_density, row_ap_density, row_DSE_density);
-    }
-  }
-  if (!switch_to_devex) {
-    // Secondly consider switching on the basis of weight accuracy
-    double dse_weight_error_measure =
-        average_log_low_dual_steepest_edge_weight_error +
-        average_log_high_dual_steepest_edge_weight_error;
-    double dse_weight_error_threshold =
-        dual_steepest_edge_weight_log_error_threshold;
-    switch_to_devex = allow_dual_steepest_edge_to_devex_switch &&
-                      dse_weight_error_measure > dse_weight_error_threshold;
-    if (switch_to_devex) {
-      highsLogDev(log_options, HighsLogType::kInfo,
-                  "Switch from DSE to Devex with log error measure of %g > "
-                  "%g = threshold",
-                  dse_weight_error_measure, dse_weight_error_threshold);
-    }
-  }
-  return switch_to_devex;
-}
-
->>>>>>> 340f3530
 bool HighsSimplexAnalysis::predictEndDensity(const HighsInt tran_stage_type,
                                              const double start_density,
                                              double& end_density) {
