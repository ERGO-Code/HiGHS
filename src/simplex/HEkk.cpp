--- conflicted
+++ resolved
@@ -387,7 +387,6 @@
       break;
     default:
       break;
-<<<<<<< HEAD
   }
 }
 
@@ -560,180 +559,6 @@
       primal_bound_index.push_back(iCol);
     }
   }
-=======
-  }
-}
-
-void HEkk::setNlaPointersForLpAndScale(const HighsLp& lp) {
-  assert(status_.has_nla);
-  simplex_nla_.setLpAndScalePointers(&lp);
-}
-
-void HEkk::setNlaPointersForTrans(const HighsLp& lp) {
-  assert(status_.has_nla);
-  assert(status_.has_basis);
-  simplex_nla_.setLpAndScalePointers(&lp);
-  simplex_nla_.base_index_ = &basis_.basicIndex_[0];
-}
-
-void HEkk::setNlaRefactorInfo() {
-  simplex_nla_.factor_.refactor_info_ = this->hot_start_.refactor_info;
-  simplex_nla_.factor_.refactor_info_.use = true;
-}
-
-void HEkk::btran(HVector& rhs, const double expected_density) {
-  assert(status_.has_nla);
-  simplex_nla_.btran(rhs, expected_density);
-}
-
-void HEkk::ftran(HVector& rhs, const double expected_density) {
-  assert(status_.has_nla);
-  simplex_nla_.ftran(rhs, expected_density);
-}
-
-void HEkk::moveLp(HighsLpSolverObject& solver_object) {
-  // Move the incumbent LP to EKK
-  HighsLp& incumbent_lp = solver_object.lp_;
-  this->lp_ = std::move(incumbent_lp);
-  incumbent_lp.is_moved_ = true;
-  //
-  // Invalidate the row-wise matrix
-  this->status_.has_ar_matrix = false;
-  //
-  // The simplex algorithm runs in the same space as the LP that has
-  // just been moved in. This is a scaled space if the LP is scaled.
-  this->simplex_in_scaled_space_ = this->lp_.is_scaled_;
-  //
-  // Update other EKK pointers. Currently just pointers to the
-  // HighsOptions and HighsTimer members of the Highs class that are
-  // communicated by reference via the HighsLpSolverObject instance.
-  this->setPointers(&solver_object.options_, &solver_object.timer_);
-  // Initialise Ekk if this has not been done. Ekk isn't initialised
-  // if moveLp hasn't been called for this instance of HiGHS, or if
-  // the Ekk instance is junked due to removing rows from the LP
-  this->initialiseEkk();
-}
-
-void HEkk::setPointers(HighsOptions* options, HighsTimer* timer) {
-  this->options_ = options;
-  this->timer_ = timer;
-  this->analysis_.timer_ = this->timer_;
-}
-
-HighsSparseMatrix* HEkk::getScaledAMatrixPointer() {
-  // Return a pointer to either the constraint matrix or a scaled copy
-  // (that is a member of the HEkk class), with the latter returned if
-  // the LP has scaling factors but is unscaled.
-  HighsSparseMatrix* local_scaled_a_matrix = &(this->lp_.a_matrix_);
-  if (this->lp_.scale_.has_scaling && !this->lp_.is_scaled_) {
-    scaled_a_matrix_ = this->lp_.a_matrix_;
-    scaled_a_matrix_.applyScale(this->lp_.scale_);
-    local_scaled_a_matrix = &scaled_a_matrix_;
-  }
-  return local_scaled_a_matrix;
-}
-
-HighsStatus HEkk::dualise() {
-  assert(lp_.a_matrix_.isColwise());
-  original_num_col_ = lp_.num_col_;
-  original_num_row_ = lp_.num_row_;
-  original_num_nz_ = lp_.a_matrix_.numNz();
-  original_offset_ = lp_.offset_;
-  original_col_cost_ = lp_.col_cost_;
-  original_col_lower_ = lp_.col_lower_;
-  original_col_upper_ = lp_.col_upper_;
-  original_row_lower_ = lp_.row_lower_;
-  original_row_upper_ = lp_.row_upper_;
-  // Reserve space for simple dual
-  lp_.col_cost_.reserve(original_num_row_);
-  lp_.col_lower_.reserve(original_num_row_);
-  lp_.col_upper_.reserve(original_num_row_);
-  lp_.row_lower_.reserve(original_num_col_);
-  lp_.row_upper_.reserve(original_num_col_);
-  // Invalidate the original data
-  lp_.col_cost_.resize(0);
-  lp_.col_lower_.resize(0);
-  lp_.col_upper_.resize(0);
-  lp_.row_lower_.resize(0);
-  lp_.row_upper_.resize(0);
-  // The bulk of the constraint matrix of the dual LP is the transpose
-  // of the primal constraint matrix. This is obtained row-wise by
-  // copying the matrix and flipping the dimensions
-  HighsSparseMatrix dual_matrix = lp_.a_matrix_;
-  dual_matrix.num_row_ = original_num_col_;
-  dual_matrix.num_col_ = original_num_row_;
-  dual_matrix.format_ = MatrixFormat::kRowwise;
-  // The primal_bound_value vector accumulates the values of the
-  // finite bounds on variables - or zero for a free variable - used
-  // later to compute the offset and shift for the costs. Many of
-  // these components will be zero - all for the case x>=0 - so
-  // maintain a list of the nonzeros and corresponding indices. Don't
-  // reserve space since they may not be needed
-  vector<double> primal_bound_value;
-  vector<HighsInt> primal_bound_index;
-  const double inf = kHighsInf;
-  for (HighsInt iCol = 0; iCol < original_num_col_; iCol++) {
-    const double cost = original_col_cost_[iCol];
-    const double lower = original_col_lower_[iCol];
-    const double upper = original_col_upper_[iCol];
-    double primal_bound = inf;
-    double row_lower = inf;
-    double row_upper = -inf;
-    if (lower == upper) {
-      // Fixed
-      primal_bound = lower;
-      // Dual activity a^Ty is free, implying dual for primal column
-      // (slack for dual row) is free
-      row_lower = -inf;
-      row_upper = inf;
-    } else if (!highs_isInfinity(-lower)) {
-      // Finite lower bound so boxed or lower
-      if (!highs_isInfinity(upper)) {
-        // Finite upper bound so boxed
-        //
-        // Treat as lower
-        primal_bound = lower;
-        // Dual activity a^Ty is bounded above by cost, implying dual
-        // for primal column (slack for dual row) is non-negative
-        row_lower = -inf;
-        row_upper = cost;
-        // Treat upper bound as additional constraint
-        upper_bound_col_.push_back(iCol);
-      } else {
-        // Lower (since upper bound is infinite)
-        primal_bound = lower;
-        // Dual activity a^Ty is bounded above by cost, implying dual
-        // for primal column (slack for dual row) is non-negative
-        row_lower = -inf;
-        row_upper = cost;
-      }
-    } else if (!highs_isInfinity(upper)) {
-      // Upper
-      primal_bound = upper;
-      // Dual activity a^Ty is bounded below by cost, implying dual
-      // for primal column (slack for dual row) is non-positive
-      row_lower = cost;
-      row_upper = inf;
-    } else {
-      // FREE
-      //
-      // Dual activity a^Ty is fixed by cost, implying dual for primal
-      // column (slack for dual row) is fixed at zero
-      primal_bound = 0;
-      row_lower = cost;
-      row_upper = cost;
-    }
-    assert(row_lower < inf);
-    assert(row_upper > -inf);
-    assert(primal_bound < inf);
-    lp_.row_lower_.push_back(row_lower);
-    lp_.row_upper_.push_back(row_upper);
-    if (primal_bound) {
-      primal_bound_value.push_back(primal_bound);
-      primal_bound_index.push_back(iCol);
-    }
-  }
->>>>>>> e6133c32
   for (HighsInt iRow = 0; iRow < original_num_row_; iRow++) {
     double lower = original_row_lower_[iRow];
     double upper = original_row_upper_[iRow];
@@ -1240,11 +1065,7 @@
   if (debug_solve_call_num_ >= debug_from_solve_call_num &&
       debug_solve_call_num_ <= debug_to_solve_call_num) {
     printf(" HEkk::solve call %d\n", (int)debug_solve_call_num_);
-<<<<<<< HEAD
-    debugReporting(0, kHighsLogDevLevelVerbose);  
-=======
     debugReporting(0, kHighsLogDevLevelVerbose);
->>>>>>> e6133c32
   }
 
   // Initial solve according to strategy
@@ -1514,10 +1335,7 @@
   this->basis_.nonbasicFlag_ = basis.nonbasicFlag_;
   this->basis_.nonbasicMove_ = basis.nonbasicMove_;
   this->basis_.basicIndex_ = basis.basicIndex_;
-<<<<<<< HEAD
-=======
   this->basis_.hash = basis.hash;
->>>>>>> e6133c32
   this->status_.has_basis = true;
   return HighsStatus::kOk;
 }
@@ -1538,7 +1356,6 @@
   if (this->status_.has_nla) this->simplex_nla_.addCols(&lp);
   this->updateStatus(LpAction::kNewCols);
 }
-<<<<<<< HEAD
 
 void HEkk::addRows(const HighsLp& lp,
                    const HighsSparseMatrix& scaled_ar_matrix) {
@@ -1564,33 +1381,6 @@
   this->updateStatus(LpAction::kNewRows);
 }
 
-=======
-
-void HEkk::addRows(const HighsLp& lp,
-                   const HighsSparseMatrix& scaled_ar_matrix) {
-  // Should be extendSimplexLpRandomVectors
-  //  if (valid_simplex_basis)
-  //    appendBasicRowsToBasis(simplex_lp, simplex_basis, XnumNewRow);
-  //  ekk_instance_.updateStatus(LpAction::kNewRows);
-  //  if (valid_simplex_lp) {
-  //    simplex_lp.num_row_ += XnumNewRow;
-  //    ekk_instance_.initialiseSimplexLpRandomVectors();
-  //  }
-  //  if (valid_simplex_lp)
-  //    assert(ekk_instance_.lp_.dimensionsOk("addRows - simplex"));
-  if (kExtendInvertWhenAddingRows && this->status_.has_nla) {
-    this->simplex_nla_.addRows(&lp, &basis_.basicIndex_[0], &scaled_ar_matrix);
-    setNlaPointersForTrans(lp);
-    this->debugNlaCheckInvert("HEkk::addRows - on entry",
-                              kHighsDebugLevelExpensive + 1);
-  }
-  // Update the number of rows in the simplex LP so that it's
-  // consistent with simplex basis information
-  this->lp_.num_row_ = lp.num_row_;
-  this->updateStatus(LpAction::kNewRows);
-}
-
->>>>>>> e6133c32
 void HEkk::deleteCols(const HighsIndexCollection& index_collection) {
   this->updateStatus(LpAction::kDelCols);
 }
@@ -1862,11 +1652,8 @@
 
   bool primal_feasible = info_.num_primal_infeasibilities == 0;
   bool dual_feasible = info_.num_dual_infeasibilities == 0;
-<<<<<<< HEAD
-=======
   visited_basis_.clear();
   visited_basis_.insert(basis_.hash);
->>>>>>> e6133c32
   model_status_ = HighsModelStatus::kNotset;
   if (primal_feasible && dual_feasible)
     model_status_ = HighsModelStatus::kOptimal;
@@ -2088,12 +1875,9 @@
     if (!getBacktrackingBasis(workEdWtFull_)) return false;
     // Record that backtracking is taking place
     info_.backtracking_ = true;
-<<<<<<< HEAD
-=======
     visited_basis_.clear();
     visited_basis_.insert(basis_.hash);
     visited_basis_.insert(deficient_hash);
->>>>>>> e6133c32
     this->updateStatus(LpAction::kBacktracking);
     HighsInt backtrack_rank_deficiency = computeFactor();
     // This basis has previously been inverted successfully, so it shouldn't be
