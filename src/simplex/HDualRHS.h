/* * * * * * * * * * * * * * * * * * * * * * * * * * * * * * * * * * * * */
/*                                                                       */
/*    This file is part of the HiGHS linear optimization suite           */
/*                                                                       */
/*    Written and engineered 2008-2018 at the University of Edinburgh    */
/*                                                                       */
/*    Available as open-source under the MIT License                     */
/*                                                                       */
/* * * * * * * * * * * * * * * * * * * * * * * * * * * * * * * * * * * * */
/**@file simplex/HDualRHS.h
 * @brief Dual simplex optimality test for HiGHS
 * @author Julian Hall, Ivet Galabova, Qi Huangfu and Michael Feldmeier
 */
#ifndef SIMPLEX_HDUALRHS_H_
#define SIMPLEX_HDUALRHS_H_

#include <vector>

<<<<<<< HEAD
#include "HModel.h"
#include "HVector.h"
#include "HighsModelObject.h"
=======
class HModel;
class HVector;
>>>>>>> 72dd7b89

/**
 * @brief Dual simplex optimality test for HiGHS
 *
 * Performs the optimality test and some update primal/weight tasks
 */
class HDualRHS {
 public:
  /**
   * @brief Defines space for Mark, Index and Array, EdWt and EdWtFull
   *
   * Mark (markers of primal infeasibilities?)
   * Index and Array (for ??)
   * EdWt (for gathered DSE weights)
   * EdWtFull (for scattered SED weights)
   */
  void setup(
	     HighsModelObject *highs_model_object  //!< Model for which setup is performed
  );
  /**
   * @brief Choose the row index of a good variable to leave the basis (CHUZR)
   */
  void choose_normal(
      int *chIndex  //!< Row index of variable chosen to leave the basis
  );

  /**
   * @brief Choose a set of row indices of good variables to leave the basis
   * (Multiple CHUZR)
   */
  void choose_multi_global(int *chIndex,  //!< Set of indices of chosen rows
                           int *chCount,  //!< Number of chosen rows
                           int chLimit    //!< Limit on number of of chosen rows
  );

  /**
   * @brief Choose a set of row indices of good variables to leave the basis
   * (Multiple CHUZR)
   */
  void choose_multi_HGauto(int *chIndex,  //!< Set of indices of chosen rows
                           int *chCount,  //!< Number of chosen rows
                           int chLimit    //!< Limit on number of of chosen rows
  );

  /**
   * @brief Choose a set of row indices of good variables to leave the basis
   * (Multiple CHUZR)
   */
  void choose_multi_HGpart(int *chIndex,  //!< Set of indices of chosen rows
                           int *chCount,  //!< Number of chosen rows
                           int chLimit    //!< Limit on number of of chosen rows
  );

  /**
   * @brief Update the primal values by adding a multiple of a given std::vector
   */
  void update_primal(
      HVector *column,  //!< Column to add into primal values
      double theta      //!< Multiple of column to add into primal values
  );

  /**
   * @brief Update the DSE weights
   */
  void update_weight_DSE(
      HVector *column,         //!< Pivotal column
      double DSE_wt_o_rowOut,  //!< (Edge weight of leaving row)/alpha^2
      double Kai,              //!< -2/alpha
      double *dse              //!< DSE std::vector
  );
  /**
   * @brief Update the Devex weights
   */
  void update_weight_Dvx(
      HVector *column,        //!< Pivotal column
      double dvx_wt_o_rowOut  //!< max(1, (Edge weight of leaving row)/alpha^2)
  );
  /**
   * @brief Update the primal value for the row where the basis change has
   * occurred
   */
  void update_pivots(int iRow,     //!< row where the basis change has occurred
                     double value  //!< New primal value in this row
  );

  /**
   * @brief Update the list of primal infeasibilities using indices of primal
   * values which have changed
   */
  void update_infeasList(HVector *column  //!< Changes in primal values
  );

  /**
   * @brief Create the list of greatest primal infeasibilities for efficient
   * CHUZR
   */
  void create_infeasList(double columnDensity);
  /**
   * @brief Create the std::vector of primal infeasibilities
   *
   * TODO: Change the name of "workArray" to something clearer like
   * workInfeasArray!
   */
  void create_infeasArray();

  HighsModelObject *workHMO;        //!< Local copy of pointer to model
  HModel *workModel;  //!< Copy of pointer to model

  double workCutoff;      //!< Limit for row to be in list with greatest primal
                          //!< infeasibilities
  int workCount;          //!< Number of rows in list with greatest primal
                          //!< infeasibilities
  std::vector<char> workMark;  //!< Flag set if row is in list of those with greatest
                          //!< primal infeasibilities
  std::vector<int> workIndex;  //!< List of rows with greatest primal infeasibilities
  std::vector<double> workArray;     //!< Vector of all primal infeasiblities
  std::vector<double> workEdWt;      //!< DSE or Dvx weight
  std::vector<double> workEdWtFull;  //!< Full-length std::vector where weights are
                                //!< scattered during INVERT

  int partNum;
  int partNumRow;
  int partNumCol;
  int partNumCut;
  int partSwitch;
  std::vector<int> workPartition;
};

#endif /* SIMPLEX_HDUALRHS_H_ */<|MERGE_RESOLUTION|>--- conflicted
+++ resolved
@@ -16,14 +16,10 @@
 
 #include <vector>
 
-<<<<<<< HEAD
-#include "HModel.h"
-#include "HVector.h"
 #include "HighsModelObject.h"
-=======
+
 class HModel;
 class HVector;
->>>>>>> 72dd7b89
 
 /**
  * @brief Dual simplex optimality test for HiGHS
