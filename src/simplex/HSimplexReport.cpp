/* * * * * * * * * * * * * * * * * * * * * * * * * * * * * * * * * * * * */
/*                                                                       */
/*    This file is part of the HiGHS linear optimization suite           */
/*                                                                       */
/*    Written and engineered 2008-2021 at the University of Edinburgh    */
/*                                                                       */
/*    Available as open-source under the MIT License                     */
/*                                                                       */
/*    Authors: Julian Hall, Ivet Galabova, Qi Huangfu, Leona Gottwald    */
/*    and Michael Feldmeier                                              */
/*                                                                       */
/* * * * * * * * * * * * * * * * * * * * * * * * * * * * * * * * * * * * */
/**@file lp_data/HSimplexDebug.cpp
 * @brief
 */

#include <sstream>

#include "simplex/HSimplex.h"

<<<<<<< HEAD
void reportSimplexPhaseIterations(FILE* logfile, const int iteration_count,
                                  const HighsSimplexInfo& simplex_info,
                                  const bool initialise) {
  if (simplex_info.run_quiet) return;
  static int iteration_count0 = 0;
  static int dual_phase1_iteration_count0 = 0;
  static int dual_phase2_iteration_count0 = 0;
  static int primal_phase1_iteration_count0 = 0;
  static int primal_phase2_iteration_count0 = 0;
  static int primal_bound_swap0 = 0;
  if (initialise) {
    iteration_count0 = iteration_count;
    dual_phase1_iteration_count0 = simplex_info.dual_phase1_iteration_count;
    dual_phase2_iteration_count0 = simplex_info.dual_phase2_iteration_count;
    primal_phase1_iteration_count0 = simplex_info.primal_phase1_iteration_count;
    primal_phase2_iteration_count0 = simplex_info.primal_phase2_iteration_count;
    primal_bound_swap0 = simplex_info.primal_bound_swap;
    return;
  }
  const int delta_iteration_count = iteration_count - iteration_count0;
  const int delta_dual_phase1_iteration_count =
      simplex_info.dual_phase1_iteration_count - dual_phase1_iteration_count0;
  const int delta_dual_phase2_iteration_count =
      simplex_info.dual_phase2_iteration_count - dual_phase2_iteration_count0;
  const int delta_primal_phase1_iteration_count =
      simplex_info.primal_phase1_iteration_count -
      primal_phase1_iteration_count0;
  const int delta_primal_phase2_iteration_count =
      simplex_info.primal_phase2_iteration_count -
      primal_phase2_iteration_count0;
  const int delta_primal_bound_swap =
      simplex_info.primal_bound_swap - primal_bound_swap0;

  int check_delta_iteration_count =
      delta_dual_phase1_iteration_count + delta_dual_phase2_iteration_count +
      delta_primal_phase1_iteration_count + delta_primal_phase2_iteration_count;
  if (check_delta_iteration_count != delta_iteration_count) {
    printf("Iteration total error %d + %d + %d + %d = %d != %d\n",
=======
void reportSimplexPhaseIterations(const HighsLogOptions& log_options,
                                  const HighsInt iteration_count,
                                  const HighsSimplexInfo& info,
                                  const bool initialise) {
  if (info.run_quiet) return;
  static HighsInt iteration_count0 = 0;
  static HighsInt dual_phase1_iteration_count0 = 0;
  static HighsInt dual_phase2_iteration_count0 = 0;
  static HighsInt primal_phase1_iteration_count0 = 0;
  static HighsInt primal_phase2_iteration_count0 = 0;
  static HighsInt primal_bound_swap0 = 0;
  if (initialise) {
    iteration_count0 = iteration_count;
    dual_phase1_iteration_count0 = info.dual_phase1_iteration_count;
    dual_phase2_iteration_count0 = info.dual_phase2_iteration_count;
    primal_phase1_iteration_count0 = info.primal_phase1_iteration_count;
    primal_phase2_iteration_count0 = info.primal_phase2_iteration_count;
    primal_bound_swap0 = info.primal_bound_swap;
    return;
  }
  const HighsInt delta_iteration_count = iteration_count - iteration_count0;
  const HighsInt delta_dual_phase1_iteration_count =
      info.dual_phase1_iteration_count - dual_phase1_iteration_count0;
  const HighsInt delta_dual_phase2_iteration_count =
      info.dual_phase2_iteration_count - dual_phase2_iteration_count0;
  const HighsInt delta_primal_phase1_iteration_count =
      info.primal_phase1_iteration_count - primal_phase1_iteration_count0;
  const HighsInt delta_primal_phase2_iteration_count =
      info.primal_phase2_iteration_count - primal_phase2_iteration_count0;
  const HighsInt delta_primal_bound_swap =
      info.primal_bound_swap - primal_bound_swap0;

  HighsInt check_delta_iteration_count =
      delta_dual_phase1_iteration_count + delta_dual_phase2_iteration_count +
      delta_primal_phase1_iteration_count + delta_primal_phase2_iteration_count;
  if (check_delta_iteration_count != delta_iteration_count) {
    printf("Iteration total error %" HIGHSINT_FORMAT " + %" HIGHSINT_FORMAT
           " + %" HIGHSINT_FORMAT " + %" HIGHSINT_FORMAT " = %" HIGHSINT_FORMAT
           " != %" HIGHSINT_FORMAT "\n",
>>>>>>> ed66d31c
           delta_dual_phase1_iteration_count, delta_dual_phase2_iteration_count,
           delta_primal_phase1_iteration_count,
           delta_primal_phase2_iteration_count, check_delta_iteration_count,
           delta_iteration_count);
  }
  std::stringstream iteration_report;
  if (delta_dual_phase1_iteration_count) {
    iteration_report << "DuPh1 " << delta_dual_phase1_iteration_count << "; ";
  }
  if (delta_dual_phase2_iteration_count) {
    iteration_report << "DuPh2 " << delta_dual_phase2_iteration_count << "; ";
  }
  if (delta_primal_phase1_iteration_count) {
    iteration_report << "PrPh1 " << delta_primal_phase1_iteration_count << "; ";
  }
  if (delta_primal_phase2_iteration_count) {
    iteration_report << "PrPh2 " << delta_primal_phase2_iteration_count << "; ";
  }
  if (delta_primal_bound_swap) {
    iteration_report << "PrSwap " << delta_primal_bound_swap << "; ";
  }

<<<<<<< HEAD
  HighsLogMessage(logfile, HighsMessageType::INFO,
                  "Simplex iterations: %sTotal %d",
                  iteration_report.str().c_str(), delta_iteration_count);
=======
  highsLogDev(log_options, HighsLogType::kInfo,
              "Simplex iterations: %sTotal %" HIGHSINT_FORMAT "\n",
              iteration_report.str().c_str(), delta_iteration_count);
>>>>>>> ed66d31c
}<|MERGE_RESOLUTION|>--- conflicted
+++ resolved
@@ -18,46 +18,6 @@
 
 #include "simplex/HSimplex.h"
 
-<<<<<<< HEAD
-void reportSimplexPhaseIterations(FILE* logfile, const int iteration_count,
-                                  const HighsSimplexInfo& simplex_info,
-                                  const bool initialise) {
-  if (simplex_info.run_quiet) return;
-  static int iteration_count0 = 0;
-  static int dual_phase1_iteration_count0 = 0;
-  static int dual_phase2_iteration_count0 = 0;
-  static int primal_phase1_iteration_count0 = 0;
-  static int primal_phase2_iteration_count0 = 0;
-  static int primal_bound_swap0 = 0;
-  if (initialise) {
-    iteration_count0 = iteration_count;
-    dual_phase1_iteration_count0 = simplex_info.dual_phase1_iteration_count;
-    dual_phase2_iteration_count0 = simplex_info.dual_phase2_iteration_count;
-    primal_phase1_iteration_count0 = simplex_info.primal_phase1_iteration_count;
-    primal_phase2_iteration_count0 = simplex_info.primal_phase2_iteration_count;
-    primal_bound_swap0 = simplex_info.primal_bound_swap;
-    return;
-  }
-  const int delta_iteration_count = iteration_count - iteration_count0;
-  const int delta_dual_phase1_iteration_count =
-      simplex_info.dual_phase1_iteration_count - dual_phase1_iteration_count0;
-  const int delta_dual_phase2_iteration_count =
-      simplex_info.dual_phase2_iteration_count - dual_phase2_iteration_count0;
-  const int delta_primal_phase1_iteration_count =
-      simplex_info.primal_phase1_iteration_count -
-      primal_phase1_iteration_count0;
-  const int delta_primal_phase2_iteration_count =
-      simplex_info.primal_phase2_iteration_count -
-      primal_phase2_iteration_count0;
-  const int delta_primal_bound_swap =
-      simplex_info.primal_bound_swap - primal_bound_swap0;
-
-  int check_delta_iteration_count =
-      delta_dual_phase1_iteration_count + delta_dual_phase2_iteration_count +
-      delta_primal_phase1_iteration_count + delta_primal_phase2_iteration_count;
-  if (check_delta_iteration_count != delta_iteration_count) {
-    printf("Iteration total error %d + %d + %d + %d = %d != %d\n",
-=======
 void reportSimplexPhaseIterations(const HighsLogOptions& log_options,
                                   const HighsInt iteration_count,
                                   const HighsSimplexInfo& info,
@@ -97,7 +57,6 @@
     printf("Iteration total error %" HIGHSINT_FORMAT " + %" HIGHSINT_FORMAT
            " + %" HIGHSINT_FORMAT " + %" HIGHSINT_FORMAT " = %" HIGHSINT_FORMAT
            " != %" HIGHSINT_FORMAT "\n",
->>>>>>> ed66d31c
            delta_dual_phase1_iteration_count, delta_dual_phase2_iteration_count,
            delta_primal_phase1_iteration_count,
            delta_primal_phase2_iteration_count, check_delta_iteration_count,
@@ -120,13 +79,7 @@
     iteration_report << "PrSwap " << delta_primal_bound_swap << "; ";
   }
 
-<<<<<<< HEAD
-  HighsLogMessage(logfile, HighsMessageType::INFO,
-                  "Simplex iterations: %sTotal %d",
-                  iteration_report.str().c_str(), delta_iteration_count);
-=======
   highsLogDev(log_options, HighsLogType::kInfo,
               "Simplex iterations: %sTotal %" HIGHSINT_FORMAT "\n",
               iteration_report.str().c_str(), delta_iteration_count);
->>>>>>> ed66d31c
 }