--- conflicted
+++ resolved
@@ -1788,7 +1788,7 @@
 }
 
 void HPresolve::scaleMIP(HighsPostsolveStack& postSolveStack) {
-  for (HighsInt i = 0; i < model->numRow_; ++i) {
+  for (HighsInt i = 0; i < model->num_row_; ++i) {
     if (rowDeleted[i] || rowsizeInteger[i] + rowsizeImplInt[i] == rowsize[i])
       continue;
 
@@ -1811,12 +1811,12 @@
     double scale = std::exp2(std::round(-std::log2(maxAbsVal)));
     if (scale == 1.0) continue;
 
-    if (model->rowUpper_[i] == kHighsInf) scale = -scale;
+    if (model->row_upper_[i] == kHighsInf) scale = -scale;
 
     scaleStoredRow(i, scale);
   }
 
-  for (HighsInt i = 0; i < model->numCol_; ++i) {
+  for (HighsInt i = 0; i < model->num_col_; ++i) {
     if (colDeleted[i] || model->integrality_[i] != HighsVarType::kContinuous)
       continue;
 
@@ -2111,10 +2111,10 @@
 
   postSolveStack.linearTransform(col, scale, constant);
 
-  double oldLower = model->colLower_[col];
-  double oldUpper = model->colUpper_[col];
-  model->colUpper_[col] -= constant;
-  model->colLower_[col] -= constant;
+  double oldLower = model->col_lower_[col];
+  double oldUpper = model->col_upper_[col];
+  model->col_upper_[col] -= constant;
+  model->col_lower_[col] -= constant;
 
   for (const HighsSliceNonzero& nonzero : getColumnVector(col)) {
     impliedRowBounds.updatedVarLower(nonzero.index(), col, nonzero.value(),
@@ -2141,27 +2141,27 @@
   impliedDualRowBounds.sumScaled(col, scale);
 
   double boundScale = 1.0 / scale;
-  model->colLower_[col] *= boundScale;
-  model->colUpper_[col] *= boundScale;
+  model->col_lower_[col] *= boundScale;
+  model->col_upper_[col] *= boundScale;
   implColLower[col] *= boundScale;
   implColUpper[col] *= boundScale;
   if (model->integrality_[col] != HighsVarType::kContinuous) {
     // we rely on the integrality status being already updated to the newly
     // scaled column by the caller, if necessary
-    model->colUpper_[col] =
-        std::floor(model->colUpper_[col] + options->mip_feasibility_tolerance);
-    model->colLower_[col] =
-        std::ceil(model->colLower_[col] - options->mip_feasibility_tolerance);
+    model->col_upper_[col] =
+        std::floor(model->col_upper_[col] + options->mip_feasibility_tolerance);
+    model->col_lower_[col] =
+        std::ceil(model->col_lower_[col] - options->mip_feasibility_tolerance);
   }
 
   if (scale < 0) {
-    std::swap(model->colLower_[col], model->colUpper_[col]);
+    std::swap(model->col_lower_[col], model->col_upper_[col]);
     std::swap(implColLower[col], implColUpper[col]);
     std::swap(colLowerSource[col], colUpperSource[col]);
   }
 
-  model->offset_ += model->colCost_[col] * constant;
-  model->colCost_[col] *= scale;
+  model->offset_ += model->col_cost_[col] * constant;
+  model->col_cost_[col] *= scale;
 
   for (HighsInt coliter = colhead[col]; coliter != -1;
        coliter = Anext[coliter]) {
@@ -2169,10 +2169,10 @@
     Avalue[coliter] *= scale;
     HighsInt row = Arow[coliter];
     double rowConstant = val * constant;
-    if (model->rowLower_[row] != -kHighsInf)
-      model->rowLower_[row] -= rowConstant;
-    if (model->rowUpper_[row] != kHighsInf)
-      model->rowUpper_[row] -= rowConstant;
+    if (model->row_lower_[row] != -kHighsInf)
+      model->row_lower_[row] -= rowConstant;
+    if (model->row_upper_[row] != kHighsInf)
+      model->row_upper_[row] -= rowConstant;
   }
 
   markChangedCol(col);
@@ -2187,16 +2187,16 @@
 void HPresolve::scaleStoredRow(HighsInt row, double scale, bool integral) {
   HighsInt rowlen = rowpositions.size();
 
-  model->rowUpper_[row] *= scale;
-  model->rowLower_[row] *= scale;
+  model->row_upper_[row] *= scale;
+  model->row_lower_[row] *= scale;
   implRowDualLower[row] /= scale;
   implRowDualUpper[row] /= scale;
 
   if (integral) {
-    if (model->rowUpper_[row] != kHighsInf)
-      model->rowUpper_[row] = std::round(model->rowUpper_[row]);
-    if (model->rowLower_[row] != kHighsInf)
-      model->rowLower_[row] = std::round(model->rowLower_[row]);
+    if (model->row_upper_[row] != kHighsInf)
+      model->row_upper_[row] = std::round(model->row_upper_[row]);
+    if (model->row_lower_[row] != kHighsInf)
+      model->row_lower_[row] = std::round(model->row_lower_[row]);
     for (HighsInt j = 0; j < rowlen; ++j) {
       Avalue[rowpositions[j]] *= scale;
       if (std::abs(Avalue[rowpositions[j]]) <= options->small_matrix_value)
@@ -2214,7 +2214,7 @@
     std::swap(rowDualLower[row], rowDualUpper[row]);
     std::swap(implRowDualLower[row], implRowDualUpper[row]);
     std::swap(rowDualLowerSource[row], rowDualUpperSource[row]);
-    std::swap(model->rowLower_[row], model->rowUpper_[row]);
+    std::swap(model->row_lower_[row], model->row_upper_[row]);
   }
 }
 
@@ -2302,15 +2302,10 @@
           options->small_matrix_value)
         model->col_cost_[Acol[rowiter]] = 0.0;
     }
-<<<<<<< HEAD
-    assert(model->col_cost_[col] == 0);
-    model->col_cost_[col] = 0.0;
-=======
-    assert(std::abs(model->colCost_[col]) <=
+    assert(std::abs(model->col_cost_[col]) <=
            std::max(options->dual_feasibility_tolerance,
                     kHighsTiny * std::abs(double(objscale))));
-    model->colCost_[col] = 0.0;
->>>>>>> ecc82dd9
+    model->col_cost_[col] = 0.0;
   }
 
   // finally remove the entries of the row that was used for substitution
@@ -2850,14 +2845,14 @@
   }
 
   double rowUpper = implRowDualLower[row] > options->dual_feasibility_tolerance
-                        ? model->rowLower_[row]
-                        : model->rowUpper_[row];
+                        ? model->row_lower_[row]
+                        : model->row_upper_[row];
   double rowLower = implRowDualUpper[row] < -options->dual_feasibility_tolerance
-                        ? model->rowUpper_[row]
-                        : model->rowLower_[row];
+                        ? model->row_upper_[row]
+                        : model->row_lower_[row];
   if (rowsize[row] == 2 && rowLower == rowUpper) {
-    model->rowLower_[row] = rowLower;
-    model->rowUpper_[row] = rowUpper;
+    model->row_lower_[row] = rowLower;
+    model->row_upper_[row] = rowUpper;
     return doubletonEq(postSolveStack, row);
   }
 
@@ -2865,22 +2860,12 @@
   // non-redundant and non-infeasible row when considering variable and implied
   // bounds
   if (rowsizeInteger[row] != 0 || rowsizeImplInt[row] != 0) {
-<<<<<<< HEAD
-    if (model->row_lower_[row] == model->row_upper_[row]) {
-      if (rowsize[row] == 2) return doubletonEq(postSolveStack, row);
-      // equation
-      if (impliedRowLower != -kHighsInf && impliedRowUpper != kHighsInf &&
-          std::abs(impliedRowLower + impliedRowUpper -
-                   2 * model->row_upper_[row]) <= options->mip_epsilon) {
-        double binCoef = std::abs(impliedRowUpper - model->row_upper_[row]);
-=======
     if (rowLower == rowUpper) {
       // equation
       if (impliedRowLower != -kHighsInf && impliedRowUpper != kHighsInf &&
           std::abs(impliedRowLower + impliedRowUpper - 2 * rowUpper) <=
               options->mip_epsilon) {
         double binCoef = std::abs(impliedRowUpper - rowUpper);
->>>>>>> ecc82dd9
         // simple probing on equation case
         HighsInt binCol = -1;
         storeRow(row);
@@ -3007,15 +2992,15 @@
               for (const HighsSliceNonzero& nonzero :
                    getColumnVector(continuousCol))
                 ++rowsizeImplInt[nonzero.index()];
-              double ceilLower = std::ceil(model->colLower_[continuousCol] -
+              double ceilLower = std::ceil(model->col_lower_[continuousCol] -
                                            options->mip_feasibility_tolerance);
               double floorUpper =
-                  std::floor(model->colUpper_[continuousCol] +
+                  std::floor(model->col_upper_[continuousCol] +
                              options->mip_feasibility_tolerance);
 
-              if (ceilLower > model->colLower_[continuousCol])
+              if (ceilLower > model->col_lower_[continuousCol])
                 changeColLower(continuousCol, ceilLower);
-              if (floorUpper < model->colUpper_[continuousCol])
+              if (floorUpper < model->col_upper_[continuousCol])
                 changeColUpper(continuousCol, floorUpper);
             }
 
@@ -3093,16 +3078,16 @@
                 // z is fixed after rounding its new bounds. If that is the case
                 // we directly fix x1 instead of first substituting with d * z +
                 // b.
-                double zLower = std::ceil((model->colLower_[x1] - b) / d -
+                double zLower = std::ceil((model->col_lower_[x1] - b) / d -
                                           options->mip_feasibility_tolerance);
-                double zUpper = std::floor((model->colUpper_[x1] - b) / d +
+                double zUpper = std::floor((model->col_upper_[x1] - b) / d +
                                            options->mip_feasibility_tolerance);
 
                 if (zLower == zUpper) {
                   // rounded bounds are equal, so fix x1 to the corresponding
                   // bound
                   double fixVal = zLower * d + b;
-                  if (std::abs(model->colLower_[x1] - fixVal) <=
+                  if (std::abs(model->col_lower_[x1] - fixVal) <=
                       options->mip_feasibility_tolerance)
                     fixColToLower(postSolveStack, x1);
                   else
@@ -3551,12 +3536,6 @@
     }
   }
 
-<<<<<<< HEAD
-  if (rowsize[row] == 2 && model->row_lower_[row] == model->row_upper_[row])
-    return doubletonEq(postSolveStack, row);
-
-=======
->>>>>>> ecc82dd9
   bool hasRowUpper =
       model->row_upper_[row] != kHighsInf ||
       implRowDualUpper[row] < -options->dual_feasibility_tolerance;
@@ -3754,18 +3733,18 @@
 
     // shift integral variables to have a lower bound of zero
     if (model->integrality_[col] != HighsVarType::kContinuous &&
-        model->colLower_[col] != 0.0 &&
-        (model->colLower_[col] != -kHighsInf ||
-         model->colUpper_[col] != kHighsInf) &&
-        model->colUpper_[col] - model->colLower_[col] > 0.5) {
+        model->col_lower_[col] != 0.0 &&
+        (model->col_lower_[col] != -kHighsInf ||
+         model->col_upper_[col] != kHighsInf) &&
+        model->col_upper_[col] - model->col_lower_[col] > 0.5) {
       // substitute with the bound that is smaller in magnitude and only
       // suibstitute if bound is not large for an integer
-      if (std::abs(model->colUpper_[col]) > std::abs(model->colLower_[col])) {
-        if (std::abs(model->colLower_[col]) < 1000.5)
-          transformColumn(postSolveStack, col, 1.0, model->colLower_[col]);
+      if (std::abs(model->col_upper_[col]) > std::abs(model->col_lower_[col])) {
+        if (std::abs(model->col_lower_[col]) < 1000.5)
+          transformColumn(postSolveStack, col, 1.0, model->col_lower_[col]);
       } else {
-        if (std::abs(model->colUpper_[col]) < 1000.5)
-          transformColumn(postSolveStack, col, -1.0, model->colUpper_[col]);
+        if (std::abs(model->col_upper_[col]) < 1000.5)
+          transformColumn(postSolveStack, col, -1.0, model->col_upper_[col]);
       }
     }
 
@@ -3873,25 +3852,15 @@
                    "\nPresolving model\n");
 
     auto report = [&]() {
-<<<<<<< HEAD
-      HighsInt numCol = model->num_col_ - numDeletedCols;
-      HighsInt numRow = model->num_row_ - numDeletedRows;
-      HighsInt numNonz = Avalue.size() - freeslots.size();
-      highsLogUser(options->log_options, HighsLogType::kInfo,
-                   "%" HIGHSINT_FORMAT " rows, %" HIGHSINT_FORMAT
-                   " cols, %" HIGHSINT_FORMAT " nonzeros\n",
-                   numRow, numCol, numNonz);
-=======
       if (!mipsolver || mipsolver->mipdata_->numRestarts == 0) {
-        HighsInt numCol = model->numCol_ - numDeletedCols;
-        HighsInt numRow = model->numRow_ - numDeletedRows;
+        HighsInt numCol = model->num_col_ - numDeletedCols;
+        HighsInt numRow = model->num_row_ - numDeletedRows;
         HighsInt numNonz = Avalue.size() - freeslots.size();
         highsLogUser(options->log_options, HighsLogType::kInfo,
                      "%" HIGHSINT_FORMAT " rows, %" HIGHSINT_FORMAT
                      " cols, %" HIGHSINT_FORMAT " nonzeros\n",
                      numRow, numCol, numNonz);
       }
->>>>>>> ecc82dd9
     };
 
     HPRESOLVE_CHECKED_CALL(initialRowAndColPresolve(postSolveStack));
