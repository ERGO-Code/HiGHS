/* * * * * * * * * * * * * * * * * * * * * * * * * * * * * * * * * * * * */
/*                                                                       */
/*    This file is part of the HiGHS linear optimization suite           */
/*                                                                       */
/*    Written and engineered 2008-2020 at the University of Edinburgh    */
/*                                                                       */
/*    Available as open-source under the MIT License                     */
/*                                                                       */
/* * * * * * * * * * * * * * * * * * * * * * * * * * * * * * * * * * * * */
/**@file HighsSymmetry.h
 * @brief Facilities for symmetry detection
 * @author Leona Gottwald
 */

#ifndef PRESOLVE_HIGHS_SYMMETRY_H_
#define PRESOLVE_HIGHS_SYMMETRY_H_

#include <algorithm>
#include <map>
#include <vector>

#include "lp_data/HighsLp.h"
#include "util/HighsDisjointSets.h"
#include "util/HighsHash.h"
#include "util/HighsInt.h"

/// class that is responsible for assiging distinct colors for each distinct
/// double value
class HighsMatrixColoring {
  using u32 = std::uint32_t;

  std::map<double, u32> colorMap;
  double tolerance;

 public:
  // initialize with exact 0.0 and 1.0, to not have differing results due tiny
  // numerical differences on those values
  HighsMatrixColoring(double tolerance)
      : colorMap({{0.0, 1}, {1.0, 2}, {-kHighsInf, 3}, {kHighsInf, 4}}),
        tolerance(tolerance) {}

  u32 color(double value) {
    // iterator points to smallest element in map which fulfills key >= value -
    // tolerance
    auto it = colorMap.lower_bound(value - tolerance);
    u32 color;
    // check if there is no such element, or if this element has a key value +
    // tolerance in which case we create a new color and store it with the key
    // value
    if (it == colorMap.end() || it->first > value + tolerance)
      it = colorMap.emplace_hint(it, value, colorMap.size() + 1);
    return it->second;
  }
};

class HighsDomain;
class HighsCliqueTable;
struct HighsSymmetries;
struct StabilizerOrbits {
  std::vector<HighsInt> orbitCols;
  std::vector<HighsInt> orbitStarts;
  std::vector<HighsInt> stabilizedCols;
  const HighsSymmetries* symmetries;

  HighsInt orbitalFixing(HighsDomain& domain) const;

  bool isStabilized(HighsInt col) const;
};

struct HighsOrbitopeMatrix {
  enum Type {
    kFull,
    kPacking,
  };
  HighsInt rowLength;
  HighsInt numRows;
  HighsInt numSetPackingRows;
  HighsHashTable<HighsInt, HighsInt> columnToRow;
  std::vector<int8_t> rowIsSetPacking;
  std::vector<HighsInt> matrix;

  HighsInt& entry(HighsInt i, HighsInt j) { return matrix[i + j * numRows]; }

  const HighsInt& entry(HighsInt i, HighsInt j) const {
    return matrix[i + j * numRows];
  }

  HighsInt& operator()(HighsInt i, HighsInt j) { return entry(i, j); }

  const HighsInt& operator()(HighsInt i, HighsInt j) const {
    return entry(i, j);
  }

  HighsInt orbitalFixing(HighsDomain& domain) const;

  void determineOrbitopeType(HighsCliqueTable& cliquetable,
                             HighsDomain& domain);
<<<<<<< HEAD
=======

  HighsInt getBranchingColumn(const std::vector<double>& colLower,
                              const std::vector<double>& colUpper,
                              HighsInt col) const;
>>>>>>> b968a91e

 private:
  HighsInt orbitalFixingForFullOrbitope(const std::vector<HighsInt>& rows,
                                        HighsDomain& domain) const;

  HighsInt orbitalFixingForPackingOrbitope(const std::vector<HighsInt>& rows,
                                           HighsDomain& domain) const;
};

struct HighsSymmetries {
  std::vector<HighsInt> permutationColumns;
  std::vector<HighsInt> permutations;
  std::vector<HighsInt> orbitPartition;
  std::vector<HighsInt> orbitSize;
  std::vector<HighsInt> columnPosition;
  std::vector<HighsInt> linkCompressionStack;
  std::vector<HighsOrbitopeMatrix> orbitopes;
  HighsHashTable<HighsInt, HighsInt> columnToOrbitope;
  HighsInt numPerms = 0;
  HighsInt numGenerators = 0;

  void clear();
  void mergeOrbits(HighsInt col1, HighsInt col2);
  HighsInt getOrbit(HighsInt col);

  HighsInt propagateOrbitopes(HighsDomain& domain) const;

  HighsInt getBranchingColumn(const std::vector<double>& colLower,
                              const std::vector<double>& colUpper,
                              HighsInt col) const {
    if (columnToOrbitope.size() == 0) return col;
    const HighsInt* orbitope = columnToOrbitope.find(col);
    if (!orbitope || orbitopes[*orbitope].numSetPackingRows == 0) return col;

    return orbitopes[*orbitope].getBranchingColumn(colLower, colUpper, col);
  }

  template <typename Func>
  void forEachColInOrbitopeRow(HighsInt col, Func&& f) const {
    if (columnToOrbitope.size() == 0) {
      f(col);
      return;
    }

    const HighsInt* orbitope = columnToOrbitope.find(col);
    if (!orbitope) {
      f(col);
      return;
    }

    HighsInt rowLength = orbitopes[*orbitope].rowLength;
    const HighsInt* i = orbitopes[*orbitope].columnToRow.find(col);
    assert(i != nullptr);

    for (HighsInt j = 0; j < rowLength; ++j) f(orbitopes[*orbitope](*i, j));
  }

  std::shared_ptr<const StabilizerOrbits> computeStabilizerOrbits(
      const HighsDomain& localdom);
};

class HighsSymmetryDetection {
  using u64 = std::uint64_t;
  using u32 = std::uint32_t;

  const HighsLp* model;
  // compressed graph storage
  std::vector<HighsInt> Gstart;
  std::vector<HighsInt> Gend;
  std::vector<std::pair<HighsInt, HighsUInt>> Gedge;

  std::vector<std::pair<HighsInt, HighsUInt>> edgeBuffer;

  std::vector<HighsInt> currentPartition;
  std::vector<HighsInt> currentPartitionLinks;
  std::vector<HighsInt> vertexToCell;
  std::vector<HighsInt> vertexPosition;
  std::vector<HighsInt> vertexGroundSet;
  std::vector<u64> vertexHashes;
  std::vector<bool> hashValid;
  std::vector<HighsInt> orbitPartition;
  std::vector<HighsInt> orbitSize;

  std::vector<HighsInt> cellCreationStack;
  std::vector<std::uint8_t> cellInRefinementQueue;
  std::vector<HighsInt> refinementQueue;
  std::vector<HighsInt*> distinguishCands;
  std::vector<HighsInt> automorphisms;

  std::vector<HighsInt> linkCompressionStack;

  std::vector<u32> currNodeCertificate;
  std::vector<u32> firstLeaveCertificate;
  std::vector<u32> bestLeaveCertificate;
  std::vector<HighsInt> firstLeavePartition;
  std::vector<HighsInt> bestLeavePartition;

  HighsHashTable<std::tuple<HighsInt, HighsInt, HighsUInt>> firstLeaveGraph;
  HighsHashTable<std::tuple<HighsInt, HighsInt, HighsUInt>> bestLeaveGraph;

  HighsInt firstLeavePrefixLen;
  HighsInt bestLeavePrefixLen;
  HighsInt firstPathDepth;
  HighsInt bestPathDepth;

  HighsInt numAutomorphisms;
  HighsInt numCol;
  HighsInt numRow;
  HighsInt numVertices;
  HighsInt numActiveCols;

  // node in the search tree for finding automorphisms
  struct Node {
    HighsInt stackStart;
    HighsInt certificateEnd;
    HighsInt targetCell;
    HighsInt lastDistiguished;
  };

  std::vector<Node> nodeStack;

  HighsInt getCellStart(HighsInt pos);

  void backtrack(HighsInt backtrackStackNewEnd, HighsInt backtrackStackEnd);
  void cleanupBacktrack(HighsInt cellCreationStackPos);

  void switchToNextNode(HighsInt backtrackDepth);

  bool compareCurrentGraph(
      const HighsHashTable<std::tuple<HighsInt, HighsInt, HighsUInt>>&
          otherGraph);

  void removeFixPoints();
  void initializeGroundSet();
  HighsHashTable<std::tuple<HighsInt, HighsInt, HighsUInt>> dumpCurrentGraph();
  bool mergeOrbits(HighsInt v1, HighsInt v2);
  HighsInt getOrbit(HighsInt vertex);

  void initializeHashValues();
  bool isomorphicToFirstLeave();
  bool partitionRefinement();
  bool checkStoredAutomorphism(HighsInt vertex);
  u64 getVertexHash(HighsInt vertex);
  HighsInt selectTargetCell();

  bool updateCellMembership(HighsInt vertex, HighsInt cell,
                            bool markForRefinement = true);
  bool splitCell(HighsInt cell, HighsInt splitPoint);
  void markCellForRefinement(HighsInt cell);

  bool distinguishVertex(HighsInt targetCell);
  bool determineNextToDistinguish();
  void createNode();

  HighsInt cellSize(HighsInt cell) const {
    return currentPartitionLinks[cell] - cell;
  }

  bool isFromBinaryColumn(HighsInt vertex) const;

  struct ComponentData {
    HighsDisjointSets<> components;
    std::vector<HighsInt> componentStarts;
    std::vector<HighsInt> componentSets;
    std::vector<HighsInt> componentNumOrbits;
    std::vector<HighsInt> componentNumber;
    std::vector<HighsInt> permComponentStarts;
    std::vector<HighsInt> permComponents;
    std::vector<HighsInt> firstUnfixed;
    std::vector<HighsInt> numUnfixed;

    HighsInt getComponentByIndex(HighsInt compIndex) const {
      return componentNumber[compIndex];
    }
    HighsInt numComponents() const { return componentStarts.size() - 1; }
    HighsInt componentSize(HighsInt component) const {
      return componentStarts[component + 1] - componentStarts[component];
    }

    HighsInt getVertexComponent(HighsInt vertexPosition) {
      return components.getSet(vertexPosition);
    }

    HighsInt getPermuationComponent(HighsInt permIndex) {
      return components.getSet(firstUnfixed[permIndex]);
    }
  };

  ComponentData computeComponentData(const HighsSymmetries& symmetries);

  bool isFullOrbitope(const ComponentData& componentData, HighsInt component,
                      HighsSymmetries& symmetries);

 public:
  void loadModelAsGraph(const HighsLp& model, double epsilon);

  void run(HighsSymmetries& symmetries);
};

#endif<|MERGE_RESOLUTION|>--- conflicted
+++ resolved
@@ -95,13 +95,10 @@
 
   void determineOrbitopeType(HighsCliqueTable& cliquetable,
                              HighsDomain& domain);
-<<<<<<< HEAD
-=======
 
   HighsInt getBranchingColumn(const std::vector<double>& colLower,
                               const std::vector<double>& colUpper,
                               HighsInt col) const;
->>>>>>> b968a91e
 
  private:
   HighsInt orbitalFixingForFullOrbitope(const std::vector<HighsInt>& rows,
