/* * * * * * * * * * * * * * * * * * * * * * * * * * * * * * * * * * * * */
/*                                                                       */
/*    This file is part of the HiGHS linear optimization suite           */
/*                                                                       */
/*    Written and engineered 2008-2022 at the University of Edinburgh    */
/*                                                                       */
/*    Available as open-source under the MIT License                     */
/*                                                                       */
/*    Authors: Julian Hall, Ivet Galabova, Leona Gottwald and Michael    */
/*    Feldmeier                                                          */
/*                                                                       */
/* * * * * * * * * * * * * * * * * * * * * * * * * * * * * * * * * * * * */
#include "presolve/ICrashX.h"

#include <algorithm>
#include <iostream>

#include "HConfig.h"
#include "io/HighsIO.h"
#include "ipm/IpxWrapper.h"

<<<<<<< HEAD
#ifndef IPX_ON
HighsStatus callCrossover(const HighsOptions& options, const HighsLp& lp,
                          HighsBasis& highs_basis,
                          HighsSolution& highs_solution,
                          HighsModelStatus& model_status,
                          HighsInfo& highs_info) {
  return HighsStatus::kError;
}
#else

#include "ipm/IpxWrapper.h"

=======
>>>>>>> a0b39654
HighsStatus callCrossover(const HighsOptions& options, const HighsLp& lp,
                          HighsBasis& highs_basis,
                          HighsSolution& highs_solution,
                          HighsModelStatus& model_status,
                          HighsInfo& highs_info) {
  ipx::Int num_col, num_row;
  std::vector<ipx::Int> Ap, Ai;
  std::vector<double> objective, col_lb, col_ub, Av, rhs;
  std::vector<char> constraint_type;

  fillInIpxData(lp, num_col, num_row, objective, col_lb, col_ub, Ap, Ai, Av,
                rhs, constraint_type);
  // if (res != IpxStatus::OK) return HighsStatus::kError;

  const HighsLogOptions& log_options = options.log_options;

  ipx::Parameters parameters;
  parameters.crossover = true;
  parameters.crash_basis = 1;  // 0 = slack basis; 1 = crash basis
  parameters.display = 1;
  if (!options.output_flag) parameters.display = 0;
  // Modify parameters.debug according to log_dev_level
  parameters.debug = 0;
  if (options.log_dev_level == kHighsLogDevLevelDetailed) {
    parameters.debug = 0;
  } else if (options.log_dev_level == kHighsLogDevLevelInfo) {
    parameters.debug = 2;
  } else if (options.log_dev_level == kHighsLogDevLevelVerbose) {
    parameters.debug = 4;
  }

  ipx::LpSolver lps;
  lps.SetParameters(parameters);

  ipx::Int load_status =
      lps.LoadModel(num_col, &objective[0], &col_lb[0], &col_ub[0], num_row,
                    &Ap[0], &Ai[0], &Av[0], &rhs[0], &constraint_type[0]);
  if (load_status != 0) {
    highsLogUser(log_options, HighsLogType::kError,
                 "Error loading ipx model\n");
    return HighsStatus::kError;
  }

  // Set x values within bounds.
  std::vector<double> x(highs_solution.col_value);
  for (int i = 0; i < num_col; i++) {
    x[i] = std::max(x[i], col_lb[i]);
    x[i] = std::min(x[i], col_ub[i]);
  }

  // Build slack variables from rhs-A*x but subject to sign conditions.
  std::vector<double> slack(rhs);
  for (int i = 0; i < num_col; i++) {
    for (int p = Ap[i]; p < Ap[i + 1]; ++p) slack[Ai[p]] -= Av[p] * x[i];
  }
  for (int i = 0; i < num_row; i++) {
    switch (constraint_type[i]) {
      case '=':
        slack[i] = 0.0;
        break;
      case '<':
        slack[i] = std::max(slack[i], 0.0);
        break;
      case '>':
        slack[i] = std::min(slack[i], 0.0);
        break;
    }
  }
  ipx::Int crossover_status;
  if (highs_solution.dual_valid && highs_solution.col_dual.size() == num_col &&
      highs_solution.row_dual.size() == num_row) {
    highsLogUser(log_options, HighsLogType::kInfo,
                 "Calling IPX crossover with primal and dual values\n");
    crossover_status = lps.CrossoverFromStartingPoint(
        &x[0], &slack[0], &highs_solution.row_dual[0],
        &highs_solution.col_dual[0]);
  } else {
    highsLogUser(log_options, HighsLogType::kInfo,
                 "Calling IPX crossover with only primal values\n");
    crossover_status =
        lps.CrossoverFromStartingPoint(&x[0], &slack[0], nullptr, nullptr);
  }

  if (crossover_status != 0) {
    highsLogUser(log_options, HighsLogType::kError,
                 "IPX crossover error: flag = %d\n", (int)crossover_status);
    return HighsStatus::kError;
<<<<<<< HEAD
  }
  ipx::Info ipx_info = lps.GetInfo();
  highs_info.crossover_iteration_count += (HighsInt)ipx_info.updates_crossover;
  const bool imprecise_solution =
      ipx_info.status_crossover == IPX_STATUS_imprecise;
  if (ipx_info.status_crossover != IPX_STATUS_optimal &&
      ipx_info.status_crossover != IPX_STATUS_imprecise &&
      ipx_info.status_crossover != IPX_STATUS_time_limit) {
    highsLogUser(log_options, HighsLogType::kError,
                 "IPX crossover failed: status = %d\n",
                 (int)ipx_info.status_crossover);
    return HighsStatus::kError;
  }
=======
  }
  ipx::Info ipx_info = lps.GetInfo();
  highs_info.crossover_iteration_count += (HighsInt)ipx_info.updates_crossover;
  const bool imprecise_solution =
      ipx_info.status_crossover == IPX_STATUS_imprecise;
  if (ipx_info.status_crossover != IPX_STATUS_optimal &&
      ipx_info.status_crossover != IPX_STATUS_imprecise &&
      ipx_info.status_crossover != IPX_STATUS_time_limit) {
    highsLogUser(log_options, HighsLogType::kError,
                 "IPX crossover failed: status = %d\n",
                 (int)ipx_info.status_crossover);
    return HighsStatus::kError;
  }
>>>>>>> a0b39654
  if (ipx_info.status_crossover == IPX_STATUS_time_limit) {
    model_status = HighsModelStatus::kTimeLimit;
    return HighsStatus::kWarning;
  }

  // Get basis
  IpxSolution ipx_solution;
  ipx_solution.num_col = num_col;
  ipx_solution.num_row = num_row;
  ipx_solution.ipx_col_value.resize(num_col);
  ipx_solution.ipx_row_value.resize(num_row);
  ipx_solution.ipx_col_dual.resize(num_col);
  ipx_solution.ipx_row_dual.resize(num_row);
  ipx_solution.ipx_row_status.resize(num_row);
  ipx_solution.ipx_col_status.resize(num_col);
  ipx::Int errflag = lps.GetBasicSolution(
      &ipx_solution.ipx_col_value[0], &ipx_solution.ipx_row_value[0],
      &ipx_solution.ipx_row_dual[0], &ipx_solution.ipx_col_dual[0],
      &ipx_solution.ipx_row_status[0], &ipx_solution.ipx_col_status[0]);
  if (errflag != 0) {
    highsLogUser(log_options, HighsLogType::kError,
                 "IPX crossover getting basic solution: flag = %d\n",
                 (int)errflag);
    return HighsStatus::kError;
  }

  // Convert the IPX basic solution to a HiGHS basic solution
  HighsStatus status = ipxBasicSolutionToHighsBasicSolution(
      options.log_options, lp, rhs, constraint_type, ipx_solution, highs_basis,
      highs_solution);

  if (status != HighsStatus::kOk) {
    highsLogUser(
        log_options, HighsLogType::kError,
        "Failed to convert IPX basic solution to Highs basic solution\n");
    return HighsStatus::kError;
  }
  highs_info.basis_validity =
      highs_basis.valid ? kBasisValidityValid : kBasisValidityInvalid;
  HighsStatus return_status;
  if (imprecise_solution) {
    model_status = HighsModelStatus::kUnknown;
    return_status = HighsStatus::kWarning;
  } else {
    model_status = HighsModelStatus::kOptimal;
    return_status = HighsStatus::kOk;
  }
  return return_status;
<<<<<<< HEAD
}

#endif
=======
}
>>>>>>> a0b39654
<|MERGE_RESOLUTION|>--- conflicted
+++ resolved
@@ -19,21 +19,6 @@
 #include "io/HighsIO.h"
 #include "ipm/IpxWrapper.h"
 
-<<<<<<< HEAD
-#ifndef IPX_ON
-HighsStatus callCrossover(const HighsOptions& options, const HighsLp& lp,
-                          HighsBasis& highs_basis,
-                          HighsSolution& highs_solution,
-                          HighsModelStatus& model_status,
-                          HighsInfo& highs_info) {
-  return HighsStatus::kError;
-}
-#else
-
-#include "ipm/IpxWrapper.h"
-
-=======
->>>>>>> a0b39654
 HighsStatus callCrossover(const HighsOptions& options, const HighsLp& lp,
                           HighsBasis& highs_basis,
                           HighsSolution& highs_solution,
@@ -121,7 +106,6 @@
     highsLogUser(log_options, HighsLogType::kError,
                  "IPX crossover error: flag = %d\n", (int)crossover_status);
     return HighsStatus::kError;
-<<<<<<< HEAD
   }
   ipx::Info ipx_info = lps.GetInfo();
   highs_info.crossover_iteration_count += (HighsInt)ipx_info.updates_crossover;
@@ -135,21 +119,6 @@
                  (int)ipx_info.status_crossover);
     return HighsStatus::kError;
   }
-=======
-  }
-  ipx::Info ipx_info = lps.GetInfo();
-  highs_info.crossover_iteration_count += (HighsInt)ipx_info.updates_crossover;
-  const bool imprecise_solution =
-      ipx_info.status_crossover == IPX_STATUS_imprecise;
-  if (ipx_info.status_crossover != IPX_STATUS_optimal &&
-      ipx_info.status_crossover != IPX_STATUS_imprecise &&
-      ipx_info.status_crossover != IPX_STATUS_time_limit) {
-    highsLogUser(log_options, HighsLogType::kError,
-                 "IPX crossover failed: status = %d\n",
-                 (int)ipx_info.status_crossover);
-    return HighsStatus::kError;
-  }
->>>>>>> a0b39654
   if (ipx_info.status_crossover == IPX_STATUS_time_limit) {
     model_status = HighsModelStatus::kTimeLimit;
     return HighsStatus::kWarning;
@@ -198,10 +167,4 @@
     return_status = HighsStatus::kOk;
   }
   return return_status;
-<<<<<<< HEAD
-}
-
-#endif
-=======
-}
->>>>>>> a0b39654
+}