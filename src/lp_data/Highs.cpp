--- conflicted
+++ resolved
@@ -3223,15 +3223,11 @@
       i *= -1.0;
     }
   }
-<<<<<<< HEAD
-  Runtime runtime(instance, timer_);
-=======
 
   Settings settings;
   Statistics stats;
 
   settings.reportingfequency = 1000;
->>>>>>> 943a7c1a
 
   settings.endofiterationevent.subscribe([this](Statistics& stats) {
     int rep = stats.iteration.size() - 1;
