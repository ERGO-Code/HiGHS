--- conflicted
+++ resolved
@@ -1052,19 +1052,9 @@
 }
 
 HighsStatus Highs::getRanging(HighsRanging& ranging) {
-<<<<<<< HEAD
-  // Create a HighsLpSolverObject of references to data in the Highs
-  // class, and the scaled/unscaled model status
-  HighsLpSolverObject solver_object(model_.lp_, basis_, solution_, info_,
-                                    ekk_instance_, options_, timer_);
-  solver_object.scaled_model_status_ = scaled_model_status_;
-  solver_object.unscaled_model_status_ = model_status_;
-  return getRangingData(ranging, solver_object);
-=======
   HighsStatus return_status = getRanging();
   ranging = this->ranging_;
   return return_status;
->>>>>>> 9b5aee96
 }
 
 HighsStatus Highs::getBasicVariables(HighsInt* basic_variables) {
@@ -2116,13 +2106,6 @@
   clearModelStatus();
   clearSolution();
   clearInfo();
-  clearEkk();
-}
-
-void Highs::clearModelStatusSolutionAndInfo() {
-  clearModelStatus();
-  clearSolution();
-  clearInfo();
 }
 
 void Highs::clearModelStatus() {
@@ -2149,11 +2132,8 @@
 
 void Highs::clearInfo() { info_.clear(); }
 
-<<<<<<< HEAD
-=======
 void Highs::clearRanging() { ranging_.clear(); }
 
->>>>>>> 9b5aee96
 void Highs::clearEkk() { ekk_instance_.invalidate(); }
 
 // The method below runs calls solveLp for the given LP
