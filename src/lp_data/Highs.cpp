/* * * * * * * * * * * * * * * * * * * * * * * * * * * * * * * * * * * * */
/*                                                                       */
/*    This file is part of the HiGHS linear optimization suite           */
/*                                                                       */
/*    Written and engineered 2008-2022 at the University of Edinburgh    */
/*                                                                       */
/*    Available as open-source under the MIT License                     */
/*                                                                       */
/*    Authors: Julian Hall, Ivet Galabova, Leona Gottwald and Michael    */
/*    Feldmeier                                                          */
/*                                                                       */
/* * * * * * * * * * * * * * * * * * * * * * * * * * * * * * * * * * * * */
/**@file lp_data/Highs.cpp
 * @brief
 */
#include "Highs.h"

#include <algorithm>
#include <cassert>
#include <iostream>
#include <memory>
#include <sstream>

#include "io/Filereader.h"
#include "io/LoadOptions.h"
#include "lp_data/HighsInfoDebug.h"
#include "lp_data/HighsLpSolverObject.h"
#include "lp_data/HighsSolve.h"
#include "mip/HighsMipSolver.h"
#include "model/HighsHessianUtils.h"
#include "parallel/HighsParallel.h"
#include "presolve/ICrashX.h"
#include "qpsolver/quass.hpp"
#include "simplex/HSimplex.h"
#include "simplex/HSimplexDebug.h"
#include "util/HighsMatrixPic.h"
#include "util/HighsSort.h"

Highs::Highs() {}

HighsStatus Highs::clear() {
  resetOptions();
  return clearModel();
}

HighsStatus Highs::clearModel() {
  model_.clear();
  return clearSolver();
}

HighsStatus Highs::clearSolver() {
  HighsStatus return_status = HighsStatus::kOk;
  clearPresolve();
  invalidateUserSolverData();
  return returnFromHighs(return_status);
}

HighsStatus Highs::setOptionValue(const std::string& option, const bool value) {
  if (setLocalOptionValue(options_.log_options, option, options_.records,
                          value) == OptionStatus::kOk)
    return HighsStatus::kOk;
  return HighsStatus::kError;
}

HighsStatus Highs::setOptionValue(const std::string& option,
                                  const HighsInt value) {
  if (setLocalOptionValue(options_.log_options, option, options_.records,
                          value) == OptionStatus::kOk)
    return HighsStatus::kOk;
  return HighsStatus::kError;
}

HighsStatus Highs::setOptionValue(const std::string& option,
                                  const double value) {
  if (setLocalOptionValue(options_.log_options, option, options_.records,
                          value) == OptionStatus::kOk)
    return HighsStatus::kOk;
  return HighsStatus::kError;
}

HighsStatus Highs::setOptionValue(const std::string& option,
                                  const std::string value) {
  HighsLogOptions report_log_options = options_.log_options;
  if (setLocalOptionValue(report_log_options, option, options_.log_options,
                          options_.records, value) == OptionStatus::kOk)
    return HighsStatus::kOk;
  return HighsStatus::kError;
}

HighsStatus Highs::setOptionValue(const std::string& option,
                                  const char* value) {
  HighsLogOptions report_log_options = options_.log_options;
  if (setLocalOptionValue(report_log_options, option, options_.log_options,
                          options_.records, value) == OptionStatus::kOk)
    return HighsStatus::kOk;
  return HighsStatus::kError;
}

HighsStatus Highs::readOptions(const std::string filename) {
  if (filename.size() <= 0) {
    highsLogUser(options_.log_options, HighsLogType::kWarning,
                 "Empty file name so not reading options\n");
    return HighsStatus::kWarning;
  }
  HighsLogOptions report_log_options = options_.log_options;
  if (!loadOptionsFromFile(report_log_options, options_, filename))
    return HighsStatus::kError;
  return HighsStatus::kOk;
}

HighsStatus Highs::passOptions(const HighsOptions& options) {
  if (passLocalOptions(options_.log_options, options, options_) ==
      OptionStatus::kOk)
    return HighsStatus::kOk;
  return HighsStatus::kError;
}

HighsStatus Highs::getOptionValue(const std::string& option,
                                  bool& value) const {
  if (getLocalOptionValue(options_.log_options, option, options_.records,
                          value) == OptionStatus::kOk)
    return HighsStatus::kOk;
  return HighsStatus::kError;
}

HighsStatus Highs::getOptionValue(const std::string& option,
                                  HighsInt& value) const {
  if (getLocalOptionValue(options_.log_options, option, options_.records,
                          value) == OptionStatus::kOk)
    return HighsStatus::kOk;
  return HighsStatus::kError;
}

HighsStatus Highs::getOptionValue(const std::string& option,
                                  double& value) const {
  if (getLocalOptionValue(options_.log_options, option, options_.records,
                          value) == OptionStatus::kOk)
    return HighsStatus::kOk;
  return HighsStatus::kError;
}

HighsStatus Highs::getOptionValue(const std::string& option,
                                  std::string& value) const {
  if (getLocalOptionValue(options_.log_options, option, options_.records,
                          value) == OptionStatus::kOk)
    return HighsStatus::kOk;
  return HighsStatus::kError;
}

HighsStatus Highs::getOptionType(const std::string& option,
                                 HighsOptionType& type) const {
  if (getLocalOptionType(options_.log_options, option, options_.records,
                         type) == OptionStatus::kOk)
    return HighsStatus::kOk;
  return HighsStatus::kError;
}

HighsStatus Highs::resetOptions() {
  resetLocalOptions(options_.records);
  return HighsStatus::kOk;
}

HighsStatus Highs::writeOptions(const std::string filename,
                                const bool report_only_deviations) const {
  HighsStatus return_status = HighsStatus::kOk;
  FILE* file;
  bool html;
  return_status = interpretCallStatus(
      options_.log_options, openWriteFile(filename, "writeOptions", file, html),
      return_status, "openWriteFile");
  if (return_status == HighsStatus::kError) return return_status;

  return_status = interpretCallStatus(
      options_.log_options,
      writeOptionsToFile(file, options_.records, report_only_deviations, html),
      return_status, "writeOptionsToFile");
  if (file != stdout) fclose(file);
  return return_status;
}

HighsStatus Highs::getInfoValue(const std::string& info,
                                HighsInt& value) const {
  InfoStatus status =
      getLocalInfoValue(options_, info, info_.valid, info_.records, value);
  if (status == InfoStatus::kOk) {
    return HighsStatus::kOk;
  } else if (status == InfoStatus::kUnavailable) {
    return HighsStatus::kWarning;
  } else {
    return HighsStatus::kError;
  }
}

#ifndef HIGHSINT64
HighsStatus Highs::getInfoValue(const std::string& info, int64_t& value) const {
  InfoStatus status =
      getLocalInfoValue(options_, info, info_.valid, info_.records, value);
  if (status == InfoStatus::kOk) {
    return HighsStatus::kOk;
  } else if (status == InfoStatus::kUnavailable) {
    return HighsStatus::kWarning;
  } else {
    return HighsStatus::kError;
  }
}
#endif

HighsStatus Highs::getInfoValue(const std::string& info, double& value) const {
  InfoStatus status =
      getLocalInfoValue(options_, info, info_.valid, info_.records, value);
  if (status == InfoStatus::kOk) {
    return HighsStatus::kOk;
  } else if (status == InfoStatus::kUnavailable) {
    return HighsStatus::kWarning;
  } else {
    return HighsStatus::kError;
  }
}

HighsStatus Highs::writeInfo(const std::string filename) const {
  HighsStatus return_status = HighsStatus::kOk;
  FILE* file;
  bool html;
  return_status = interpretCallStatus(
      options_.log_options, openWriteFile(filename, "writeInfo", file, html),
      return_status, "openWriteFile");
  if (return_status == HighsStatus::kError) return return_status;

  return_status = interpretCallStatus(
      options_.log_options,
      writeInfoToFile(file, info_.valid, info_.records, html), return_status,
      "writeInfoToFile");
  if (file != stdout) fclose(file);
  return return_status;
}

// Methods below change the incumbent model or solver infomation
// associated with it. Hence returnFromHighs is called at the end of
// each
HighsStatus Highs::passModel(HighsModel model) {
  // This is the "master" Highs::passModel, in that all the others
  // eventually call it
  this->logHeader();
  HighsStatus return_status = HighsStatus::kOk;
  // Clear the incumbent model and any associated data
  clearModel();
  HighsLp& lp = model_.lp_;
  HighsHessian& hessian = model_.hessian_;
  // Move the model's LP and Hessian to the internal LP and Hessian
  lp = std::move(model.lp_);
  hessian = std::move(model.hessian_);
  assert(lp.a_matrix_.formatOk());
  if (lp.num_col_ == 0 || lp.num_row_ == 0) {
    // Model constraint matrix has either no columns or no
    // rows. Clearly the matrix is empty, so may have no orientation
    // or starts assigned. HiGHS assumes that such a model will have
    // null starts, so make it column-wise
    lp.a_matrix_.format_ = MatrixFormat::kColwise;
    lp.a_matrix_.start_.assign(lp.num_col_ + 1, 0);
    lp.a_matrix_.index_.clear();
    lp.a_matrix_.value_.clear();
  } else {
    // Matrix has rows and columns, so a_matrix format must be valid
    if (!lp.a_matrix_.formatOk()) return HighsStatus::kError;
  }
  // Dimensions in a_matrix_ may not be set, so take them from lp.
  lp.setMatrixDimensions();
  // Residual scale factors may be present. ToDo Allow user-defined
  // scale factors to be passed
  assert(!lp.is_scaled_);
  assert(!lp.is_moved_);
  lp.resetScale();
  // Check that the LP array dimensions are valid
  if (!lpDimensionsOk("passModel", lp, options_.log_options))
    return HighsStatus::kError;
  // Check that the Hessian format is valid
  if (!hessian.formatOk()) return HighsStatus::kError;
  // Ensure that the LP is column-wise
  lp.ensureColwise();
  // Check validity of the LP, normalising its values
  return_status = interpretCallStatus(
      options_.log_options, assessLp(lp, options_), return_status, "assessLp");
  if (return_status == HighsStatus::kError) return return_status;
  // Check validity of any Hessian, normalising its entries
  return_status = interpretCallStatus(options_.log_options,
                                      assessHessian(hessian, options_),
                                      return_status, "assessHessian");
  if (return_status == HighsStatus::kError) return return_status;
  if (hessian.dim_) {
    // Clear any zero Hessian
    if (hessian.numNz() == 0) {
      highsLogUser(options_.log_options, HighsLogType::kInfo,
                   "Hessian has dimension %" HIGHSINT_FORMAT
                   " but no nonzeros, so is ignored\n",
                   hessian.dim_);
      hessian.clear();
    }
  }
  // Clear solver status, solution, basis and info associated with any
  // previous model; clear any HiGHS model object; create a HiGHS
  // model object for this LP
  return_status = interpretCallStatus(options_.log_options, clearSolver(),
                                      return_status, "clearSolver");
  return returnFromHighs(return_status);
}

HighsStatus Highs::passModel(HighsLp lp) {
  HighsModel model;
  model.lp_ = std::move(lp);
  return passModel(std::move(model));
}

HighsStatus Highs::passModel(
    const HighsInt num_col, const HighsInt num_row, const HighsInt a_num_nz,
    const HighsInt q_num_nz, const HighsInt a_format, const HighsInt q_format,
    const HighsInt sense, const double offset, const double* costs,
    const double* col_lower, const double* col_upper, const double* row_lower,
    const double* row_upper, const HighsInt* a_start, const HighsInt* a_index,
    const double* a_value, const HighsInt* q_start, const HighsInt* q_index,
    const double* q_value, const HighsInt* integrality) {
  this->logHeader();
  HighsModel model;
  HighsLp& lp = model.lp_;
  // Check that the formats of the constraint matrix and Hessian are valid
  if (!aFormatOk(a_num_nz, a_format)) {
    highsLogUser(options_.log_options, HighsLogType::kError,
                 "Model has illegal constraint matrix format\n");
    return HighsStatus::kError;
  }
  if (!qFormatOk(q_num_nz, q_format)) {
    highsLogUser(options_.log_options, HighsLogType::kError,
                 "Model has illegal Hessian matrix format\n");
    return HighsStatus::kError;
  }
  const bool a_rowwise =
      a_num_nz > 0 ? a_format == (HighsInt)MatrixFormat::kRowwise : false;
  //  if (num_nz) a_rowwise = a_format == (HighsInt)MatrixFormat::kRowwise;

  lp.num_col_ = num_col;
  lp.num_row_ = num_row;
  if (num_col > 0) {
    assert(costs != NULL);
    assert(col_lower != NULL);
    assert(col_upper != NULL);
    lp.col_cost_.assign(costs, costs + num_col);
    lp.col_lower_.assign(col_lower, col_lower + num_col);
    lp.col_upper_.assign(col_upper, col_upper + num_col);
  }
  if (num_row > 0) {
    assert(row_lower != NULL);
    assert(row_upper != NULL);
    lp.row_lower_.assign(row_lower, row_lower + num_row);
    lp.row_upper_.assign(row_upper, row_upper + num_row);
  }
  if (a_num_nz > 0) {
    assert(num_col > 0);
    assert(num_row > 0);
    assert(a_start != NULL);
    assert(a_index != NULL);
    assert(a_value != NULL);
    if (a_rowwise) {
      lp.a_matrix_.start_.assign(a_start, a_start + num_row);
    } else {
      lp.a_matrix_.start_.assign(a_start, a_start + num_col);
    }
    lp.a_matrix_.index_.assign(a_index, a_index + a_num_nz);
    lp.a_matrix_.value_.assign(a_value, a_value + a_num_nz);
  }
  if (a_rowwise) {
    lp.a_matrix_.start_.resize(num_row + 1);
    lp.a_matrix_.start_[num_row] = a_num_nz;
    lp.a_matrix_.format_ = MatrixFormat::kRowwise;
  } else {
    lp.a_matrix_.start_.resize(num_col + 1);
    lp.a_matrix_.start_[num_col] = a_num_nz;
    lp.a_matrix_.format_ = MatrixFormat::kColwise;
  }
  if (sense == (HighsInt)ObjSense::kMaximize) {
    lp.sense_ = ObjSense::kMaximize;
  } else {
    lp.sense_ = ObjSense::kMinimize;
  }
  lp.offset_ = offset;
  if (num_col > 0 && integrality != NULL) {
    lp.integrality_.resize(num_col);
    for (HighsInt iCol = 0; iCol < num_col; iCol++) {
      HighsInt integrality_status = integrality[iCol];
      const bool legal_integrality_status =
          integrality_status == (HighsInt)HighsVarType::kContinuous ||
          integrality_status == (HighsInt)HighsVarType::kInteger ||
          integrality_status == (HighsInt)HighsVarType::kSemiContinuous ||
          integrality_status == (HighsInt)HighsVarType::kSemiInteger;
      if (!legal_integrality_status) {
        highsLogDev(
            options_.log_options, HighsLogType::kError,
            "Model has illegal integer value of %d for integrality[%d]\n",
            (int)integrality_status, iCol);
        return HighsStatus::kError;
      }
      lp.integrality_[iCol] = (HighsVarType)integrality_status;
    }
  }
  if (q_num_nz > 0) {
    assert(num_col > 0);
    assert(q_start != NULL);
    assert(q_index != NULL);
    assert(q_value != NULL);
    HighsHessian& hessian = model.hessian_;
    hessian.dim_ = num_col;
    hessian.format_ = HessianFormat::kTriangular;
    hessian.start_.assign(q_start, q_start + num_col);
    hessian.start_.resize(num_col + 1);
    hessian.start_[num_col] = q_num_nz;
    hessian.index_.assign(q_index, q_index + q_num_nz);
    hessian.value_.assign(q_value, q_value + q_num_nz);
  }
  return passModel(std::move(model));
}

HighsStatus Highs::passModel(const HighsInt num_col, const HighsInt num_row,
                             const HighsInt num_nz, const HighsInt a_format,
                             const HighsInt sense, const double offset,
                             const double* costs, const double* col_lower,
                             const double* col_upper, const double* row_lower,
                             const double* row_upper, const HighsInt* a_start,
                             const HighsInt* a_index, const double* a_value,
                             const HighsInt* integrality) {
  return passModel(num_col, num_row, num_nz, 0, a_format, 0, sense, offset,
                   costs, col_lower, col_upper, row_lower, row_upper, a_start,
                   a_index, a_value, NULL, NULL, NULL, integrality);
}

HighsStatus Highs::passHessian(HighsHessian hessian_) {
  this->logHeader();
  HighsStatus return_status = HighsStatus::kOk;
  HighsHessian& hessian = model_.hessian_;
  hessian = std::move(hessian_);
  // Check validity of any Hessian, normalising its entries
  return_status = interpretCallStatus(options_.log_options,
                                      assessHessian(hessian, options_),
                                      return_status, "assessHessian");
  if (return_status == HighsStatus::kError) return return_status;
  if (hessian.dim_) {
    // Clear any zero Hessian
    if (hessian.numNz() == 0) {
      highsLogUser(options_.log_options, HighsLogType::kInfo,
                   "Hessian has dimension %" HIGHSINT_FORMAT
                   " but no nonzeros, so is ignored\n",
                   hessian.dim_);
      hessian.clear();
    }
  }
  return_status = interpretCallStatus(options_.log_options, clearSolver(),
                                      return_status, "clearSolver");
  return returnFromHighs(return_status);
}

HighsStatus Highs::passHessian(const HighsInt dim, const HighsInt num_nz,
                               const HighsInt format, const HighsInt* start,
                               const HighsInt* index, const double* value) {
  this->logHeader();
  HighsHessian hessian;
  if (!qFormatOk(num_nz, format)) {
    highsLogUser(options_.log_options, HighsLogType::kError,
                 "Model has illegal Hessian matrix format\n");
    return HighsStatus::kError;
  }
  HighsInt num_col = model_.lp_.num_col_;
  if (dim != num_col) return HighsStatus::kError;
  hessian.dim_ = num_col;
  hessian.format_ = HessianFormat::kTriangular;
  if (dim > 0) {
    assert(start != NULL);
    hessian.start_.assign(start, start + num_col);
    hessian.start_.resize(num_col + 1);
    hessian.start_[num_col] = num_nz;
  }
  if (num_nz > 0) {
    assert(index != NULL);
    assert(value != NULL);
    hessian.index_.assign(index, index + num_nz);
    hessian.value_.assign(value, value + num_nz);
  }
  return passHessian(hessian);
}

HighsStatus Highs::readModel(const std::string filename) {
  this->logHeader();
  HighsStatus return_status = HighsStatus::kOk;
  Filereader* reader =
      Filereader::getFilereader(options_.log_options, filename);
  if (reader == NULL) {
    highsLogUser(options_.log_options, HighsLogType::kError,
                 "Model file %s not supported\n", filename.c_str());
    return HighsStatus::kError;
  }

  HighsModel model;
  FilereaderRetcode call_code =
      reader->readModelFromFile(options_, filename, model);
  delete reader;
  if (call_code != FilereaderRetcode::kOk) {
    interpretFilereaderRetcode(options_.log_options, filename.c_str(),
                               call_code);
    return_status =
        interpretCallStatus(options_.log_options, HighsStatus::kError,
                            return_status, "readModelFromFile");
    if (return_status == HighsStatus::kError) return return_status;
  }
  model.lp_.model_name_ = extractModelName(filename);
  const bool remove_rows_of_count_1 = false;
  if (remove_rows_of_count_1) {
    // .lp files from PWSC (notably st-test23.lp) have bounds for
    // semi-continuous variables in the constraints section. By default,
    // these are interpreted as constraints, so the semi-continuous
    // variables are not set up correctly. Fix is to remove all rows of
    // count 1, interpreting their bounds as bounds on the corresponding
    // variable.
    removeRowsOfCountOne(options_.log_options, model.lp_);
  }
  return_status =
      interpretCallStatus(options_.log_options, passModel(std::move(model)),
                          return_status, "passModel");
  return returnFromHighs(return_status);
}

HighsStatus Highs::readBasis(const std::string filename) {
  this->logHeader();
  HighsStatus return_status = HighsStatus::kOk;
  // Try to read basis file into read_basis
  HighsBasis read_basis = basis_;
  return_status = interpretCallStatus(
      options_.log_options,
      readBasisFile(options_.log_options, read_basis, filename), return_status,
      "readBasis");
  if (return_status != HighsStatus::kOk) return return_status;
  // Basis read OK: check whether it's consistent with the LP
  if (!isBasisConsistent(model_.lp_, read_basis)) {
    highsLogUser(options_.log_options, HighsLogType::kError,
                 "readBasis: invalid basis\n");
    return HighsStatus::kError;
  }
  // Update the HiGHS basis and invalidate any simplex basis for the model
  basis_ = read_basis;
  basis_.valid = true;
  // Follow implications of a new HiGHS basis
  newHighsBasis();
  // Can't use returnFromHighs since...
  return HighsStatus::kOk;
}

HighsStatus Highs::writeModel(const std::string filename) {
  HighsStatus return_status = HighsStatus::kOk;

  // Ensure that the LP is column-wise
  model_.lp_.ensureColwise();
  if (filename == "") {
    // Empty file name: report model on logging stream
    reportModel();
    return_status = HighsStatus::kOk;
  } else {
    Filereader* writer =
        Filereader::getFilereader(options_.log_options, filename);
    if (writer == NULL) {
      highsLogUser(options_.log_options, HighsLogType::kError,
                   "Model file %s not supported\n", filename.c_str());
      return HighsStatus::kError;
    }
    return_status = interpretCallStatus(
        options_.log_options,
        writer->writeModelToFile(options_, filename, model_), return_status,
        "writeModelToFile");
    delete writer;
  }
  return returnFromHighs(return_status);
}

HighsStatus Highs::writeBasis(const std::string filename) {
  HighsStatus return_status = HighsStatus::kOk;
  HighsStatus call_status;
  FILE* file;
  bool html;
  call_status = openWriteFile(filename, "writebasis", file, html);
  return_status = interpretCallStatus(options_.log_options, call_status,
                                      return_status, "openWriteFile");
  if (return_status == HighsStatus::kError) return return_status;
  writeBasisFile(file, basis_);
  if (file != stdout) fclose(file);
  return returnFromHighs(return_status);
}

HighsStatus Highs::presolve() {
  HighsStatus return_status = HighsStatus::kOk;

  clearPresolve();
  if (model_.isEmpty()) {
    model_presolve_status_ = HighsPresolveStatus::kNotReduced;
  } else {
    const bool force_presolve = true;
    // make sure global scheduler is initialized before calling presolve, since
    // MIP presolve may use parallelism
    highs::parallel::initialize_scheduler(options_.threads);
    max_threads = highs::parallel::num_threads();
    if (options_.threads != 0 && max_threads != options_.threads) {
      highsLogUser(
          options_.log_options, HighsLogType::kError,
          "Option 'threads' is set to %d but global scheduler has already been "
          "initialized to use %d threads. The previous scheduler instance can "
          "be destroyed by calling Highs::resetGlobalScheduler().\n",
          (int)options_.threads, max_threads);
      return HighsStatus::kError;
    }
    model_presolve_status_ = runPresolve(force_presolve);
  }

  bool using_reduced_lp = false;
  switch (model_presolve_status_) {
    case HighsPresolveStatus::kNotPresolved: {
      // Shouldn't happen
      assert(model_presolve_status_ != HighsPresolveStatus::kNotPresolved);
      return_status = HighsStatus::kError;
      break;
    }
    case HighsPresolveStatus::kNotReduced:
    case HighsPresolveStatus::kInfeasible:
    case HighsPresolveStatus::kReduced:
    case HighsPresolveStatus::kReducedToEmpty:
    case HighsPresolveStatus::kUnboundedOrInfeasible: {
      // All OK
      if (model_presolve_status_ == HighsPresolveStatus::kInfeasible) {
        // Infeasible model, so indicate that the incumbent model is
        // known as such
        setHighsModelStatusAndClearSolutionAndBasis(
            HighsModelStatus::kInfeasible);
      } else if (model_presolve_status_ == HighsPresolveStatus::kNotReduced) {
        // No reduction, so fill Highs presolved model with the
        // incumbent model
        presolved_model_ = model_;
      } else if (model_presolve_status_ == HighsPresolveStatus::kReduced) {
        // Nontrivial reduction, so fill Highs presolved model with the
        // presolved model
        using_reduced_lp = true;
      }
      return_status = HighsStatus::kOk;
      break;
    }
    case HighsPresolveStatus::kTimeout: {
      // Timeout, so assume that it's OK to fill the Highs presolved model with
      // the presolved model, but return warning.
      using_reduced_lp = true;
      return_status = HighsStatus::kWarning;
      break;
    }
    default: {
      // case HighsPresolveStatus::kError
      setHighsModelStatusAndClearSolutionAndBasis(
          HighsModelStatus::kPresolveError);
      return_status = HighsStatus::kError;
    }
  }
  if (using_reduced_lp) {
    presolved_model_.lp_ = presolve_.getReducedProblem();
    presolved_model_.lp_.setMatrixDimensions();
  }

  highsLogUser(
      options_.log_options, HighsLogType::kInfo, "Presolve status: %s\n",
      presolve_.presolveStatusToString(model_presolve_status_).c_str());
  return returnFromHighs(return_status);
}

// Checks the options calls presolve and postsolve if needed. Solvers are called
// with callSolveLp(..)
HighsStatus Highs::run() {
  HighsInt min_highs_debug_level = kHighsDebugLevelMin;
  // kHighsDebugLevelCostly;
  // kHighsDebugLevelMax;
  //
  //  if (model_.lp_.num_row_>0 && model_.lp_.num_col_>0)
  //  writeLpMatrixPicToFile(options_, "LpMatrix", model_.lp_);
  if (options_.highs_debug_level < min_highs_debug_level)
    options_.highs_debug_level = min_highs_debug_level;

  const bool possibly_use_log_dev_level_2 = false;
  const HighsInt log_dev_level = options_.log_dev_level;
  const bool output_flag = options_.output_flag;
  HighsInt use_log_dev_level = log_dev_level;
  bool use_output_flag = output_flag;
  const HighsInt check_debug_run_call_num = -103757;
  const HighsInt check_num_col = -317;
  const HighsInt check_num_row = -714;
  if (possibly_use_log_dev_level_2) {
    if (this->debug_run_call_num_ == check_debug_run_call_num &&
        model_.lp_.num_col_ == check_num_col &&
        model_.lp_.num_row_ == check_num_row) {
      std::string message =
          "Entering Highs::run(): run/col/row matching check ";
      highsLogDev(options_.log_options, HighsLogType::kInfo,
                  "%s: run %d: LP(%6d, %6d)\n", message.c_str(),
                  (int)this->debug_run_call_num_, (int)model_.lp_.num_col_,
                  (int)model_.lp_.num_row_);
      // highsPause(true, message);
      use_log_dev_level = 2;
      use_output_flag = true;
    }
  }
  if (ekk_instance_.status_.has_nla)
    assert(ekk_instance_.lpFactorRowCompatible(model_.lp_.num_row_));

  highs::parallel::initialize_scheduler(options_.threads);

  max_threads = highs::parallel::num_threads();
  if (options_.threads != 0 && max_threads != options_.threads) {
    highsLogUser(
        options_.log_options, HighsLogType::kError,
        "Option 'threads' is set to %d but global scheduler has already been "
        "initialized to use %d threads. The previous scheduler instance can "
        "be destroyed by calling Highs::resetGlobalScheduler().\n",
        (int)options_.threads, max_threads);
    return HighsStatus::kError;
  }
  assert(max_threads > 0);
  if (max_threads <= 0)
    highsLogDev(options_.log_options, HighsLogType::kWarning,
                "WARNING: max_threads() returns %" HIGHSINT_FORMAT "\n",
                max_threads);
  highsLogDev(options_.log_options, HighsLogType::kDetailed,
              "Running with %" HIGHSINT_FORMAT " thread(s)\n", max_threads);
  assert(called_return_from_run);
  if (!called_return_from_run) {
    highsLogDev(options_.log_options, HighsLogType::kError,
                "Highs::run() called with called_return_from_run false\n");
    return HighsStatus::kError;
  }
  // Ensure that all vectors in the model have exactly the right size
  exactResizeModel();
  // Set this so that calls to returnFromRun() can be checked
  called_return_from_run = false;
  // From here all return statements execute returnFromRun()
  HighsStatus return_status = HighsStatus::kOk;
  HighsStatus call_status;
  // Initialise the HiGHS model status
  model_status_ = HighsModelStatus::kNotset;
  // Clear the run info
  invalidateInfo();
  // Zero the iteration counts
  zeroIterationCounts();
  // Start the HiGHS run clock
  timer_.startRunHighsClock();
  // Return immediately if the model has no columns
  if (!model_.lp_.num_col_) {
    setHighsModelStatusAndClearSolutionAndBasis(HighsModelStatus::kModelEmpty);
    return returnFromRun(HighsStatus::kOk);
  }
  // Return immediately if the model is infeasible due to inconsistent bounds
  if (isBoundInfeasible(options_.log_options, model_.lp_)) {
    setHighsModelStatusAndClearSolutionAndBasis(HighsModelStatus::kInfeasible);
    return returnFromRun(return_status);
  }
  // Ensure that the LP (and any simplex LP) has the matrix column-wise
  model_.lp_.ensureColwise();
  // Ensure that the matrix has no large values
  if (model_.lp_.a_matrix_.hasLargeValue(options_.large_matrix_value)) {
    highsLogUser(options_.log_options, HighsLogType::kError,
                 "Cannot solve a model with a |value| exceeding %g in "
                 "constraint matrix\n",
                 options_.large_matrix_value);
    return returnFromRun(HighsStatus::kError);
  }
  if (options_.highs_debug_level > min_highs_debug_level) {
    // Shouldn't have to check validity of the LP since this is done when it is
    // loaded or modified
    call_status = assessLp(model_.lp_, options_);
    // If any errors have been found or normalisation carried out,
    // call_status will be kError or kWarning, so only valid return is OK.
    assert(call_status == HighsStatus::kOk);
    return_status = interpretCallStatus(options_.log_options, call_status,
                                        return_status, "assessLp");
    if (return_status == HighsStatus::kError)
      return returnFromRun(return_status);
    // Shouldn't have to check that the options settings are legal,
    // since they are checked when modified
    if (checkOptions(options_.log_options, options_.records) !=
        OptionStatus::kOk) {
      return_status = HighsStatus::kError;
      return returnFromRun(return_status);
    }
  }

  if (model_.lp_.model_name_.compare(""))
    highsLogDev(options_.log_options, HighsLogType::kVerbose,
                "Solving model: %s\n", model_.lp_.model_name_.c_str());

  // Check validity of any integrality, keeping a record of any upper
  // bound modifications for semi-variables
  call_status = assessIntegrality(model_.lp_, options_);
  if (call_status == HighsStatus::kError) {
    setHighsModelStatusAndClearSolutionAndBasis(HighsModelStatus::kSolveError);
    return returnFromRun(HighsStatus::kError);
  }

  if (!options_.solver.compare(kHighsChooseString) && model_.isQp()) {
    // Choosing method according to model class, and model is a QP
    //
    // Ensure that it's not MIQP!
    if (model_.isMip()) {
      highsLogUser(options_.log_options, HighsLogType::kError,
                   "Cannot solve MIQP problems with HiGHS\n");
      return returnFromRun(HighsStatus::kError);
    }
    // Ensure that its diagonal entries are OK in the context of the
    // objective sense. It's OK to be semi-definite
    if (!okHessianDiagonal(options_, model_.hessian_, model_.lp_.sense_)) {
      highsLogUser(options_.log_options, HighsLogType::kError,
                   "Cannot solve non-convex QP problems with HiGHS\n");
      return returnFromRun(HighsStatus::kError);
    }
    call_status = callSolveQp();
    return_status = interpretCallStatus(options_.log_options, call_status,
                                        return_status, "callSolveQp");
    return returnFromRun(return_status);
  }

  if (!options_.solver.compare(kHighsChooseString) && model_.isMip()) {
    // Choosing method according to model class, and model is a MIP
    call_status = callSolveMip();
    return_status = interpretCallStatus(options_.log_options, call_status,
                                        return_status, "callSolveMip");
    return returnFromRun(return_status);
  }
  // Solve the model as an LP
  HighsLp& incumbent_lp = model_.lp_;
  HighsLogOptions& log_options = options_.log_options;
  bool no_incumbent_lp_solution_or_basis = false;
  //
  // Record the initial time and set the component times and postsolve
  // iteration count to -1 to identify whether they are not required
  double initial_time = timer_.readRunHighsClock();
  double this_presolve_time = -1;
  double this_solve_presolved_lp_time = -1;
  double this_postsolve_time = -1;
  double this_solve_original_lp_time = -1;
  HighsInt postsolve_iteration_count = -1;
  const bool ipx_no_crossover =
      options_.solver == kIpmString && !options_.run_crossover;

<<<<<<< HEAD
  if (options_.icrash) {
    ICrashStrategy strategy = ICrashStrategy::kICA;
    bool strategy_ok = parseICrashStrategy(options_.icrash_strategy, strategy);
    if (!strategy_ok) {
      std::cout << 
                        "ICrash error: unknown strategy." << std::endl;
      return HighsStatus::kError;
    }
    ICrashOptions icrash_options{
        options_.icrash_dualize,
        strategy,
        options_.icrash_starting_weight,
        options_.icrash_iterations,
        options_.icrash_approx_iter,
        options_.icrash_exact,
        options_.icrash_breakpoints,
        options_.log_options};

    // todo: timing. some strange compile issue.
    HighsStatus icrash_status = callICrash(model_.lp_, icrash_options, icrash_info_);

    if (icrash_status != HighsStatus::kOk) return icrash_status;

    // for now set the solution_.col_value
    solution_.col_value = icrash_info_.x_values;
    crossover(solution_);
    // loops:
    called_return_from_run = true;

    options_.icrash = false; // to avoid loop
    timer_.stopRunHighsClock();
    run();

    // todo: add "dual" values
    return HighsStatus::kOk;
=======
  if (!basis_.valid && solution_.value_valid) {
    // There is no valid basis, but there is a valid solution, so use
    // it to construct a basis
    return_status =
        interpretCallStatus(options_.log_options, basisForSolution(),
                            return_status, "basisForSolution");
    if (return_status == HighsStatus::kError)
      return returnFromRun(return_status);
    assert(basis_.valid);
>>>>>>> 89269173
  }

  if (basis_.valid || options_.presolve == kHighsOffString) {
    // There is a valid basis for the problem or presolve is off
    ekk_instance_.lp_name_ = "LP without presolve or with basis";
    // If there is a valid HiGHS basis, refine any status values that
    // are simply HighsBasisStatus::kNonbasic
    if (basis_.valid) refineBasis(incumbent_lp, solution_, basis_);
    this_solve_original_lp_time = -timer_.read(timer_.solve_clock);
    if (possibly_use_log_dev_level_2) {
      options_.log_dev_level = use_log_dev_level;
      options_.output_flag = use_output_flag;
    }
    timer_.start(timer_.solve_clock);
    call_status =
        callSolveLp(incumbent_lp, "Solving LP without presolve or with basis");
    timer_.stop(timer_.solve_clock);
    if (possibly_use_log_dev_level_2) {
      options_.log_dev_level = log_dev_level;
      options_.output_flag = output_flag;
    }
    this_solve_original_lp_time += timer_.read(timer_.solve_clock);
    return_status = interpretCallStatus(options_.log_options, call_status,
                                        return_status, "callSolveLp");
    if (return_status == HighsStatus::kError)
      return returnFromRun(return_status);
  } else {
    // No HiGHS basis so consider presolve
    //
    // If using IPX to solve the reduced LP, but not crossover, set
    // lp_presolve_requires_basis_postsolve so that presolve can use
    // rules for which postsolve does not generate a basis.
    const bool lp_presolve_requires_basis_postsolve =
        options_.lp_presolve_requires_basis_postsolve;
    if (ipx_no_crossover) options_.lp_presolve_requires_basis_postsolve = false;
    // Possibly presolve - according to option_.presolve
    const double from_presolve_time = timer_.read(timer_.presolve_clock);
    this_presolve_time = -from_presolve_time;
    timer_.start(timer_.presolve_clock);
    model_presolve_status_ = runPresolve();
    timer_.stop(timer_.presolve_clock);
    const double to_presolve_time = timer_.read(timer_.presolve_clock);
    this_presolve_time += to_presolve_time;
    presolve_.info_.presolve_time = this_presolve_time;
    // Recover any modified options
    options_.lp_presolve_requires_basis_postsolve =
        lp_presolve_requires_basis_postsolve;

    // Set an illegal local pivot threshold value that's updated after
    // solving the presolved LP - if simplex is used
    double factor_pivot_threshold = -1;

    // Run solver.
    bool have_optimal_solution = false;
    // ToDo Put solution of presolved problem in a separate method
    switch (model_presolve_status_) {
      case HighsPresolveStatus::kNotPresolved: {
        ekk_instance_.lp_name_ = "Original LP";
        this_solve_original_lp_time = -timer_.read(timer_.solve_clock);
        if (possibly_use_log_dev_level_2) {
          options_.log_dev_level = use_log_dev_level;
          options_.output_flag = use_output_flag;
        }
        timer_.start(timer_.solve_clock);
        call_status =
            callSolveLp(incumbent_lp, "Not presolved: solving the LP");
        timer_.stop(timer_.solve_clock);
        if (possibly_use_log_dev_level_2) {
          options_.log_dev_level = log_dev_level;
          options_.output_flag = output_flag;
        }
        this_solve_original_lp_time += timer_.read(timer_.solve_clock);
        return_status = interpretCallStatus(options_.log_options, call_status,
                                            return_status, "callSolveLp");
        if (return_status == HighsStatus::kError)
          return returnFromRun(return_status);
        break;
      }
      case HighsPresolveStatus::kNotReduced: {
        ekk_instance_.lp_name_ = "Unreduced LP";
        // Log the presolve reductions
        reportPresolveReductions(log_options, incumbent_lp, false);
        this_solve_original_lp_time = -timer_.read(timer_.solve_clock);
        if (possibly_use_log_dev_level_2) {
          options_.log_dev_level = use_log_dev_level;
          options_.output_flag = use_output_flag;
        }
        timer_.start(timer_.solve_clock);
        call_status = callSolveLp(
            incumbent_lp, "Problem not reduced by presolve: solving the LP");
        timer_.stop(timer_.solve_clock);
        if (possibly_use_log_dev_level_2) {
          options_.log_dev_level = log_dev_level;
          options_.output_flag = output_flag;
        }
        this_solve_original_lp_time += timer_.read(timer_.solve_clock);
        return_status = interpretCallStatus(options_.log_options, call_status,
                                            return_status, "callSolveLp");
        if (return_status == HighsStatus::kError)
          return returnFromRun(return_status);
        break;
      }
      case HighsPresolveStatus::kReduced: {
        HighsLp& reduced_lp = presolve_.getReducedProblem();
        reduced_lp.setMatrixDimensions();
        // Validate the reduced LP
        assert(assessLp(reduced_lp, options_) == HighsStatus::kOk);
        call_status = cleanBounds(options_, reduced_lp);
        // Ignore any warning from clean bounds since the original LP
        // is still solved after presolve
        if (interpretCallStatus(options_.log_options, call_status,
                                return_status,
                                "cleanBounds") == HighsStatus::kError)
          return HighsStatus::kError;
        // Log the presolve reductions
        reportPresolveReductions(log_options, incumbent_lp, reduced_lp);
        // Solving the presolved LP with strictly reduced dimensions
        // so ensure that the Ekk instance is cleared
        ekk_instance_.clear();
        ekk_instance_.lp_name_ = "Presolved LP";
        // Don't try dual cut-off when solving the presolved LP, as the
        // objective values aren't correct
        const double save_objective_bound = options_.objective_bound;
        options_.objective_bound = kHighsInf;
        this_solve_presolved_lp_time = -timer_.read(timer_.solve_clock);
        if (possibly_use_log_dev_level_2) {
          options_.log_dev_level = use_log_dev_level;
          options_.output_flag = use_output_flag;
        }
        timer_.start(timer_.solve_clock);
        call_status = callSolveLp(reduced_lp, "Solving the presolved LP");
        timer_.stop(timer_.solve_clock);
        if (possibly_use_log_dev_level_2) {
          options_.log_dev_level = log_dev_level;
          options_.output_flag = output_flag;
        }
        this_solve_presolved_lp_time += timer_.read(timer_.solve_clock);
        if (ekk_instance_.status_.initialised_for_solve) {
          // Record the pivot threshold resulting from solving the presolved LP
          // with simplex
          factor_pivot_threshold = ekk_instance_.info_.factor_pivot_threshold;
        }
        // Restore the dual objective cut-off
        options_.objective_bound = save_objective_bound;
        return_status = interpretCallStatus(options_.log_options, call_status,
                                            return_status, "callSolveLp");
        if (return_status == HighsStatus::kError)
          return returnFromRun(return_status);
        have_optimal_solution = model_status_ == HighsModelStatus::kOptimal;
        no_incumbent_lp_solution_or_basis =
            model_status_ == HighsModelStatus::kInfeasible ||
            model_status_ == HighsModelStatus::kUnbounded ||
            model_status_ == HighsModelStatus::kUnboundedOrInfeasible ||
            model_status_ == HighsModelStatus::kTimeLimit ||
            model_status_ == HighsModelStatus::kIterationLimit;
        break;
      }
      case HighsPresolveStatus::kReducedToEmpty: {
        reportPresolveReductions(log_options, incumbent_lp, true);
        // Create a trivial optimal solution for postsolve to use
        solution_.clear();
        basis_.clear();
        basis_.debug_origin_name = "Presolve to empty";
        basis_.valid = true;
        basis_.alien = false;
        basis_.was_alien = false;
        solution_.value_valid = true;
        solution_.dual_valid = true;
        have_optimal_solution = true;
        break;
      }
      case HighsPresolveStatus::kInfeasible: {
        setHighsModelStatusAndClearSolutionAndBasis(
            HighsModelStatus::kInfeasible);
        highsLogUser(log_options, HighsLogType::kInfo,
                     "Problem status detected on presolve: %s\n",
                     modelStatusToString(model_status_).c_str());
        return returnFromRun(return_status);
      }
      case HighsPresolveStatus::kUnboundedOrInfeasible: {
        if (options_.allow_unbounded_or_infeasible) {
          setHighsModelStatusAndClearSolutionAndBasis(
              HighsModelStatus::kUnboundedOrInfeasible);
          highsLogUser(log_options, HighsLogType::kInfo,
                       "Problem status detected on presolve: %s\n",
                       modelStatusToString(model_status_).c_str());
          return returnFromRun(return_status);
        }
        // Presolve has returned kUnboundedOrInfeasible, but HiGHS
        // can't reurn this. Use primal simplex solver on the original
        // LP
        HighsOptions save_options = options_;
        options_.solver = "simplex";
        options_.simplex_strategy = kSimplexStrategyPrimal;
        this_solve_original_lp_time = -timer_.read(timer_.solve_clock);
        if (possibly_use_log_dev_level_2) {
          options_.log_dev_level = use_log_dev_level;
          options_.output_flag = use_output_flag;
        }
        timer_.start(timer_.solve_clock);
        call_status = callSolveLp(incumbent_lp,
                                  "Solving the original LP with primal simplex "
                                  "to determine infeasible or unbounded");
        timer_.stop(timer_.solve_clock);
        if (possibly_use_log_dev_level_2) {
          options_.log_dev_level = log_dev_level;
          options_.output_flag = output_flag;
        }
        this_solve_original_lp_time += timer_.read(timer_.solve_clock);
        // Recover the options
        options_ = save_options;
        if (return_status == HighsStatus::kError)
          return returnFromRun(return_status);
        // ToDo Eliminate setBasisValidity once ctest passes. Asserts
        // verify that it does nothing - other than setting
        // info_.valid = true;
        setBasisValidity();
        assert(model_status_ == HighsModelStatus::kInfeasible ||
               model_status_ == HighsModelStatus::kUnbounded);
        return returnFromRun(return_status);
      }
      case HighsPresolveStatus::kTimeout: {
        setHighsModelStatusAndClearSolutionAndBasis(
            HighsModelStatus::kTimeLimit);
        highsLogDev(log_options, HighsLogType::kError,
                    "Presolve reached timeout\n");
        return returnFromRun(HighsStatus::kWarning);
      }
      case HighsPresolveStatus::kOptionsError: {
        setHighsModelStatusAndClearSolutionAndBasis(
            HighsModelStatus::kPresolveError);
        highsLogDev(log_options, HighsLogType::kError,
                    "Presolve options error\n");
        return returnFromRun(HighsStatus::kError);
      }
      default: {
        assert(model_presolve_status_ == HighsPresolveStatus::kNullError);
        setHighsModelStatusAndClearSolutionAndBasis(
            HighsModelStatus::kPresolveError);
        highsLogDev(log_options, HighsLogType::kError,
                    "Presolve returned status %d\n",
                    (int)model_presolve_status_);
        return returnFromRun(HighsStatus::kError);
      }
    }
    // End of presolve
    assert(model_presolve_status_ == HighsPresolveStatus::kNotPresolved ||
           model_presolve_status_ == HighsPresolveStatus::kNotReduced ||
           model_presolve_status_ == HighsPresolveStatus::kReduced ||
           model_presolve_status_ == HighsPresolveStatus::kReducedToEmpty);

    // Postsolve. Does nothing if there were no reductions during presolve.

    if (have_optimal_solution) {
      // ToDo Put this in a separate method
      assert(model_status_ == HighsModelStatus::kOptimal ||
             model_presolve_status_ == HighsPresolveStatus::kReducedToEmpty);
      if (model_presolve_status_ == HighsPresolveStatus::kReduced ||
          model_presolve_status_ == HighsPresolveStatus::kReducedToEmpty) {
        // If presolve is nontrivial, extract the optimal solution
        // and basis for the presolved problem in order to generate
        // the solution and basis for postsolve to use to generate a
        // solution(?) and basis that is, hopefully, optimal. This is
        // confirmed or corrected by hot-starting the simplex solver
        presolve_.data_.recovered_solution_ = solution_;
        presolve_.data_.recovered_basis_ = basis_;

        this_postsolve_time = -timer_.read(timer_.postsolve_clock);
        timer_.start(timer_.postsolve_clock);
        HighsPostsolveStatus postsolve_status = runPostsolve();
        timer_.stop(timer_.postsolve_clock);
        this_postsolve_time += -timer_.read(timer_.postsolve_clock);
        presolve_.info_.postsolve_time = this_postsolve_time;

        if (postsolve_status == HighsPostsolveStatus::kSolutionRecovered) {
          highsLogDev(log_options, HighsLogType::kVerbose,
                      "Postsolve finished\n");
          // Set solution and its status
          solution_.clear();
          solution_ = presolve_.data_.recovered_solution_;
          solution_.value_valid = true;
          if (ipx_no_crossover) {
            // IPX was used without crossover, so have a dual solution, but no
            // basis
            solution_.dual_valid = true;
            basis_.invalidate();
          } else {
            //
            // Hot-start the simplex solver for the incumbent LP
            //
            solution_.dual_valid = true;
            // Set basis and its status
            basis_.valid = true;
            basis_.col_status = presolve_.data_.recovered_basis_.col_status;
            basis_.row_status = presolve_.data_.recovered_basis_.row_status;
            basis_.debug_origin_name += ": after postsolve";
            // Possibly force debug to perform KKT check on what's
            // returned from postsolve
            const bool force_debug = false;
            HighsInt save_highs_debug_level = options_.highs_debug_level;
            if (force_debug)
              options_.highs_debug_level = kHighsDebugLevelCostly;
            if (debugHighsSolution("After returning from postsolve", options_,
                                   model_, solution_,
                                   basis_) == HighsDebugStatus::kLogicalError)
              return returnFromRun(HighsStatus::kError);
            options_.highs_debug_level = save_highs_debug_level;
            // Save the options to allow the best simplex strategy to
            // be used
            HighsOptions save_options = options_;
            const bool full_logging = false;
            if (full_logging) options_.log_dev_level = kHighsLogDevLevelVerbose;
            // Force the use of simplex to clean up if IPM has been used
            // to solve the presolved problem
            if (options_.solver == kIpmString) options_.solver = kSimplexString;
            options_.simplex_strategy = kSimplexStrategyChoose;
            // Ensure that the parallel solver isn't used
            options_.simplex_min_concurrency = 1;
            options_.simplex_max_concurrency = 1;
            // Use any pivot threshold resulting from solving the presolved LP
            if (factor_pivot_threshold > 0)
              options_.factor_pivot_threshold = factor_pivot_threshold;
            // The basis returned from postsolve is just basic/nonbasic
            // and EKK expects a refined basis, so set it up now
            refineBasis(incumbent_lp, solution_, basis_);
            // Scrap the EKK data from solving the presolved LP
            ekk_instance_.invalidate();
            ekk_instance_.lp_name_ = "Postsolve LP";
            // Set up the iteration count and timing records so that
            // adding the corresponding values after callSolveLp gives
            // difference
            postsolve_iteration_count = -info_.simplex_iteration_count;
            this_solve_original_lp_time = -timer_.read(timer_.solve_clock);
            if (possibly_use_log_dev_level_2) {
              options_.log_dev_level = use_log_dev_level;
              options_.output_flag = use_output_flag;
            }
            timer_.start(timer_.solve_clock);
            call_status = callSolveLp(
                incumbent_lp,
                "Solving the original LP from the solution after postsolve");
            timer_.stop(timer_.solve_clock);
            if (possibly_use_log_dev_level_2) {
              options_.log_dev_level = log_dev_level;
              options_.output_flag = output_flag;
            }
            // Determine the iteration count and timing records
            postsolve_iteration_count += info_.simplex_iteration_count;
            this_solve_original_lp_time += timer_.read(timer_.solve_clock);
            return_status =
                interpretCallStatus(options_.log_options, call_status,
                                    return_status, "callSolveLp");
            // Recover the options
            options_ = save_options;
            if (return_status == HighsStatus::kError)
              return returnFromRun(return_status);
          }
        } else {
          highsLogUser(log_options, HighsLogType::kError,
                       "Postsolve return status is %d\n",
                       (int)postsolve_status);
          setHighsModelStatusAndClearSolutionAndBasis(
              HighsModelStatus::kPostsolveError);
          return returnFromRun(HighsStatus::kError);
        }
      } else {
        // LP was not reduced by presolve, so have simply solved the original LP
        assert(model_presolve_status_ == HighsPresolveStatus::kNotReduced);
      }
    }
  }
  // Cycling can yield model_status_ == HighsModelStatus::kNotset,
  //  assert(model_status_ != HighsModelStatus::kNotset);
  if (no_incumbent_lp_solution_or_basis) {
    // In solving the (strictly reduced) presolved LP, it is found to
    // be infeasible or unbounded, the time/iteration limit has been
    // reached, or the status is unknown (cycling)
    assert(model_status_ == HighsModelStatus::kInfeasible ||
           model_status_ == HighsModelStatus::kUnbounded ||
           model_status_ == HighsModelStatus::kUnboundedOrInfeasible ||
           model_status_ == HighsModelStatus::kTimeLimit ||
           model_status_ == HighsModelStatus::kIterationLimit ||
           model_status_ == HighsModelStatus::kUnknown);
    // The HEkk data correspond to the (strictly reduced) presolved LP
    // so must be cleared
    ekk_instance_.clear();
    setHighsModelStatusAndClearSolutionAndBasis(model_status_);
  } else {
    // ToDo Eliminate setBasisValidity once ctest passes. Asserts
    // verify that it does nothing - other than setting info_.valid =
    // true;
    setBasisValidity();
  }
  double lp_solve_final_time = timer_.readRunHighsClock();
  double this_solve_time = lp_solve_final_time - initial_time;
  if (postsolve_iteration_count < 0) {
    highsLogDev(log_options, HighsLogType::kInfo, "Postsolve  : \n");
  } else {
    highsLogDev(log_options, HighsLogType::kInfo,
                "Postsolve  : %" HIGHSINT_FORMAT "\n",
                postsolve_iteration_count);
  }
  highsLogDev(log_options, HighsLogType::kInfo, "Time       : %8.2f\n",
              this_solve_time);
  highsLogDev(log_options, HighsLogType::kInfo, "Time Pre   : %8.2f\n",
              this_presolve_time);
  highsLogDev(log_options, HighsLogType::kInfo, "Time PreLP : %8.2f\n",
              this_solve_presolved_lp_time);
  highsLogDev(log_options, HighsLogType::kInfo, "Time PostLP: %8.2f\n",
              this_solve_original_lp_time);
  if (this_solve_time > 0) {
    highsLogDev(log_options, HighsLogType::kInfo, "For LP %16s",
                incumbent_lp.model_name_.c_str());
    double sum_time = 0;
    if (this_presolve_time > 0) {
      sum_time += this_presolve_time;
      HighsInt pct = (100 * this_presolve_time) / this_solve_time;
      highsLogDev(log_options, HighsLogType::kInfo,
                  ": Presolve %8.2f (%3" HIGHSINT_FORMAT "%%)",
                  this_presolve_time, pct);
    }
    if (this_solve_presolved_lp_time > 0) {
      sum_time += this_solve_presolved_lp_time;
      HighsInt pct = (100 * this_solve_presolved_lp_time) / this_solve_time;
      highsLogDev(log_options, HighsLogType::kInfo,
                  ": Solve presolved LP %8.2f (%3" HIGHSINT_FORMAT "%%)",
                  this_solve_presolved_lp_time, pct);
    }
    if (this_postsolve_time > 0) {
      sum_time += this_postsolve_time;
      HighsInt pct = (100 * this_postsolve_time) / this_solve_time;
      highsLogDev(log_options, HighsLogType::kInfo,
                  ": Postsolve %8.2f (%3" HIGHSINT_FORMAT "%%)",
                  this_postsolve_time, pct);
    }
    if (this_solve_original_lp_time > 0) {
      sum_time += this_solve_original_lp_time;
      HighsInt pct = (100 * this_solve_original_lp_time) / this_solve_time;
      highsLogDev(log_options, HighsLogType::kInfo,
                  ": Solve original LP %8.2f (%3" HIGHSINT_FORMAT "%%)",
                  this_solve_original_lp_time, pct);
    }
    highsLogDev(log_options, HighsLogType::kInfo, "\n");
    double rlv_time_difference =
        fabs(sum_time - this_solve_time) / this_solve_time;
    if (rlv_time_difference > 0.1)
      highsLogDev(options_.log_options, HighsLogType::kInfo,
                  "Strange: Solve time = %g; Sum times = %g: relative "
                  "difference = %g\n",
                  this_solve_time, sum_time, rlv_time_difference);
  }
  // Assess success according to the scaled model status, unless
  // something worse has happened earlier
  call_status = highsStatusFromHighsModelStatus(model_status_);
  return_status =
      interpretCallStatus(options_.log_options, call_status, return_status);
  return returnFromRun(return_status);
}

HighsStatus Highs::getDualRay(bool& has_dual_ray, double* dual_ray_value) {
  if (!ekk_instance_.status_.has_invert)
    return invertRequirementError("getDualRay");
  return getDualRayInterface(has_dual_ray, dual_ray_value);
}

HighsStatus Highs::getPrimalRay(bool& has_primal_ray,
                                double* primal_ray_value) {
  if (!ekk_instance_.status_.has_invert)
    return invertRequirementError("getPrimalRay");
  return getPrimalRayInterface(has_primal_ray, primal_ray_value);
}

HighsStatus Highs::getRanging() {
  // Create a HighsLpSolverObject of references to data in the Highs
  // class, and the scaled/unscaled model status
  HighsLpSolverObject solver_object(model_.lp_, basis_, solution_, info_,
                                    ekk_instance_, options_, timer_);
  solver_object.model_status_ = model_status_;
  return getRangingData(this->ranging_, solver_object);
}

HighsStatus Highs::getRanging(HighsRanging& ranging) {
  HighsStatus return_status = getRanging();
  ranging = this->ranging_;
  return return_status;
}

HighsStatus Highs::getBasicVariables(HighsInt* basic_variables) {
  if (basic_variables == NULL) {
    highsLogUser(options_.log_options, HighsLogType::kError,
                 "getBasicVariables: basic_variables is NULL\n");
    return HighsStatus::kError;
  }
  return getBasicVariablesInterface(basic_variables);
}

HighsStatus Highs::getBasisInverseRow(const HighsInt row, double* row_vector,
                                      HighsInt* row_num_nz,
                                      HighsInt* row_indices) {
  if (row_vector == NULL) {
    highsLogUser(options_.log_options, HighsLogType::kError,
                 "getBasisInverseRow: row_vector is NULL\n");
    return HighsStatus::kError;
  }
  // row_indices can be NULL - it's the trigger that determines
  // whether they are identified or not
  HighsInt num_row = model_.lp_.num_row_;
  if (row < 0 || row >= num_row) {
    highsLogUser(options_.log_options, HighsLogType::kError,
                 "Row index %" HIGHSINT_FORMAT
                 " out of range [0, %" HIGHSINT_FORMAT
                 "] in getBasisInverseRow\n",
                 row, num_row - 1);
    return HighsStatus::kError;
  }
  if (!ekk_instance_.status_.has_invert)
    return invertRequirementError("getBasisInverseRow");
  // Compute a row i of the inverse of the basis matrix by solving B^Tx=e_i
  vector<double> rhs;
  rhs.assign(num_row, 0);
  rhs[row] = 1;
  basisSolveInterface(rhs, row_vector, row_num_nz, row_indices, true);
  return HighsStatus::kOk;
}

HighsStatus Highs::getBasisInverseCol(const HighsInt col, double* col_vector,
                                      HighsInt* col_num_nz,
                                      HighsInt* col_indices) {
  if (col_vector == NULL) {
    highsLogUser(options_.log_options, HighsLogType::kError,
                 "getBasisInverseCol: col_vector is NULL\n");
    return HighsStatus::kError;
  }
  // col_indices can be NULL - it's the trigger that determines
  // whether they are identified or not
  HighsInt num_row = model_.lp_.num_row_;
  if (col < 0 || col >= num_row) {
    highsLogUser(options_.log_options, HighsLogType::kError,
                 "Column index %" HIGHSINT_FORMAT
                 " out of range [0, %" HIGHSINT_FORMAT
                 "] in getBasisInverseCol\n",
                 col, num_row - 1);
    return HighsStatus::kError;
  }
  if (!ekk_instance_.status_.has_invert)
    return invertRequirementError("getBasisInverseCol");
  // Compute a col i of the inverse of the basis matrix by solving Bx=e_i
  vector<double> rhs;
  rhs.assign(num_row, 0);
  rhs[col] = 1;
  basisSolveInterface(rhs, col_vector, col_num_nz, col_indices, false);
  return HighsStatus::kOk;
}

HighsStatus Highs::getBasisSolve(const double* Xrhs, double* solution_vector,
                                 HighsInt* solution_num_nz,
                                 HighsInt* solution_indices) {
  if (Xrhs == NULL) {
    highsLogUser(options_.log_options, HighsLogType::kError,
                 "getBasisSolve: Xrhs is NULL\n");
    return HighsStatus::kError;
  }
  if (solution_vector == NULL) {
    highsLogUser(options_.log_options, HighsLogType::kError,
                 "getBasisSolve: solution_vector is NULL\n");
    return HighsStatus::kError;
  }
  // solution_indices can be NULL - it's the trigger that determines
  // whether they are identified or not
  if (!ekk_instance_.status_.has_invert)
    return invertRequirementError("getBasisSolve");
  HighsInt num_row = model_.lp_.num_row_;
  vector<double> rhs;
  rhs.assign(num_row, 0);
  for (HighsInt row = 0; row < num_row; row++) rhs[row] = Xrhs[row];
  basisSolveInterface(rhs, solution_vector, solution_num_nz, solution_indices,
                      false);
  return HighsStatus::kOk;
}

HighsStatus Highs::getBasisTransposeSolve(const double* Xrhs,
                                          double* solution_vector,
                                          HighsInt* solution_num_nz,
                                          HighsInt* solution_indices) {
  if (Xrhs == NULL) {
    highsLogUser(options_.log_options, HighsLogType::kError,
                 "getBasisTransposeSolve: Xrhs is NULL\n");
    return HighsStatus::kError;
  }
  if (solution_vector == NULL) {
    highsLogUser(options_.log_options, HighsLogType::kError,
                 "getBasisTransposeSolve: solution_vector is NULL\n");
    return HighsStatus::kError;
  }
  // solution_indices can be NULL - it's the trigger that determines
  // whether they are identified or not
  if (!ekk_instance_.status_.has_invert)
    return invertRequirementError("getBasisTransposeSolve");
  HighsInt num_row = model_.lp_.num_row_;
  vector<double> rhs;
  rhs.assign(num_row, 0);
  for (HighsInt row = 0; row < num_row; row++) rhs[row] = Xrhs[row];
  basisSolveInterface(rhs, solution_vector, solution_num_nz, solution_indices,
                      true);
  return HighsStatus::kOk;
}

HighsStatus Highs::getReducedRow(const HighsInt row, double* row_vector,
                                 HighsInt* row_num_nz, HighsInt* row_indices,
                                 const double* pass_basis_inverse_row_vector) {
  HighsStatus return_status = HighsStatus::kOk;
  HighsLp& lp = model_.lp_;
  // Ensure that the LP is column-wise
  lp.ensureColwise();
  if (row_vector == NULL) {
    highsLogUser(options_.log_options, HighsLogType::kError,
                 "getReducedRow: row_vector is NULL\n");
    return HighsStatus::kError;
  }
  // row_indices can be NULL - it's the trigger that determines
  // whether they are identified or not pass_basis_inverse_row_vector
  // NULL - it's the trigger to determine whether it's computed or not
  if (row < 0 || row >= lp.num_row_) {
    highsLogUser(options_.log_options, HighsLogType::kError,
                 "Row index %" HIGHSINT_FORMAT
                 " out of range [0, %" HIGHSINT_FORMAT "] in getReducedRow\n",
                 row, lp.num_row_ - 1);
    return HighsStatus::kError;
  }
  if (!ekk_instance_.status_.has_invert)
    return invertRequirementError("getReducedRow");
  HighsInt num_row = lp.num_row_;
  vector<double> basis_inverse_row;
  double* basis_inverse_row_vector = (double*)pass_basis_inverse_row_vector;
  if (basis_inverse_row_vector == NULL) {
    vector<double> rhs;
    vector<HighsInt> col_indices;
    rhs.assign(num_row, 0);
    rhs[row] = 1;
    basis_inverse_row.resize(num_row, 0);
    // Form B^{-T}e_{row}
    basisSolveInterface(rhs, &basis_inverse_row[0], NULL, NULL, true);
    basis_inverse_row_vector = &basis_inverse_row[0];
  }
  bool return_indices = row_num_nz != NULL;
  if (return_indices) *row_num_nz = 0;
  for (HighsInt col = 0; col < lp.num_col_; col++) {
    double value = 0;
    for (HighsInt el = lp.a_matrix_.start_[col];
         el < lp.a_matrix_.start_[col + 1]; el++) {
      HighsInt row = lp.a_matrix_.index_[el];
      value += lp.a_matrix_.value_[el] * basis_inverse_row_vector[row];
    }
    row_vector[col] = 0;
    if (fabs(value) > kHighsTiny) {
      if (return_indices) row_indices[(*row_num_nz)++] = col;
      row_vector[col] = value;
    }
  }
  return HighsStatus::kOk;
}

HighsStatus Highs::getReducedColumn(const HighsInt col, double* col_vector,
                                    HighsInt* col_num_nz,
                                    HighsInt* col_indices) {
  HighsStatus return_status = HighsStatus::kOk;
  HighsLp& lp = model_.lp_;
  // Ensure that the LP is column-wise
  lp.ensureColwise();
  if (col_vector == NULL) {
    highsLogUser(options_.log_options, HighsLogType::kError,
                 "getReducedColumn: col_vector is NULL\n");
    return HighsStatus::kError;
  }
  // col_indices can be NULL - it's the trigger that determines
  // whether they are identified or not
  if (col < 0 || col >= lp.num_col_) {
    highsLogUser(options_.log_options, HighsLogType::kError,
                 "Column index %" HIGHSINT_FORMAT
                 " out of range [0, %" HIGHSINT_FORMAT
                 "] in getReducedColumn\n",
                 col, lp.num_col_ - 1);
    return HighsStatus::kError;
  }
  if (!ekk_instance_.status_.has_invert)
    return invertRequirementError("getReducedColumn");
  HighsInt num_row = lp.num_row_;
  vector<double> rhs;
  rhs.assign(num_row, 0);
  for (HighsInt el = lp.a_matrix_.start_[col];
       el < lp.a_matrix_.start_[col + 1]; el++)
    rhs[lp.a_matrix_.index_[el]] = lp.a_matrix_.value_[el];
  basisSolveInterface(rhs, col_vector, col_num_nz, col_indices, false);
  return HighsStatus::kOk;
}

HighsStatus Highs::setSolution(const HighsSolution& solution) {
  HighsStatus return_status = HighsStatus::kOk;
  // Determine whether a new solution will be defined. If so,
  // the old solution and any basis are cleared
  const bool new_primal_solution =
      model_.lp_.num_col_ > 0 &&
      solution.col_value.size() >= model_.lp_.num_col_;
  const bool new_dual_solution =
      model_.lp_.num_row_ > 0 &&
      solution.row_dual.size() >= model_.lp_.num_row_;
  const bool new_solution = new_primal_solution || new_dual_solution;

  if (new_solution) invalidateUserSolverData();

  if (new_primal_solution) {
    solution_.col_value = solution.col_value;
    if (model_.lp_.num_row_ > 0) {
      // Worth computing the row values
      solution_.row_value.resize(model_.lp_.num_row_);
      return_status = interpretCallStatus(
          options_.log_options, calculateRowValues(model_.lp_, solution_),
          return_status, "calculateRowValues");
      if (return_status == HighsStatus::kError) return return_status;
    }
    solution_.value_valid = true;
  }
  if (new_dual_solution) {
    solution_.row_dual = solution.row_dual;
    if (model_.lp_.num_col_ > 0) {
      // Worth computing the column duals
      solution_.col_dual.resize(model_.lp_.num_col_);
      return_status = interpretCallStatus(
          options_.log_options, calculateColDuals(model_.lp_, solution_),
          return_status, "calculateColDuals");
      if (return_status == HighsStatus::kError) return return_status;
    }
    solution_.dual_valid = true;
  }
  return returnFromHighs(return_status);
}

HighsStatus Highs::setLogCallback(void (*log_callback)(HighsLogType,
                                                       const char*, void*),
                                  void* log_callback_data) {
  options_.log_options.log_callback = log_callback;
  options_.log_options.log_callback_data = log_callback_data;
  return HighsStatus::kOk;
}

HighsStatus Highs::setBasis(const HighsBasis& basis, const std::string origin) {
  if (basis.alien) {
    // An alien basis needs to be checked properly, since it may be
    // singular, or even incomplete.
    HighsBasis modifiable_basis = basis;
    modifiable_basis.was_alien = true;
    HighsLpSolverObject solver_object(model_.lp_, modifiable_basis, solution_,
                                      info_, ekk_instance_, options_, timer_);
    HighsStatus return_status = formSimplexLpBasisAndFactor(solver_object);
    if (return_status != HighsStatus::kOk) return HighsStatus::kError;
    // Update the HiGHS basis
    basis_ = std::move(modifiable_basis);
  } else {
    // Check the user-supplied basis
    if (!isBasisConsistent(model_.lp_, basis)) {
      highsLogUser(options_.log_options, HighsLogType::kError,
                   "setBasis: invalid basis\n");
      return HighsStatus::kError;
    }
    // Update the HiGHS basis
    basis_ = basis;
  }
  basis_.valid = true;
  if (origin != "") basis_.debug_origin_name = origin;
  assert(basis_.debug_origin_name != "");
  assert(!basis_.alien);
  if (basis_.was_alien) {
    highsLogDev(
        options_.log_options, HighsLogType::kInfo,
        "Highs::setBasis Was alien = %-5s; Id = %9d; UpdateCount = %4d; Origin "
        "(%s)\n",
        highsBoolToString(basis_.was_alien).c_str(), (int)basis_.debug_id,
        (int)basis_.debug_update_count, basis_.debug_origin_name.c_str());
  }

  // Follow implications of a new HiGHS basis
  newHighsBasis();
  // Can't use returnFromHighs since...
  return HighsStatus::kOk;
}

HighsStatus Highs::setBasis() {
  // Invalidate the basis for HiGHS
  //
  // Don't set to logical basis since that causes presolve to be
  // skipped
  basis_.invalidate();
  // Follow implications of a new HiGHS basis
  newHighsBasis();
  // Can't use returnFromHighs since...
  return HighsStatus::kOk;
}

HighsStatus Highs::setHotStart(const HotStart& hot_start) {
  // Check that the user-supplied hot start is valid
  if (!hot_start.valid) {
    highsLogUser(options_.log_options, HighsLogType::kError,
                 "setHotStart: invalid hot start\n");
    return HighsStatus::kError;
  }
  HighsStatus return_status = setHotStartInterface(hot_start);
  return returnFromHighs(return_status);
}

HighsStatus Highs::freezeBasis(HighsInt& frozen_basis_id) {
  frozen_basis_id = kNoLink;
  // Check that there is a simplex basis to freeze
  if (!ekk_instance_.status_.has_invert) {
    highsLogUser(options_.log_options, HighsLogType::kError,
                 "freezeBasis: no simplex factorization to freeze\n");
    return HighsStatus::kError;
  }
  ekk_instance_.freezeBasis(frozen_basis_id);
  return returnFromHighs(HighsStatus::kOk);
}

HighsStatus Highs::unfreezeBasis(const HighsInt frozen_basis_id) {
  // Check that there is a simplex basis to unfreeze
  if (!ekk_instance_.status_.initialised_for_new_lp) {
    highsLogUser(options_.log_options, HighsLogType::kError,
                 "unfreezeBasis: no simplex information to unfreeze\n");
    return HighsStatus::kError;
  }
  HighsStatus call_status = ekk_instance_.unfreezeBasis(frozen_basis_id);
  if (call_status != HighsStatus::kOk) return call_status;
  // Reset simplex NLA pointers
  ekk_instance_.setNlaPointersForTrans(model_.lp_);
  // Get the corresponding HiGHS basis
  basis_ = ekk_instance_.getHighsBasis(model_.lp_);
  // Clear everything else
  invalidateModelStatusSolutionAndInfo();
  return returnFromHighs(HighsStatus::kOk);
}

HighsStatus Highs::putIterate() {
  // Check that there is a simplex iterate to put
  if (!ekk_instance_.status_.has_invert) {
    highsLogUser(options_.log_options, HighsLogType::kError,
                 "putIterate: no simplex iterate to put\n");
    return HighsStatus::kError;
  }
  ekk_instance_.putIterate();
  return returnFromHighs(HighsStatus::kOk);
}

HighsStatus Highs::getIterate() {
  // Check that there is a simplex iterate to get
  if (!ekk_instance_.status_.initialised_for_new_lp) {
    highsLogUser(options_.log_options, HighsLogType::kError,
                 "getIterate: no simplex iterate to get\n");
    return HighsStatus::kError;
  }
  HighsStatus call_status = ekk_instance_.getIterate();
  if (call_status != HighsStatus::kOk) return call_status;
  // Get the corresponding HiGHS basis
  basis_ = ekk_instance_.getHighsBasis(model_.lp_);
  // Clear everything else
  invalidateModelStatusSolutionAndInfo();
  return returnFromHighs(HighsStatus::kOk);
}

HighsStatus Highs::addCol(const double cost, const double lower_bound,
                          const double upper_bound, const HighsInt num_new_nz,
                          const HighsInt* indices, const double* values) {
  this->logHeader();
  HighsInt starts = 0;
  return addCols(1, &cost, &lower_bound, &upper_bound, num_new_nz, &starts,
                 indices, values);
}

HighsStatus Highs::addCols(const HighsInt num_new_col, const double* costs,
                           const double* lower_bounds,
                           const double* upper_bounds,
                           const HighsInt num_new_nz, const HighsInt* starts,
                           const HighsInt* indices, const double* values) {
  this->logHeader();
  HighsStatus return_status = HighsStatus::kOk;
  clearPresolve();
  return_status = interpretCallStatus(
      options_.log_options,
      addColsInterface(num_new_col, costs, lower_bounds, upper_bounds,
                       num_new_nz, starts, indices, values),
      return_status, "addCols");
  if (return_status == HighsStatus::kError) return HighsStatus::kError;
  return returnFromHighs(return_status);
}

HighsStatus Highs::addVars(const HighsInt num_new_var, const double* lower,
                           const double* upper) {
  this->logHeader();
  HighsStatus return_status = HighsStatus::kOk;
  // Avoid touching entry [0] of a vector of size 0
  if (num_new_var <= 0) returnFromHighs(return_status);
  std::vector<double> cost;
  cost.assign(num_new_var, 0);
  return addCols(num_new_var, &cost[0], lower, upper, 0, nullptr, nullptr,
                 nullptr);
}

HighsStatus Highs::addRow(const double lower_bound, const double upper_bound,
                          const HighsInt num_new_nz, const HighsInt* indices,
                          const double* values) {
  this->logHeader();
  HighsInt starts = 0;
  return addRows(1, &lower_bound, &upper_bound, num_new_nz, &starts, indices,
                 values);
}

HighsStatus Highs::addRows(const HighsInt num_new_row,
                           const double* lower_bounds,
                           const double* upper_bounds,
                           const HighsInt num_new_nz, const HighsInt* starts,
                           const HighsInt* indices, const double* values) {
  this->logHeader();
  HighsStatus return_status = HighsStatus::kOk;
  clearPresolve();
  return_status = interpretCallStatus(
      options_.log_options,
      addRowsInterface(num_new_row, lower_bounds, upper_bounds, num_new_nz,
                       starts, indices, values),
      return_status, "addRows");
  if (return_status == HighsStatus::kError) return HighsStatus::kError;
  return returnFromHighs(return_status);
}

HighsStatus Highs::changeObjectiveSense(const ObjSense sense) {
  if ((sense == ObjSense::kMinimize) !=
      (model_.lp_.sense_ == ObjSense::kMinimize)) {
    model_.lp_.sense_ = sense;
    // Nontrivial change
    clearPresolve();
    invalidateModelStatusSolutionAndInfo();
  }
  return returnFromHighs(HighsStatus::kOk);
}

HighsStatus Highs::changeObjectiveOffset(const double offset) {
  // Update the objective value
  info_.objective_function_value += (offset - model_.lp_.offset_);
  model_.lp_.offset_ = offset;
  presolved_model_.lp_.offset_ += offset;
  return returnFromHighs(HighsStatus::kOk);
}

HighsStatus Highs::changeColIntegrality(const HighsInt col,
                                        const HighsVarType integrality) {
  return changeColsIntegrality(1, &col, &integrality);
}

HighsStatus Highs::changeColsIntegrality(const HighsInt from_col,
                                         const HighsInt to_col,
                                         const HighsVarType* integrality) {
  clearPresolve();
  HighsIndexCollection index_collection;
  if (!create(index_collection, from_col, to_col, model_.lp_.num_col_)) {
    highsLogUser(
        options_.log_options, HighsLogType::kError,
        "Interval supplied to Highs::changeColsIntegrality is out of range\n");
    return HighsStatus::kError;
  }
  HighsStatus call_status =
      changeIntegralityInterface(index_collection, integrality);
  HighsStatus return_status = HighsStatus::kOk;
  return_status = interpretCallStatus(options_.log_options, call_status,
                                      return_status, "changeIntegrality");
  if (return_status == HighsStatus::kError) return HighsStatus::kError;
  return returnFromHighs(return_status);
}

HighsStatus Highs::changeColsIntegrality(const HighsInt num_set_entries,
                                         const HighsInt* set,
                                         const HighsVarType* integrality) {
  if (num_set_entries <= 0) return HighsStatus::kOk;
  clearPresolve();
  // Ensure that the set and data are in ascending order
  std::vector<HighsVarType> local_integrality{integrality,
                                              integrality + num_set_entries};
  std::vector<HighsInt> local_set{set, set + num_set_entries};
  sortSetData(num_set_entries, local_set, integrality, &local_integrality[0]);
  HighsIndexCollection index_collection;
  const bool create_ok = create(index_collection, num_set_entries,
                                &local_set[0], model_.lp_.num_col_);
  assert(create_ok);
  HighsStatus call_status =
      changeIntegralityInterface(index_collection, &local_integrality[0]);
  HighsStatus return_status = HighsStatus::kOk;
  return_status = interpretCallStatus(options_.log_options, call_status,
                                      return_status, "changeIntegrality");
  if (return_status == HighsStatus::kError) return HighsStatus::kError;
  return returnFromHighs(return_status);
}

HighsStatus Highs::changeColsIntegrality(const HighsInt* mask,
                                         const HighsVarType* integrality) {
  clearPresolve();
  HighsIndexCollection index_collection;
  create(index_collection, mask, model_.lp_.num_col_);
  HighsStatus call_status =
      changeIntegralityInterface(index_collection, integrality);
  HighsStatus return_status = HighsStatus::kOk;
  return_status = interpretCallStatus(options_.log_options, call_status,
                                      return_status, "changeIntegrality");
  if (return_status == HighsStatus::kError) return HighsStatus::kError;
  return returnFromHighs(return_status);
}

HighsStatus Highs::changeColCost(const HighsInt col, const double cost) {
  return changeColsCost(1, &col, &cost);
}

HighsStatus Highs::changeColsCost(const HighsInt from_col,
                                  const HighsInt to_col, const double* cost) {
  clearPresolve();
  HighsIndexCollection index_collection;
  if (!create(index_collection, from_col, to_col, model_.lp_.num_col_)) {
    highsLogUser(
        options_.log_options, HighsLogType::kError,
        "Interval supplied to Highs::changeColsCost is out of range\n");
    return HighsStatus::kError;
  }
  HighsStatus call_status = changeCostsInterface(index_collection, cost);
  HighsStatus return_status = HighsStatus::kOk;
  return_status = interpretCallStatus(options_.log_options, call_status,
                                      return_status, "changeCosts");
  if (return_status == HighsStatus::kError) return HighsStatus::kError;
  return returnFromHighs(return_status);
}

HighsStatus Highs::changeColsCost(const HighsInt num_set_entries,
                                  const HighsInt* set, const double* cost) {
  if (num_set_entries <= 0) return HighsStatus::kOk;
  // Check for NULL data in "set" version of changeColsCost since
  // values are sorted with set
  if (doubleUserDataNotNull(options_.log_options, cost, "column costs"))
    return HighsStatus::kError;
  clearPresolve();
  // Ensure that the set and data are in ascending order
  std::vector<double> local_cost{cost, cost + num_set_entries};
  std::vector<HighsInt> local_set{set, set + num_set_entries};
  sortSetData(num_set_entries, local_set, cost, NULL, NULL, &local_cost[0],
              NULL, NULL);
  HighsIndexCollection index_collection;
  const bool create_ok = create(index_collection, num_set_entries,
                                &local_set[0], model_.lp_.num_col_);
  assert(create_ok);
  HighsStatus call_status =
      changeCostsInterface(index_collection, &local_cost[0]);
  HighsStatus return_status = HighsStatus::kOk;
  return_status = interpretCallStatus(options_.log_options, call_status,
                                      return_status, "changeCosts");
  if (return_status == HighsStatus::kError) return HighsStatus::kError;
  return returnFromHighs(return_status);
}

HighsStatus Highs::changeColsCost(const HighsInt* mask, const double* cost) {
  clearPresolve();
  HighsIndexCollection index_collection;
  create(index_collection, mask, model_.lp_.num_col_);
  HighsStatus call_status = changeCostsInterface(index_collection, cost);
  HighsStatus return_status = HighsStatus::kOk;
  return_status = interpretCallStatus(options_.log_options, call_status,
                                      return_status, "changeCosts");
  if (return_status == HighsStatus::kError) return HighsStatus::kError;
  return returnFromHighs(return_status);
}

HighsStatus Highs::changeColBounds(const HighsInt col, const double lower,
                                   const double upper) {
  return changeColsBounds(1, &col, &lower, &upper);
}

HighsStatus Highs::changeColsBounds(const HighsInt from_col,
                                    const HighsInt to_col, const double* lower,
                                    const double* upper) {
  clearPresolve();
  HighsIndexCollection index_collection;
  if (!create(index_collection, from_col, to_col, model_.lp_.num_col_)) {
    highsLogUser(
        options_.log_options, HighsLogType::kError,
        "Interval supplied to Highs::changeColsBounds is out of range\n");
    return HighsStatus::kError;
  }
  HighsStatus call_status =
      changeColBoundsInterface(index_collection, lower, upper);
  HighsStatus return_status = HighsStatus::kOk;
  return_status = interpretCallStatus(options_.log_options, call_status,
                                      return_status, "changeColBounds");
  if (return_status == HighsStatus::kError) return HighsStatus::kError;
  return returnFromHighs(return_status);
}

HighsStatus Highs::changeColsBounds(const HighsInt num_set_entries,
                                    const HighsInt* set, const double* lower,
                                    const double* upper) {
  if (num_set_entries <= 0) return HighsStatus::kOk;
  // Check for NULL data in "set" version of changeColsBounds since
  // values are sorted with set
  bool null_data = false;
  null_data = doubleUserDataNotNull(options_.log_options, lower,
                                    "column lower bounds") ||
              null_data;
  null_data = doubleUserDataNotNull(options_.log_options, upper,
                                    "column upper bounds") ||
              null_data;
  if (null_data) return HighsStatus::kError;
  clearPresolve();
  // Ensure that the set and data are in ascending order
  std::vector<double> local_lower{lower, lower + num_set_entries};
  std::vector<double> local_upper{upper, upper + num_set_entries};
  std::vector<HighsInt> local_set{set, set + num_set_entries};
  sortSetData(num_set_entries, local_set, lower, upper, NULL, &local_lower[0],
              &local_upper[0], NULL);
  HighsIndexCollection index_collection;
  const bool create_ok = create(index_collection, num_set_entries,
                                &local_set[0], model_.lp_.num_col_);
  assert(create_ok);
  HighsStatus call_status = changeColBoundsInterface(
      index_collection, &local_lower[0], &local_upper[0]);
  HighsStatus return_status = HighsStatus::kOk;
  return_status = interpretCallStatus(options_.log_options, call_status,
                                      return_status, "changeColBounds");
  if (return_status == HighsStatus::kError) return HighsStatus::kError;
  return returnFromHighs(return_status);
}

HighsStatus Highs::changeColsBounds(const HighsInt* mask, const double* lower,
                                    const double* upper) {
  clearPresolve();
  HighsIndexCollection index_collection;
  create(index_collection, mask, model_.lp_.num_col_);
  HighsStatus call_status =
      changeColBoundsInterface(index_collection, lower, upper);
  HighsStatus return_status = HighsStatus::kOk;
  return_status = interpretCallStatus(options_.log_options, call_status,
                                      return_status, "changeColBounds");
  if (return_status == HighsStatus::kError) return HighsStatus::kError;
  return returnFromHighs(return_status);
}

HighsStatus Highs::changeRowBounds(const HighsInt row, const double lower,
                                   const double upper) {
  return changeRowsBounds(1, &row, &lower, &upper);
}

HighsStatus Highs::changeRowsBounds(const HighsInt from_row,
                                    const HighsInt to_row, const double* lower,
                                    const double* upper) {
  clearPresolve();
  HighsIndexCollection index_collection;
  if (!create(index_collection, from_row, to_row, model_.lp_.num_row_)) {
    highsLogUser(
        options_.log_options, HighsLogType::kError,
        "Interval supplied to Highs::changeRowsBounds is out of range\n");
    return HighsStatus::kError;
  }
  HighsStatus call_status =
      changeRowBoundsInterface(index_collection, lower, upper);
  HighsStatus return_status = HighsStatus::kOk;
  return_status = interpretCallStatus(options_.log_options, call_status,
                                      return_status, "changeRowBounds");
  if (return_status == HighsStatus::kError) return HighsStatus::kError;
  return returnFromHighs(return_status);
}

HighsStatus Highs::changeRowsBounds(const HighsInt num_set_entries,
                                    const HighsInt* set, const double* lower,
                                    const double* upper) {
  if (num_set_entries <= 0) return HighsStatus::kOk;
  // Check for NULL data in "set" version of changeRowsBounds since
  // values are sorted with set
  bool null_data = false;
  null_data =
      doubleUserDataNotNull(options_.log_options, lower, "row lower bounds") ||
      null_data;
  null_data =
      doubleUserDataNotNull(options_.log_options, upper, "row upper bounds") ||
      null_data;
  if (null_data) return HighsStatus::kError;
  clearPresolve();
  // Ensure that the set and data are in ascending order
  std::vector<double> local_lower{lower, lower + num_set_entries};
  std::vector<double> local_upper{upper, upper + num_set_entries};
  std::vector<HighsInt> local_set{set, set + num_set_entries};
  sortSetData(num_set_entries, local_set, lower, upper, NULL, &local_lower[0],
              &local_upper[0], NULL);
  HighsIndexCollection index_collection;
  const bool create_ok = create(index_collection, num_set_entries,
                                &local_set[0], model_.lp_.num_row_);
  assert(create_ok);
  HighsStatus call_status = changeRowBoundsInterface(
      index_collection, &local_lower[0], &local_upper[0]);
  HighsStatus return_status = HighsStatus::kOk;
  return_status = interpretCallStatus(options_.log_options, call_status,
                                      return_status, "changeRowBounds");
  if (return_status == HighsStatus::kError) return HighsStatus::kError;
  return returnFromHighs(return_status);
}

HighsStatus Highs::changeRowsBounds(const HighsInt* mask, const double* lower,
                                    const double* upper) {
  clearPresolve();
  HighsIndexCollection index_collection;
  create(index_collection, mask, model_.lp_.num_row_);
  HighsStatus call_status =
      changeRowBoundsInterface(index_collection, lower, upper);
  HighsStatus return_status = HighsStatus::kOk;
  return_status = interpretCallStatus(options_.log_options, call_status,
                                      return_status, "changeRowBounds");
  if (return_status == HighsStatus::kError) return HighsStatus::kError;
  return returnFromHighs(return_status);
}

HighsStatus Highs::changeCoeff(const HighsInt row, const HighsInt col,
                               const double value) {
  if (row < 0 || row >= model_.lp_.num_row_) {
    highsLogUser(options_.log_options, HighsLogType::kError,
                 "Row %" HIGHSINT_FORMAT
                 " supplied to Highs::changeCoeff is not in the range [0, "
                 "%" HIGHSINT_FORMAT "]\n",
                 row, model_.lp_.num_row_);
    return HighsStatus::kError;
  }
  if (col < 0 || col >= model_.lp_.num_col_) {
    highsLogUser(options_.log_options, HighsLogType::kError,
                 "Col %" HIGHSINT_FORMAT
                 " supplied to Highs::changeCoeff is not in the range [0, "
                 "%" HIGHSINT_FORMAT "]\n",
                 col, model_.lp_.num_col_);
    return HighsStatus::kError;
  }
  const double abs_value = std::fabs(value);
  if (0 < abs_value && abs_value <= options_.small_matrix_value) {
    highsLogUser(options_.log_options, HighsLogType::kWarning,
                 "|Value| of %g supplied to Highs::changeCoeff is in (0, %g]: "
                 "zeroes any existing coefficient, otherwise ignored\n",
                 abs_value, options_.small_matrix_value);
  }
  changeCoefficientInterface(row, col, value);
  return returnFromHighs(HighsStatus::kOk);
}

HighsStatus Highs::getObjectiveSense(ObjSense& sense) const {
  sense = model_.lp_.sense_;
  return HighsStatus::kOk;
}

HighsStatus Highs::getObjectiveOffset(double& offset) const {
  offset = model_.lp_.offset_;
  return HighsStatus::kOk;
}

HighsStatus Highs::getCols(const HighsInt from_col, const HighsInt to_col,
                           HighsInt& num_col, double* costs, double* lower,
                           double* upper, HighsInt& num_nz, HighsInt* start,
                           HighsInt* index, double* value) {
  HighsIndexCollection index_collection;
  if (!create(index_collection, from_col, to_col, model_.lp_.num_col_)) {
    highsLogUser(options_.log_options, HighsLogType::kError,
                 "Interval supplied to Highs::getCols is out of range\n");
    return HighsStatus::kError;
  }
  getColsInterface(index_collection, num_col, costs, lower, upper, num_nz,
                   start, index, value);
  return returnFromHighs(HighsStatus::kOk);
}

HighsStatus Highs::getCols(const HighsInt num_set_entries, const HighsInt* set,
                           HighsInt& num_col, double* costs, double* lower,
                           double* upper, HighsInt& num_nz, HighsInt* start,
                           HighsInt* index, double* value) {
  if (num_set_entries <= 0) return HighsStatus::kOk;
  HighsIndexCollection index_collection;
  if (!create(index_collection, num_set_entries, set, model_.lp_.num_col_)) {
    highsLogUser(options_.log_options, HighsLogType::kError,
                 "Set supplied to Highs::getCols not ordered\n");
    return HighsStatus::kError;
  }
  getColsInterface(index_collection, num_col, costs, lower, upper, num_nz,
                   start, index, value);
  return returnFromHighs(HighsStatus::kOk);
}

HighsStatus Highs::getCols(const HighsInt* mask, HighsInt& num_col,
                           double* costs, double* lower, double* upper,
                           HighsInt& num_nz, HighsInt* start, HighsInt* index,
                           double* value) {
  HighsIndexCollection index_collection;
  create(index_collection, mask, model_.lp_.num_col_);
  getColsInterface(index_collection, num_col, costs, lower, upper, num_nz,
                   start, index, value);
  return returnFromHighs(HighsStatus::kOk);
}

HighsStatus Highs::getRows(const HighsInt from_row, const HighsInt to_row,
                           HighsInt& num_row, double* lower, double* upper,
                           HighsInt& num_nz, HighsInt* start, HighsInt* index,
                           double* value) {
  HighsIndexCollection index_collection;
  if (!create(index_collection, from_row, to_row, model_.lp_.num_row_)) {
    highsLogUser(options_.log_options, HighsLogType::kError,
                 "Interval supplied to Highs::getRows is out of range\n");
    return HighsStatus::kError;
  }
  getRowsInterface(index_collection, num_row, lower, upper, num_nz, start,
                   index, value);
  return returnFromHighs(HighsStatus::kOk);
}

HighsStatus Highs::getRows(const HighsInt num_set_entries, const HighsInt* set,
                           HighsInt& num_row, double* lower, double* upper,
                           HighsInt& num_nz, HighsInt* start, HighsInt* index,
                           double* value) {
  if (num_set_entries <= 0) return HighsStatus::kOk;
  HighsIndexCollection index_collection;
  if (!create(index_collection, num_set_entries, set, model_.lp_.num_row_)) {
    highsLogUser(options_.log_options, HighsLogType::kError,
                 "Set supplied to Highs::getRows is not ordered\n");
    return HighsStatus::kError;
  }
  getRowsInterface(index_collection, num_row, lower, upper, num_nz, start,
                   index, value);
  return returnFromHighs(HighsStatus::kOk);
}

HighsStatus Highs::getRows(const HighsInt* mask, HighsInt& num_row,
                           double* lower, double* upper, HighsInt& num_nz,
                           HighsInt* start, HighsInt* index, double* value) {
  HighsIndexCollection index_collection;
  create(index_collection, mask, model_.lp_.num_row_);
  getRowsInterface(index_collection, num_row, lower, upper, num_nz, start,
                   index, value);
  return returnFromHighs(HighsStatus::kOk);
}

HighsStatus Highs::getCoeff(const HighsInt row, const HighsInt col,
                            double& value) {
  if (row < 0 || row >= model_.lp_.num_row_) {
    highsLogUser(
        options_.log_options, HighsLogType::kError,
        "Row %" HIGHSINT_FORMAT
        " supplied to Highs::getCoeff is not in the range [0, %" HIGHSINT_FORMAT
        "]\n",
        row, model_.lp_.num_row_);
    return HighsStatus::kError;
  }
  if (col < 0 || col >= model_.lp_.num_col_) {
    highsLogUser(
        options_.log_options, HighsLogType::kError,
        "Col %" HIGHSINT_FORMAT
        " supplied to Highs::getCoeff is not in the range [0, %" HIGHSINT_FORMAT
        "]\n",
        col, model_.lp_.num_col_);
    return HighsStatus::kError;
  }
  getCoefficientInterface(row, col, value);
  return returnFromHighs(HighsStatus::kOk);
}

HighsStatus Highs::deleteCols(const HighsInt from_col, const HighsInt to_col) {
  clearPresolve();
  HighsIndexCollection index_collection;
  if (!create(index_collection, from_col, to_col, model_.lp_.num_col_)) {
    highsLogUser(options_.log_options, HighsLogType::kError,
                 "Interval supplied to Highs::deleteCols is out of range\n");
    return HighsStatus::kError;
  }
  deleteColsInterface(index_collection);
  return returnFromHighs(HighsStatus::kOk);
}

HighsStatus Highs::deleteCols(const HighsInt num_set_entries,
                              const HighsInt* set) {
  if (num_set_entries <= 0) return HighsStatus::kOk;
  clearPresolve();
  HighsIndexCollection index_collection;
  if (!create(index_collection, num_set_entries, set, model_.lp_.num_col_)) {
    highsLogUser(options_.log_options, HighsLogType::kError,
                 "Set supplied to Highs::deleteCols is not ordered\n");
    return HighsStatus::kError;
  }
  deleteColsInterface(index_collection);
  return returnFromHighs(HighsStatus::kOk);
}

HighsStatus Highs::deleteCols(HighsInt* mask) {
  clearPresolve();
  const HighsInt original_num_col = model_.lp_.num_col_;
  HighsIndexCollection index_collection;
  create(index_collection, mask, original_num_col);
  deleteColsInterface(index_collection);
  for (HighsInt iCol = 0; iCol < original_num_col; iCol++)
    mask[iCol] = index_collection.mask_[iCol];
  return returnFromHighs(HighsStatus::kOk);
}

HighsStatus Highs::deleteRows(const HighsInt from_row, const HighsInt to_row) {
  clearPresolve();
  HighsIndexCollection index_collection;
  if (!create(index_collection, from_row, to_row, model_.lp_.num_row_)) {
    highsLogUser(options_.log_options, HighsLogType::kError,
                 "Interval supplied to Highs::deleteRows is out of range\n");
    return HighsStatus::kError;
  }
  deleteRowsInterface(index_collection);
  return returnFromHighs(HighsStatus::kOk);
}

HighsStatus Highs::deleteRows(const HighsInt num_set_entries,
                              const HighsInt* set) {
  if (num_set_entries <= 0) return HighsStatus::kOk;
  clearPresolve();
  HighsIndexCollection index_collection;
  if (!create(index_collection, num_set_entries, set, model_.lp_.num_row_)) {
    highsLogUser(options_.log_options, HighsLogType::kError,
                 "Set supplied to Highs::deleteRows is not ordered\n");
    return HighsStatus::kError;
  }
  deleteRowsInterface(index_collection);
  return returnFromHighs(HighsStatus::kOk);
}

HighsStatus Highs::deleteRows(HighsInt* mask) {
  clearPresolve();
  const HighsInt original_num_row = model_.lp_.num_row_;
  HighsIndexCollection index_collection;
  create(index_collection, mask, original_num_row);
  deleteRowsInterface(index_collection);
  for (HighsInt iRow = 0; iRow < original_num_row; iRow++)
    mask[iRow] = index_collection.mask_[iRow];
  return returnFromHighs(HighsStatus::kOk);
}

HighsStatus Highs::scaleCol(const HighsInt col, const double scale_value) {
  HighsStatus return_status = HighsStatus::kOk;
  clearPresolve();
  HighsStatus call_status = scaleColInterface(col, scale_value);
  return_status = interpretCallStatus(options_.log_options, call_status,
                                      return_status, "scaleCol");
  if (return_status == HighsStatus::kError) return HighsStatus::kError;
  return returnFromHighs(return_status);
}

HighsStatus Highs::scaleRow(const HighsInt row, const double scale_value) {
  HighsStatus return_status = HighsStatus::kOk;
  clearPresolve();
  HighsStatus call_status = scaleRowInterface(row, scale_value);
  return_status = interpretCallStatus(options_.log_options, call_status,
                                      return_status, "scaleRow");
  if (return_status == HighsStatus::kError) return HighsStatus::kError;
  return returnFromHighs(return_status);
}

HighsStatus Highs::postsolve(const HighsSolution& solution,
                             const HighsBasis& basis) {
  const bool can_run_postsolve =
      model_presolve_status_ == HighsPresolveStatus::kNotPresolved ||
      model_presolve_status_ == HighsPresolveStatus::kReduced ||
      model_presolve_status_ == HighsPresolveStatus::kReducedToEmpty ||
      model_presolve_status_ == HighsPresolveStatus::kTimeout;
  if (!can_run_postsolve) {
    highsLogUser(
        options_.log_options, HighsLogType::kWarning,
        "Cannot run postsolve with presolve status: %s\n",
        presolve_.presolveStatusToString(model_presolve_status_).c_str());
    return HighsStatus::kWarning;
  }
  HighsStatus return_status = callRunPostsolve(solution, basis);
  return returnFromHighs(return_status);
}

HighsStatus Highs::writeSolution(const std::string filename,
                                 const HighsInt style) {
  HighsStatus return_status = HighsStatus::kOk;
  HighsStatus call_status;
  FILE* file;
  bool html;
  call_status = openWriteFile(filename, "writeSolution", file, html);
  return_status = interpretCallStatus(options_.log_options, call_status,
                                      return_status, "openWriteFile");
  if (return_status == HighsStatus::kError) return return_status;
  writeSolutionFile(file, model_.lp_, basis_, solution_, info_, model_status_,
                    style);
  if (style == kSolutionStyleRaw) {
    fprintf(file, "\n# Basis\n");
    writeBasisFile(file, basis_);
  }
  if (options_.ranging == kHighsOnString) {
    if (model_.isMip() || model_.isQp()) {
      highsLogUser(options_.log_options, HighsLogType::kError,
                   "Cannot determing ranging information for MIP or QP\n");
      return HighsStatus::kError;
    }
    return_status = interpretCallStatus(
        options_.log_options, this->getRanging(), return_status, "getRanging");
    if (return_status == HighsStatus::kError) return return_status;
    fprintf(file, "\n# Ranging\n");
    writeRangingFile(file, model_.lp_, info_.objective_function_value, basis_,
                     solution_, ranging_, style);
  }
  if (file != stdout) fclose(file);
  return HighsStatus::kOk;
}

HighsStatus Highs::readSolution(const std::string filename,
                                const HighsInt style) {
  return readSolutionFile(filename, options_, model_.lp_, basis_, solution_,
                          style);
}

HighsStatus Highs::checkSolutionFeasibility() {
  checkLpSolutionFeasibility(options_, model_.lp_, solution_);
  return HighsStatus::kOk;
}

std::string Highs::modelStatusToString(
    const HighsModelStatus model_status) const {
  return utilModelStatusToString(model_status);
}

std::string Highs::solutionStatusToString(
    const HighsInt solution_status) const {
  return utilSolutionStatusToString(solution_status);
}

std::string Highs::basisStatusToString(
    const HighsBasisStatus basis_status) const {
  return utilBasisStatusToString(basis_status);
}

std::string Highs::basisValidityToString(const HighsInt basis_validity) const {
  return utilBasisValidityToString(basis_validity);
}

// Private methods
void Highs::deprecationMessage(const std::string method_name,
                               const std::string alt_method_name) const {
  if (alt_method_name.compare("None") == 0) {
    highsLogUser(options_.log_options, HighsLogType::kWarning,
                 "Method %s is deprecated: no alternative method\n",
                 method_name.c_str());
  } else {
    highsLogUser(options_.log_options, HighsLogType::kWarning,
                 "Method %s is deprecated: alternative method is %s\n",
                 method_name.c_str(), alt_method_name.c_str());
  }
}

HighsPresolveStatus Highs::runPresolve(const bool force_presolve) {
  presolve_.clear();
  // Exit if presolve is set to off (unless presolve is forced)
  if (options_.presolve == kHighsOffString && !force_presolve)
    return HighsPresolveStatus::kNotPresolved;

  if (model_.isEmpty()) {
    // Empty models shouldn't reach here, but this status would cause
    // no harm if one did
    assert(1 == 0);
    return HighsPresolveStatus::kNotReduced;
  }

  // Ensure that the LP is column-wise
  HighsLp& original_lp = model_.lp_;
  original_lp.ensureColwise();

  if (original_lp.num_col_ == 0 && original_lp.num_row_ == 0)
    return HighsPresolveStatus::kNullError;

  // Clear info from previous runs if original_lp has been modified.
  double start_presolve = timer_.readRunHighsClock();

  // Set time limit.
  if (options_.time_limit > 0 && options_.time_limit < kHighsInf) {
    double left = options_.time_limit - start_presolve;
    if (left <= 0) {
      highsLogDev(options_.log_options, HighsLogType::kError,
                  "Time limit reached while reading in matrix\n");
      return HighsPresolveStatus::kTimeout;
    }

    highsLogDev(options_.log_options, HighsLogType::kVerbose,
                "Time limit set: reading matrix took %.2g, presolve "
                "time left: %.2g\n",
                start_presolve, left);
  }

  // Presolve.
  presolve_.init(original_lp, timer_);
  presolve_.options_ = &options_;
  if (options_.time_limit > 0 && options_.time_limit < kHighsInf) {
    double current = timer_.readRunHighsClock();
    double time_init = current - start_presolve;
    double left = presolve_.options_->time_limit - time_init;
    if (left <= 0) {
      highsLogDev(options_.log_options, HighsLogType::kError,
                  "Time limit reached while copying matrix into presolve.\n");
      return HighsPresolveStatus::kTimeout;
    }
    highsLogDev(options_.log_options, HighsLogType::kVerbose,
                "Time limit set: copying matrix took %.2g, presolve "
                "time left: %.2g\n",
                time_init, left);
  }

  HighsPresolveStatus presolve_return_status = presolve_.run();

  highsLogDev(options_.log_options, HighsLogType::kVerbose,
              "presolve_.run() returns status: %s\n",
              presolve_.presolveStatusToString(presolve_return_status).c_str());

  // Update reduction counts.
  assert(presolve_return_status == presolve_.presolve_status_);
  switch (presolve_.presolve_status_) {
    case HighsPresolveStatus::kReduced: {
      HighsLp& reduced_lp = presolve_.getReducedProblem();
      presolve_.info_.n_cols_removed =
          original_lp.num_col_ - reduced_lp.num_col_;
      presolve_.info_.n_rows_removed =
          original_lp.num_row_ - reduced_lp.num_row_;
      presolve_.info_.n_nnz_removed = (HighsInt)original_lp.a_matrix_.numNz() -
                                      (HighsInt)reduced_lp.a_matrix_.numNz();
      // Clear any scaling information inherited by the reduced LP
      reduced_lp.clearScale();
      assert(lpDimensionsOk("RunPresolve: reduced_lp", reduced_lp,
                            options_.log_options));
      break;
    }
    case HighsPresolveStatus::kReducedToEmpty: {
      presolve_.info_.n_cols_removed = original_lp.num_col_;
      presolve_.info_.n_rows_removed = original_lp.num_row_;
      presolve_.info_.n_nnz_removed = (HighsInt)original_lp.a_matrix_.numNz();
      break;
    }
    default:
      break;
  }
  return presolve_return_status;
}

HighsPostsolveStatus Highs::runPostsolve() {
  // assert(presolve_.has_run_);
  const bool have_primal_solution =
      presolve_.data_.recovered_solution_.value_valid;
  // Need at least a primal solution
  if (!have_primal_solution)
    return HighsPostsolveStatus::kNoPrimalSolutionError;
  const bool have_dual_solution =
      presolve_.data_.recovered_solution_.dual_valid;
  presolve_.data_.postSolveStack.undo(options_,
                                      presolve_.data_.recovered_solution_,
                                      presolve_.data_.recovered_basis_);

  if (have_dual_solution && model_.lp_.sense_ == ObjSense::kMaximize)
    presolve_.negateReducedLpColDuals(true);

  // Ensure that the postsolve status is used to set
  // presolve_.postsolve_status_, as well as being returned
  HighsPostsolveStatus postsolve_status =
      HighsPostsolveStatus::kSolutionRecovered;
  presolve_.postsolve_status_ = postsolve_status;
  return postsolve_status;
}

void Highs::clearPresolve() {
  model_presolve_status_ = HighsPresolveStatus::kNotPresolved;
  presolved_model_.clear();
  presolve_.clear();
}

void Highs::invalidateUserSolverData() {
  invalidateModelStatus();
  invalidateSolution();
  invalidateBasis();
  invalidateRanging();
  invalidateInfo();
  invalidateEkk();
}

void Highs::invalidateModelStatusSolutionAndInfo() {
  invalidateModelStatus();
  invalidateSolution();
  invalidateInfo();
}

void Highs::invalidateModelStatus() {
  model_status_ = HighsModelStatus::kNotset;
}

void Highs::invalidateSolution() {
  info_.primal_solution_status = kSolutionStatusNone;
  info_.dual_solution_status = kSolutionStatusNone;
  info_.num_primal_infeasibilities = kHighsIllegalInfeasibilityCount;
  info_.max_primal_infeasibility = kHighsIllegalInfeasibilityMeasure;
  info_.sum_primal_infeasibilities = kHighsIllegalInfeasibilityMeasure;
  info_.num_dual_infeasibilities = kHighsIllegalInfeasibilityCount;
  info_.max_dual_infeasibility = kHighsIllegalInfeasibilityMeasure;
  info_.sum_dual_infeasibilities = kHighsIllegalInfeasibilityMeasure;
  this->solution_.invalidate();
}

void Highs::invalidateBasis() {
  info_.basis_validity = kBasisValidityInvalid;
  this->basis_.invalidate();
}

void Highs::invalidateInfo() { info_.invalidate(); }

void Highs::invalidateRanging() { ranging_.invalidate(); }

void Highs::invalidateEkk() { ekk_instance_.invalidate(); }

// The method below runs calls solveLp for the given LP
HighsStatus Highs::callSolveLp(HighsLp& lp, const string message) {
  HighsStatus return_status = HighsStatus::kOk;
  HighsStatus call_status;

  // Create a HighsLpSolverObject of references to data in the Highs
  // class, and the scaled/unscaled model status
  HighsLpSolverObject solver_object(lp, basis_, solution_, info_, ekk_instance_,
                                    options_, timer_);

  // Check that the model is column-wise
  assert(model_.lp_.a_matrix_.isColwise());

  // Solve the LP
  return_status = solveLp(solver_object, message);
  // Extract the model status
  model_status_ = solver_object.model_status_;
  if (model_status_ == HighsModelStatus::kOptimal)
    checkOptimality("LP", return_status);
  return return_status;
}

HighsStatus Highs::callSolveQp() {
  // Check that the model is column-wise
  HighsLp& lp = model_.lp_;
  HighsHessian& hessian = model_.hessian_;
  assert(model_.lp_.a_matrix_.isColwise());
  if (hessian.dim_ != lp.num_col_) {
    highsLogDev(options_.log_options, HighsLogType::kError,
                "Hessian dimension = %" HIGHSINT_FORMAT
                " incompatible with matrix dimension = %" HIGHSINT_FORMAT "\n",
                hessian.dim_, lp.num_col_);
    model_status_ = HighsModelStatus::kModelError;
    solution_.value_valid = false;
    solution_.dual_valid = false;
    return HighsStatus::kError;
  }
  //
  // Run the QP solver
  Instance instance(lp.num_col_, lp.num_row_);

  instance.num_con = lp.num_row_;
  instance.num_var = lp.num_col_;

  instance.A.mat.num_col = lp.num_col_;
  instance.A.mat.num_row = lp.num_row_;
  instance.A.mat.start = lp.a_matrix_.start_;
  instance.A.mat.index = lp.a_matrix_.index_;
  instance.A.mat.value = lp.a_matrix_.value_;
  instance.c.value = lp.col_cost_;
  instance.offset = lp.offset_;
  instance.con_lo = lp.row_lower_;
  instance.con_up = lp.row_upper_;
  instance.var_lo = lp.col_lower_;
  instance.var_up = lp.col_upper_;
  instance.Q.mat.num_col = lp.num_col_;
  instance.Q.mat.num_row = lp.num_col_;
  triangularToSquareHessian(hessian, instance.Q.mat.start, instance.Q.mat.index,
                            instance.Q.mat.value);

  for (HighsInt i = 0; i < instance.c.value.size(); i++) {
    if (instance.c.value[i] != 0.0) {
      instance.c.index[instance.c.num_nz++] = i;
    }
  }

  if (lp.sense_ == ObjSense::kMaximize) {
    // Negate the vector and Hessian
    for (double& i : instance.c.value) {
      i *= -1.0;
    }
    for (double& i : instance.Q.mat.value) {
      i *= -1.0;
    }
  }

  Runtime runtime(instance, timer_);

  runtime.settings.reportingfequency = 1000;
  runtime.endofiterationevent.subscribe([this](Runtime& rt) {
    int rep = rt.statistics.iteration.size() - 1;

    highsLogUser(options_.log_options, HighsLogType::kInfo,
                 "%" HIGHSINT_FORMAT ", %lf, %" HIGHSINT_FORMAT
                 ", %lf, %lf, %" HIGHSINT_FORMAT ", %lf, %lf\n",
                 rt.statistics.iteration[rep], rt.statistics.objval[rep],
                 rt.statistics.nullspacedimension[rep], rt.statistics.time[rep],
                 rt.statistics.sum_primal_infeasibilities[rep],
                 rt.statistics.num_primal_infeasibilities[rep],
                 rt.statistics.density_nullspace[rep],
                 rt.statistics.density_factor[rep]);
  });

  runtime.settings.timelimit = options_.time_limit;
  runtime.settings.iterationlimit = std::numeric_limits<int>::max();
  Quass qpsolver(runtime);
  qpsolver.solve();

  HighsStatus call_status = HighsStatus::kOk;
  HighsStatus return_status = HighsStatus::kOk;
  return_status = interpretCallStatus(options_.log_options, call_status,
                                      return_status, "QpSolver");
  if (return_status == HighsStatus::kError) return return_status;
  model_status_ =
      runtime.status == ProblemStatus::OPTIMAL
          ? HighsModelStatus::kOptimal
          : runtime.status == ProblemStatus::UNBOUNDED
                ? HighsModelStatus::kUnbounded
                : runtime.status == ProblemStatus::INFEASIBLE
                      ? HighsModelStatus::kInfeasible
                      : runtime.status == ProblemStatus::ITERATIONLIMIT
                            ? HighsModelStatus::kIterationLimit
                            : runtime.status == ProblemStatus::TIMELIMIT
                                  ? HighsModelStatus::kTimeLimit
                                  : HighsModelStatus::kNotset;
  solution_.col_value.resize(lp.num_col_);
  solution_.col_dual.resize(lp.num_col_);
  const double objective_multiplier = lp.sense_ == ObjSense::kMinimize ? 1 : -1;
  for (HighsInt iCol = 0; iCol < lp.num_col_; iCol++) {
    solution_.col_value[iCol] = runtime.primal.value[iCol];
    solution_.col_dual[iCol] =
        objective_multiplier * runtime.dualvar.value[iCol];
  }
  solution_.row_value.resize(lp.num_row_);
  solution_.row_dual.resize(lp.num_row_);
  // Negate the vector and Hessian
  for (HighsInt iRow = 0; iRow < lp.num_row_; iRow++) {
    solution_.row_value[iRow] = runtime.rowactivity.value[iRow];
    solution_.row_dual[iRow] =
        objective_multiplier * runtime.dualcon.value[iRow];
  }
  solution_.value_valid = true;
  solution_.dual_valid = true;
  // Get the objective and any KKT failures
  info_.objective_function_value = model_.objectiveValue(solution_.col_value);
  getKktFailures(options_, model_, solution_, basis_, info_);
  // Set the QP-specific values of info_
  info_.simplex_iteration_count += runtime.statistics.phase1_iterations;
  info_.qp_iteration_count += runtime.statistics.num_iterations;
  info_.valid = true;
  if (model_status_ == HighsModelStatus::kOptimal)
    checkOptimality("QP", return_status);
  return return_status;
}

HighsStatus Highs::callSolveMip() {
  // Record whether there is a valid primal solution on entry
  const bool user_solution = solution_.value_valid;
  std::vector<double> user_solution_col_value;
  std::vector<double> user_solution_row_value;
  if (user_solution) {
    // Save the col and row values
    user_solution_col_value = std::move(solution_.col_value);
    user_solution_row_value = std::move(solution_.row_value);
  }
  // Ensure that any solver data for users in Highs class members are
  // cleared
  invalidateUserSolverData();
  if (user_solution) {
    // Recover the col and row values
    solution_.col_value = std::move(user_solution_col_value);
    solution_.row_value = std::move(user_solution_row_value);
    solution_.value_valid = true;
  }
  // Run the MIP solver
  HighsInt log_dev_level = options_.log_dev_level;
  //  options_.log_dev_level = kHighsLogDevLevelInfo;
  // Check that the model isn't row-wise
  assert(model_.lp_.a_matrix_.format_ != MatrixFormat::kRowwise);
  const bool has_semi_variables = model_.lp_.hasSemiVariables();
  HighsLp use_lp;
  if (has_semi_variables) {
    use_lp = withoutSemiVariables(model_.lp_);
  }
  HighsLp& lp = has_semi_variables ? use_lp : model_.lp_;
  HighsMipSolver solver(options_, lp, solution_);
  solver.run();
  options_.log_dev_level = log_dev_level;
  // Set the return_status, model status and, for completeness, scaled
  // model status
  HighsStatus return_status =
      highsStatusFromHighsModelStatus(solver.modelstatus_);
  model_status_ = solver.modelstatus_;
  // Extract the solution
  if (solver.solution_objective_ != kHighsInf) {
    // There is a primal solution
    HighsInt solver_solution_size = solver.solution_.size();
    assert(solver_solution_size >= lp.num_col_);
    // If the original model has semi-variables, its solution is
    // (still) given by the first model_.lp_.num_col_ entries of the
    // solution from the MIP solver
    solution_.col_value.resize(model_.lp_.num_col_);
    solution_.col_value = solver.solution_;
    model_.lp_.a_matrix_.productQuad(solution_.row_value, solution_.col_value);
    solution_.value_valid = true;
  } else {
    // There is no primal solution: should be so by default
    assert(!solution_.value_valid);
  }
  // Check that no modified upper bounds for semi-variables are active
  if (solution_.value_valid &&
      activeModifiedUpperBounds(options_, model_.lp_, solution_.col_value)) {
    solution_.value_valid = false;
    model_status_ = HighsModelStatus::kSolveError;
    return_status = HighsStatus::kError;
  }
  // There is no dual solution: should be so by default
  assert(!solution_.dual_valid);
  // There is no basis: should be so by default
  assert(!basis_.valid);
  // Get the objective and any KKT failures
  info_.objective_function_value = solver.solution_objective_;
  const bool use_mip_feasibility_tolerance = true;
  double primal_feasibility_tolerance = options_.primal_feasibility_tolerance;
  if (use_mip_feasibility_tolerance) {
    options_.primal_feasibility_tolerance = options_.mip_feasibility_tolerance;
  }
  // NB getKktFailures sets the primal and dual solution status
  getKktFailures(options_, model_, solution_, basis_, info_);
  // Set the MIP-specific values of info_
  info_.mip_node_count = solver.node_count_;
  info_.mip_dual_bound = solver.dual_bound_;
  info_.mip_gap = solver.gap_;
  info_.valid = true;
  if (model_status_ == HighsModelStatus::kOptimal)
    checkOptimality("MIP", return_status);
  if (use_mip_feasibility_tolerance) {
    // Overwrite max infeasibility to include integrality if there is a solution
    if (solver.solution_objective_ != kHighsInf) {
      const double mip_max_bound_violation =
          std::max(solver.row_violation_, solver.bound_violation_);
      const double mip_max_infeasibility =
          std::max(mip_max_bound_violation, solver.integrality_violation_);
      const double delta_max_bound_violation =
          std::abs(mip_max_bound_violation - info_.max_primal_infeasibility);
      // Possibly report a mis-match between the max bound violation
      // returned by the MIP solver, and the value obtained from the
      // solution
      if (delta_max_bound_violation > 1e-12)
        highsLogDev(options_.log_options, HighsLogType::kWarning,
                    "Inconsistent max bound violation: MIP solver (%10.4g); LP "
                    "(%10.4g); Difference of %10.4g\n",
                    mip_max_bound_violation, info_.max_primal_infeasibility,
                    delta_max_bound_violation);
      info_.max_integrality_violation = solver.integrality_violation_;
      if (info_.max_integrality_violation >
          options_.mip_feasibility_tolerance) {
        info_.primal_solution_status = kSolutionStatusInfeasible;
        assert(model_status_ == HighsModelStatus::kInfeasible);
      }
    }
    // Recover the primal feasibility tolerance
    options_.primal_feasibility_tolerance = primal_feasibility_tolerance;
  }
  return return_status;
}

HighsStatus Highs::callRunPostsolve(const HighsSolution& solution,
                                    const HighsBasis& basis) {
  HighsStatus return_status = HighsStatus::kOk;
  HighsStatus call_status;
  const HighsLp& presolved_lp = presolve_.getReducedProblem();

  const bool solution_ok = isSolutionRightSize(presolved_lp, solution);
  if (!solution_ok) {
    highsLogUser(options_.log_options, HighsLogType::kError,
                 "Solution provided to postsolve is incorrect size\n");
    return HighsStatus::kError;
  }
  const bool basis_ok = isBasisConsistent(presolved_lp, basis);
  if (!basis_ok) {
    highsLogUser(options_.log_options, HighsLogType::kError,
                 "Basis provided to postsolve is incorrect size\n");
    return HighsStatus::kError;
  }
  presolve_.data_.recovered_solution_ = solution;
  presolve_.data_.recovered_basis_ = basis;

  HighsPostsolveStatus postsolve_status = runPostsolve();
  if (postsolve_status == HighsPostsolveStatus::kSolutionRecovered) {
    highsLogDev(options_.log_options, HighsLogType::kVerbose,
                "Postsolve finished\n");
    // Set solution and its status
    solution_.clear();
    solution_ = presolve_.data_.recovered_solution_;
    solution_.value_valid = true;
    solution_.dual_valid = true;
    // Set basis and its status
    basis_.valid = true;
    basis_.col_status = presolve_.data_.recovered_basis_.col_status;
    basis_.row_status = presolve_.data_.recovered_basis_.row_status;
    basis_.debug_origin_name += ": after postsolve";
    // Save the options to allow the best simplex strategy to
    // be used
    HighsOptions save_options = options_;
    options_.simplex_strategy = kSimplexStrategyChoose;
    // Ensure that the parallel solver isn't used
    options_.simplex_min_concurrency = 1;
    options_.simplex_max_concurrency = 1;
    // Use any pivot threshold resulting from solving the presolved LP
    // if (factor_pivot_threshold > 0)
    //    options_.factor_pivot_threshold = factor_pivot_threshold;
    // The basis returned from postsolve is just basic/nonbasic
    // and EKK expects a refined basis, so set it up now
    HighsLp& incumbent_lp = model_.lp_;
    refineBasis(incumbent_lp, solution_, basis_);
    // Scrap the EKK data from solving the presolved LP
    ekk_instance_.invalidate();
    ekk_instance_.lp_name_ = "Postsolve LP";
    // Set up the timing record so that adding the corresponding
    // values after callSolveLp gives difference
    timer_.start(timer_.solve_clock);
    call_status = callSolveLp(
        incumbent_lp,
        "Solving the original LP from the solution after postsolve");
    // Determine the timing record
    timer_.stop(timer_.solve_clock);
    return_status = interpretCallStatus(options_.log_options, call_status,
                                        return_status, "callSolveLp");
    // Recover the options
    options_ = save_options;
    if (return_status == HighsStatus::kError)
      return returnFromRun(return_status);
  } else {
    highsLogUser(options_.log_options, HighsLogType::kError,
                 "Postsolve return status is %d\n", (int)postsolve_status);
    setHighsModelStatusAndClearSolutionAndBasis(
        HighsModelStatus::kPostsolveError);
    return returnFromRun(HighsStatus::kError);
  }
  call_status = highsStatusFromHighsModelStatus(model_status_);
  return_status =
      interpretCallStatus(options_.log_options, call_status, return_status,
                          "highsStatusFromHighsModelStatus");
  return return_status;
}

// End of public methods
void Highs::logHeader() {
  if (written_log_header) return;
  highsLogHeader(options_.log_options);
  written_log_header = true;
  return;
}

void Highs::reportModel() {
  reportLp(options_.log_options, model_.lp_, HighsLogType::kVerbose);
  if (model_.hessian_.dim_) {
    const HighsInt dim = model_.hessian_.dim_;
    reportHessian(options_.log_options, dim, model_.hessian_.start_[dim],
                  &model_.hessian_.start_[0], &model_.hessian_.index_[0],
                  &model_.hessian_.value_[0]);
  }
}

// Actions to take if there is a new Highs basis
void Highs::newHighsBasis() {
  // Clear any simplex basis
  ekk_instance_.updateStatus(LpAction::kNewBasis);
}

// Ensure that the HiGHS solution and basis have the same size as the
// model, and that the HiGHS basis is kept up-to-date with any solved
// basis
void Highs::forceHighsSolutionBasisSize() {
  // Ensure that the HiGHS solution vectors are the right size
  solution_.col_value.resize(model_.lp_.num_col_);
  solution_.row_value.resize(model_.lp_.num_row_);
  solution_.col_dual.resize(model_.lp_.num_col_);
  solution_.row_dual.resize(model_.lp_.num_row_);
  // Ensure that the HiGHS basis vectors are the right size,
  // invalidating the basis if they aren't
  if ((HighsInt)basis_.col_status.size() != model_.lp_.num_col_) {
    basis_.col_status.resize(model_.lp_.num_col_);
    basis_.valid = false;
  }
  if ((HighsInt)basis_.row_status.size() != model_.lp_.num_row_) {
    basis_.row_status.resize(model_.lp_.num_row_);
    basis_.valid = false;
  }
}

void Highs::setHighsModelStatusAndClearSolutionAndBasis(
    const HighsModelStatus model_status) {
  model_status_ = model_status;
  invalidateSolution();
  invalidateBasis();
  info_.valid = true;
}

void Highs::setBasisValidity() {
  if (basis_.valid) {
    assert(info_.basis_validity == kBasisValidityValid);
    info_.basis_validity = kBasisValidityValid;
  } else {
    assert(info_.basis_validity == kBasisValidityInvalid);
    info_.basis_validity = kBasisValidityInvalid;
  }
  info_.valid = true;
}

HighsStatus Highs::openWriteFile(const string filename,
                                 const string method_name, FILE*& file,
                                 bool& html) const {
  html = false;
  if (filename == "") {
    // Empty file name: use stdout
    file = stdout;
  } else {
    file = fopen(filename.c_str(), "w");
    if (file == 0) {
      highsLogUser(options_.log_options, HighsLogType::kError,
                   "Cannot open writeable file \"%s\" in %s\n",
                   filename.c_str(), method_name.c_str());
      return HighsStatus::kError;
    }
    const char* dot = strrchr(filename.c_str(), '.');
    if (dot && dot != filename) html = strcmp(dot + 1, "html") == 0;
  }
  return HighsStatus::kOk;
}

// Applies checks before returning from run()
HighsStatus Highs::returnFromRun(const HighsStatus run_return_status) {
  assert(!called_return_from_run);
  HighsStatus return_status = highsStatusFromHighsModelStatus(model_status_);
  assert(return_status == run_return_status);
  //  return_status = run_return_status;
  switch (model_status_) {
      // First consider the error returns
    case HighsModelStatus::kNotset:
    case HighsModelStatus::kLoadError:
    case HighsModelStatus::kModelError:
    case HighsModelStatus::kPresolveError:
    case HighsModelStatus::kSolveError:
    case HighsModelStatus::kPostsolveError:
      // Don't clear the model status!
      //      invalidateUserSolverData();
      invalidateInfo();
      invalidateSolution();
      invalidateBasis();
      assert(return_status == HighsStatus::kError);
      break;

      // Then consider the OK returns
    case HighsModelStatus::kModelEmpty:
      invalidateInfo();
      invalidateSolution();
      invalidateBasis();
      assert(return_status == HighsStatus::kOk);
      break;

    case HighsModelStatus::kOptimal:
      // The following is an aspiration
      //
      // assert(info_.primal_solution_status == kSolutionStatusFeasible);
      //
      // assert(info_.dual_solution_status == kSolutionStatusFeasible);
      assert(model_status_ == HighsModelStatus::kNotset ||
             model_status_ == HighsModelStatus::kOptimal);
      assert(return_status == HighsStatus::kOk);
      break;

    case HighsModelStatus::kInfeasible:
    case HighsModelStatus::kUnbounded:
    case HighsModelStatus::kObjectiveBound:
    case HighsModelStatus::kObjectiveTarget:
      // For kInfeasible, will not have a basis, if infeasibility was
      // detected in presolve or by IPX without crossover
      assert(return_status == HighsStatus::kOk);
      break;

    case HighsModelStatus::kUnboundedOrInfeasible:
      if (options_.allow_unbounded_or_infeasible ||
          (options_.solver == kIpmString && options_.run_crossover) ||
          model_.isMip()) {
        assert(return_status == HighsStatus::kOk);
      } else {
        // This model status is not permitted unless IPM is run without
        // crossover
        highsLogUser(
            options_.log_options, HighsLogType::kError,
            "returnFromHighs: HighsModelStatus::kUnboundedOrInfeasible is not "
            "permitted\n");
        assert(options_.allow_unbounded_or_infeasible);
        return_status = HighsStatus::kError;
      }
      break;

      // Finally consider the warning returns
    case HighsModelStatus::kTimeLimit:
    case HighsModelStatus::kIterationLimit:
    case HighsModelStatus::kUnknown:
      assert(return_status == HighsStatus::kWarning);
      break;
    default:
      // All cases should have been considered so assert on reaching here
      assert(1 == 0);
  }
  // Now to check what's available with each model status
  //
  const bool have_info = info_.valid;
  const bool have_primal_solution = solution_.value_valid;
  const bool have_dual_solution = solution_.dual_valid;
  // Can't have a dual solution without a primal solution
  assert(have_primal_solution || !have_dual_solution);
  //  const bool have_solution = have_primal_solution && have_dual_solution;
  const bool have_basis = basis_.valid;
  switch (model_status_) {
    case HighsModelStatus::kNotset:
    case HighsModelStatus::kLoadError:
    case HighsModelStatus::kModelError:
    case HighsModelStatus::kPresolveError:
    case HighsModelStatus::kSolveError:
    case HighsModelStatus::kPostsolveError:
    case HighsModelStatus::kModelEmpty:
      // No info, primal solution or basis
      assert(have_info == false);
      assert(have_primal_solution == false);
      assert(have_basis == false);
      break;
    case HighsModelStatus::kOptimal:
    case HighsModelStatus::kInfeasible:
    case HighsModelStatus::kUnbounded:
    case HighsModelStatus::kObjectiveBound:
    case HighsModelStatus::kObjectiveTarget:
    case HighsModelStatus::kUnboundedOrInfeasible:
    case HighsModelStatus::kTimeLimit:
    case HighsModelStatus::kIterationLimit:
    case HighsModelStatus::kUnknown:
      // Have info and primal solution (unless infeasible). No primal solution
      // in some other case, too!
      assert(have_info == true);
      break;
    default:
      // All cases should have been considered so assert on reaching here
      assert(1 == 0);
  }
  if (have_primal_solution) {
    if (debugPrimalSolutionRightSize(options_, model_.lp_, solution_) ==
        HighsDebugStatus::kLogicalError)
      return_status = HighsStatus::kError;
  }
  if (have_dual_solution) {
    if (debugDualSolutionRightSize(options_, model_.lp_, solution_) ==
        HighsDebugStatus::kLogicalError)
      return_status = HighsStatus::kError;
  }
  if (have_basis) {
    if (debugBasisRightSize(options_, model_.lp_, basis_) ==
        HighsDebugStatus::kLogicalError)
      return_status = HighsStatus::kError;
  }
  if (have_primal_solution) {
    // Debug the Highs solution - needs primal values at least
    if (debugHighsSolution("Return from run()", options_, model_, solution_,
                           basis_, model_status_,
                           info_) == HighsDebugStatus::kLogicalError)
      return_status = HighsStatus::kError;
  }
  if (debugInfo(options_, model_.lp_, basis_, solution_, info_,
                model_status_) == HighsDebugStatus::kLogicalError)
    return_status = HighsStatus::kError;

  // Record that returnFromRun() has been called
  called_return_from_run = true;
  // Unapply any modifications that have not yet been unapplied
  this->model_.lp_.unapplyMods();

  // Unless solved as a MIP, report on the solution
  const bool solved_as_mip =
      !options_.solver.compare(kHighsChooseString) && model_.isMip();
  if (!solved_as_mip) reportSolvedLpQpStats();

  return returnFromHighs(return_status);
}

HighsStatus Highs::returnFromHighs(HighsStatus highs_return_status) {
  // Applies checks before returning from HiGHS
  HighsStatus return_status = highs_return_status;

  forceHighsSolutionBasisSize();

  const bool consistent =
      debugHighsBasisConsistent(options_, model_.lp_, basis_) !=
      HighsDebugStatus::kLogicalError;
  if (!consistent) {
    highsLogUser(
        options_.log_options, HighsLogType::kError,
        "returnFromHighs: Supposed to be a HiGHS basis, but not consistent\n");
    assert(consistent);
    return_status = HighsStatus::kError;
  }
  // Check that any retained Ekk data - basis and NLA - are OK
  bool retained_ekk_data_ok = ekk_instance_.debugRetainedDataOk(model_.lp_) !=
                              HighsDebugStatus::kLogicalError;
  if (!retained_ekk_data_ok) {
    highsLogUser(options_.log_options, HighsLogType::kError,
                 "returnFromHighs: Retained Ekk data not OK\n");
    assert(retained_ekk_data_ok);
    return_status = HighsStatus::kError;
  }
  // Check that returnFromRun() has been called
  if (!called_return_from_run) {
    highsLogDev(
        options_.log_options, HighsLogType::kError,
        "Highs::returnFromHighs() called with called_return_from_run false\n");
    assert(called_return_from_run);
  }
  // Stop the HiGHS run clock if it is running
  if (timer_.runningRunHighsClock()) timer_.stopRunHighsClock();
  const bool dimensions_ok =
      lpDimensionsOk("returnFromHighs", model_.lp_, options_.log_options);
  if (!dimensions_ok) {
    printf("LP Dimension error in returnFromHighs()\n");
  }
  assert(dimensions_ok);
  if (ekk_instance_.status_.has_nla) {
    if (!ekk_instance_.lpFactorRowCompatible(model_.lp_.num_row_)) {
      highsLogDev(options_.log_options, HighsLogType::kWarning,
                  "Highs::returnFromHighs(): LP and HFactor have inconsistent "
                  "numbers of rows\n");
      // Clear Ekk entirely
      ekk_instance_.clear();
    }
  }
  return return_status;
}

void Highs::reportSolvedLpQpStats() {
  HighsLogOptions& log_options = options_.log_options;
  highsLogUser(log_options, HighsLogType::kInfo, "Model   status      : %s\n",
               modelStatusToString(model_status_).c_str());
  if (info_.valid) {
    if (info_.simplex_iteration_count)
      highsLogUser(log_options, HighsLogType::kInfo,
                   "Simplex   iterations: %" HIGHSINT_FORMAT "\n",
                   info_.simplex_iteration_count);
    if (info_.ipm_iteration_count)
      highsLogUser(log_options, HighsLogType::kInfo,
                   "IPM       iterations: %" HIGHSINT_FORMAT "\n",
                   info_.ipm_iteration_count);
    if (info_.crossover_iteration_count)
      highsLogUser(log_options, HighsLogType::kInfo,
                   "Crossover iterations: %" HIGHSINT_FORMAT "\n",
                   info_.crossover_iteration_count);
    if (info_.qp_iteration_count)
      highsLogUser(log_options, HighsLogType::kInfo,
                   "QP ASM    iterations: %" HIGHSINT_FORMAT "\n",
                   info_.qp_iteration_count);
    highsLogUser(log_options, HighsLogType::kInfo,
                 "Objective value     : %17.10e\n",
                 info_.objective_function_value);
  }
  double run_time = timer_.readRunHighsClock();
  highsLogUser(log_options, HighsLogType::kInfo,
               "HiGHS run time      : %13.2f\n", run_time);
}

void Highs::underDevelopmentLogMessage(const std::string method_name) {
  highsLogUser(options_.log_options, HighsLogType::kWarning,
               "Method %s is still under development and behaviour may be "
               "unpredictable\n",
               method_name.c_str());
}

HighsStatus Highs::crossover(const HighsSolution& user_solution) {
  HighsStatus return_status = HighsStatus::kOk;
  HighsLogOptions& log_options = options_.log_options;
  HighsLp& lp = model_.lp_;
  if (lp.isMip()) {
    highsLogUser(log_options, HighsLogType::kError,
                 "Cannot apply crossover to solve MIP\n");
    return_status = HighsStatus::kError;
  } else if (model_.isQp()) {
    highsLogUser(log_options, HighsLogType::kError,
                 "Cannot apply crossover to solve QP\n");
    return_status = HighsStatus::kError;
  } else {
    clearSolver();
    solution_ = user_solution;
    // Use IPX crossover to try to form a basic solution
    return_status = callCrossover(options_, model_.lp_, basis_, solution_,
                                  model_status_, info_);
    if (return_status == HighsStatus::kError) return return_status;
    // Get the objective and any KKT failures
    info_.objective_function_value =
        model_.lp_.objectiveValue(solution_.col_value);
    getLpKktFailures(options_, model_.lp_, solution_, basis_, info_);
  }
  return returnFromHighs(return_status);
}

HighsStatus Highs::openLogFile(const std::string log_file) {
  highsOpenLogFile(options_.log_options, options_.records, log_file);
  return HighsStatus::kOk;
}

void Highs::resetGlobalScheduler(bool blocking) {
  HighsTaskExecutor::shutdown(blocking);
}<|MERGE_RESOLUTION|>--- conflicted
+++ resolved
@@ -844,7 +844,6 @@
   const bool ipx_no_crossover =
       options_.solver == kIpmString && !options_.run_crossover;
 
-<<<<<<< HEAD
   if (options_.icrash) {
     ICrashStrategy strategy = ICrashStrategy::kICA;
     bool strategy_ok = parseICrashStrategy(options_.icrash_strategy, strategy);
@@ -880,7 +879,8 @@
 
     // todo: add "dual" values
     return HighsStatus::kOk;
-=======
+  }
+
   if (!basis_.valid && solution_.value_valid) {
     // There is no valid basis, but there is a valid solution, so use
     // it to construct a basis
@@ -890,7 +890,6 @@
     if (return_status == HighsStatus::kError)
       return returnFromRun(return_status);
     assert(basis_.valid);
->>>>>>> 89269173
   }
 
   if (basis_.valid || options_.presolve == kHighsOffString) {
