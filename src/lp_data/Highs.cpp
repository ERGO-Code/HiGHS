--- conflicted
+++ resolved
@@ -1139,7 +1139,6 @@
       case HighsPresolveStatus::kReduced: {
         HighsLp& reduced_lp = presolve_.getReducedProblem();
         reduced_lp.setMatrixDimensions();
-<<<<<<< HEAD
         // Validate the reduced LP; note that assessLp() may return a warning
         // if matrix values dropped below the small_matrix_value threshold
         // during presolving
@@ -1149,12 +1148,6 @@
         } else {
           assert(return_status != HighsStatus::kError);
         }
-=======
-        // Validate the reduced LP
-        //
-        // ToDo. Assess #1187
-        assert(assessLp(reduced_lp, options_) == HighsStatus::kOk);
->>>>>>> 9bfd4388
         call_status = cleanBounds(options_, reduced_lp);
         // Ignore any warning from clean bounds since the original LP
         // is still solved after presolve
