/* * * * * * * * * * * * * * * * * * * * * * * * * * * * * * * * * * * * */
/*                                                                       */
/*    This file is part of the HiGHS linear optimization suite           */
/*                                                                       */
/*    Written and engineered 2008-2018 at the University of Edinburgh    */
/*                                                                       */
/*    Available as open-source under the MIT License                     */
/*                                                                       */
/* * * * * * * * * * * * * * * * * * * * * * * * * * * * * * * * * * * * */
/**@file lp_data/HighsSetup.h
 * @brief
 * @author Julian Hall, Ivet Galabova, Qi Huangfu and Michael Feldmeier
 */
#ifndef LP_DATA_HIGHS_SETUP_H_
#define LP_DATA_HIGHS_SETUP_H_

#include <iostream>

#include "HApp.h"
#include "HighsOptions.h"
#include "cxxopts.hpp"

HModel HighsLpToHModel(const HighsLp& lp);
HighsLp HModelToHighsLp(const HModel& model);

// Class to set parameters and run HiGHS
class Highs {
 public:
  Highs() {}
  explicit Highs(const HighsOptions& opt) : options_(opt){};
  explicit Highs(const HighsStringOptions& opt) : options__(opt){};

  // The public method run(lp, solution) calls runSolver to solve problem before
  // or after presolve (or crash later?) depending on the specified options.
  HighsStatus run(const HighsLp& lp, HighsSolution& solution) const;

 private:
  // delete.
  HighsOptions options_;
  // use HighsStringOptions instead for now. Then rename to HighsOptions, once
  // previous one is gone.
  HighsStringOptions options__;
  HighsStatus runSolver(const HighsLp& lp, HighsSolution& solution) const;
};

// Checks the options calls presolve and postsolve if needed. Solvers are called
// with runSolver(..)
HighsStatus Highs::run(const HighsLp& lp, HighsSolution& solution) const {
  return runSolver(lp, solution);

  // todo
  //
  // if (!options_.presolve) {
  //  HighsSolution solution;
  //  return runSolver(lp, solution);
  //}
  // return HighsStatus::NotImplemented;

  /*
   HighsLp reduced_lp;

   // presolve(..) method below should use HPresolve now but should be
   // possible to use external presolve too. Link with ZIB presolve so clp
   // is possible later.
   status = presolve(lp, reduced_lp);
   checkStatus(status);

   switch (status) {
      case Status::ProblemReduced: {
         // Solution reduced_solution;
         // status = runSolver(reduced_lp, reduced_solution);
         // checkStatus(status);
         break;
      }
      case Status::ProblemReducedToEmpty:
         // Problem was reduced to empty so we proceed to postsolve
         break;
      default:
         checkStatus(status);
   }

   // Postsolve
   status = postsolve(lp, solution)

   // If needed set up clean up with simplex.
   */

  return HighsStatus::OK;
}

// The method below runs simplex or ipx solver on the lp.

HighsStatus Highs::runSolver(const HighsLp& lp, HighsSolution& solution) const {
  // assert(checkLp(lp) == LpError::none);

  HighsStatus status;
#ifndef IPX
  // HiGHS
  // todo: Without the presolve part, so will be
  //     = solve_simplex(options, reduced_lp, reduced_solution)
  status = solveSimplex(options_, lp, solution);
#else
  // IPX
  // todo:Check options for simplex-specific options

  status = solveIpx(options_, lp, solution);
  // If ipx crossover did not find optimality set up simplex.

#endif

  // todo:
  // assert(KktSatisfied(lp, solution));

  return status;
}

void HiGHSRun(const char* message) {
  std::cout << "Running HiGHS " << HIGHS_VERSION_MAJOR << "."
            << HIGHS_VERSION_MINOR << "." << HIGHS_VERSION_PATCH
            << " [date: " << HIGHS_COMPILATION_DATE
            << ", git hash: " << HIGHS_GITHASH << "]"
            << "\n"
            << "Copyright (c) 2018 ERGO-Code under MIT licence terms\n\n";
#ifdef HiGHSDEV
  // Report on preprocessing macros
  std::cout << "In " << message << std::endl;
  std::cout << "Built with CMAKE_BUILD_TYPE=" << CMAKE_BUILD_TYPE << std::endl;
#ifdef OLD_PARSER
  std::cout << "OLD_PARSER       is     defined" << std::endl;
#else
  std::cout << "OLD_PARSER       is not defined" << std::endl;
#endif

#ifdef OPENMP
  std::cout << "OPENMP           is     defined" << std::endl;
#else
  std::cout << "OPENMP           is not defined" << std::endl;
#endif

#ifdef SCIP_DEV
  std::cout << "SCIP_DEV         is     defined" << std::endl;
#else
  std::cout << "SCIP_DEV         is not defined" << std::endl;
#endif

#ifdef HiGHSDEV
  std::cout << "HiGHSDEV         is     defined" << std::endl;
#else
  std::cout << "HiGHSDEV         is not defined" << std::endl;
#endif

#ifdef HiGHSRELEASE
  std::cout << "HiGHSRELEASE     is     defined" << std::endl;
#else
  std::cout << "HiGHSRELEASE     is not defined" << std::endl;
#endif

#endif
};

<<<<<<< HEAD
HighsStatus loadOptions(int argc, char** argv,
                        HighsStringOptions& highs_options) {
  try {
    cxxopts::Options cxx_options(argv[0], "HiGHS options");
    cxx_options.positional_help("[optional args]").show_positional_help();

    cxx_options.add_options()("p, presolve", "presolve",
                              cxxopts::value<bool>())(
        "f, filename", "Filename(s) of LPs to solve",
        cxxopts::value<std::vector<std::string>>())("help", "Print help.");

    cxx_options.parse_positional("file");

    auto result = cxx_options.parse(argc, argv);

    if (result.count("help")) {
      std::cout << cxx_options.help({""}) << std::endl;
      exit(0);
    }

    if (result.count("filename")) {
      std::cout << "filename = {";
      auto& v = result["filename"].as<std::vector<std::string>>();
      for (const auto& s : v) {
        std::cout << s << ", ";
      }
      std::cout << "}" << std::endl;
    }

    if (result.count("presolve")) {
      highs_options.setValue("presolve", true);
      std::cout << "Presolve is set to on through cxx options.";
    }

  } catch (const cxxopts::OptionException& e) {
    std::cout << "error parsing options: " << e.what() << std::endl;
    return HighsStatus::OptionsError;
  }
}

=======
>>>>>>> b3338865
HighsStatus loadOptions(int argc, char** argv, HighsOptions& options_) {
  // todo: replace references with options_.*
  int filename = 0;
  int presolve = 0;
  int crash = 0;
  int edgeWeight = 0;
  int price = 0;
  int pami = 0;
  int sip = 0;
  int scip = 0;
  int timeLimit = 0;

  double cut = 0;
  const char* fileName = "";
  const char* presolveMode = "";
  const char* edWtMode = "";
  const char* priceMode = "";
  const char* crashMode = "";
  const char* partitionFile = "";

  double TimeLimit_ArgV = HSOL_CONST_INF;

  if (argc == 1) {
    std::cout << "Error: No file specified. \n" << std::endl;
    printHelp(argv[0]);
    return HighsStatus::OptionsError;
  }

  if (argc == 4 && strcmp(argv[1], "-repeat") == 0) {
#ifdef HiGHSDEV
    HTester tester;
    tester.setup(argv[2]);
    tester.testUpdate(atoi(argv[3]));
#endif
    return HighsStatus::OK;
  }

  char opt;
  if (argc == 2) {
    filename = 1;
    fileName = argv[1];
  } else {
    while ((opt = getopt(argc, argv, "p:c:e:P:sSm::t:T:df:")) != EOF)
      switch (opt) {
        case 'f':
          filename = 1;
          cout << "Reading file " << optarg << endl;
          fileName = optarg;
          break;
        case 'p':
          presolveMode = optarg;
          if (presolveMode[0] == 'O' && presolveMode[1] == 'n')
            presolve = 1;
          else if (presolveMode[0] == 'E' && presolveMode[1] == 'x')
            presolve = 2;
          else
            presolve = 0;
          cout << "Presolve is set to " << optarg << endl;
          break;
        case 's':
          sip = 1;
          break;
        case 'S':
          scip = 1;
          break;
        case 'm':
          pami = 1;
          if (optarg) {
            cut = atof(optarg);
            cout << "Pami cutoff = " << cut << endl;
          }
          break;
        case 'c':
          crash = 1;
          crashMode = optarg;
          cout << "Crash is set to " << optarg << endl;
          break;
        case 'e':
          edgeWeight = 1;
          edWtMode = optarg;
          cout << "Edge weight is set to " << optarg << endl;
          break;
        case 'P':
          price = 1;
          priceMode = optarg;
          cout << "Price is set to " << optarg << endl;
          break;
        case 't':
          partitionFile = optarg;
          cout << "Partition file is set to " << optarg << endl;
          break;
        case 'T':
          timeLimit = 1;
          TimeLimit_ArgV = atof(optarg);
          cout << "Time limit is set to " << optarg << endl;
          break;
        case '?':
          if (opt == 'p')
            fprintf(stderr,
                    "Option -%c requires an argument. Current options: Off "
                    "On \n",
                    opt);
          if (opt == 'c')
            fprintf(stderr,
                    "Option -%c requires an argument. Current options: Off "
                    "LTSSF LTSSF1 LTSSF2 LTSSF3 LTSSF4 LTSSF5 LTSSF6 \n",
                    opt);
          if (opt == 'e')
            fprintf(stderr,
                    "Option -%c requires an argument. Current options: Dan Dvx "
                    "DSE DSE0 DSE2Dvx\n",
                    opt);
          if (opt == 'P')
            fprintf(stderr,
                    "Option -%c requires an argument. Current options: Row Col "
                    "RowSw RowSwColSw\n",
                    opt);
          else
            printHelp(argv[0]);
        default:
          cout << endl;
          abort();
      }
  }

  // Set defaults
  if (!filename) {
    std::cout << "No file specified. " << std::endl;
    return HighsStatus::OptionsError;
  }

  if (!presolve) {
    presolveMode = "Off";
    printf("Setting default value presolveMode = %s\n", presolveMode);
  }

  if (!crash) {
    crashMode = "Off";
    printf("Setting default value crashMode = %s\n", crashMode);
  }

  if (!edgeWeight) {
    edWtMode = "DSE2Dvx";
    printf("Setting default value edWtMode = %s\n", edWtMode);
  }

  if (!price) {
    priceMode = "RowSwColSw";
    printf("Setting default value priceMode = %s\n", priceMode);
  }
#ifdef HiGHSDEV
  printf(
      "HApp: sip = %d; scip = %d; pami = %d; presolve = %d;  crash = %d; "
      "edgeWeight = %d; price = %d; timeLimit = %d\n",
      sip, scip, pami, presolve, crash, edgeWeight, price, timeLimit);
#endif

  options_.filename = filename;
  options_.presolve = presolve;
  options_.crash = crash;
  options_.edgeWeight = edgeWeight;
  options_.price = price;
  options_.pami = pami;
  options_.sip = sip;
  options_.scip = scip;
  options_.timeLimit = TimeLimit_ArgV;

  options_.cut = cut;
  options_.fileName = fileName;
  options_.presolveMode = presolveMode;
  options_.edWtMode = edWtMode;
  options_.priceMode = priceMode;
  options_.crashMode = crashMode;
  options_.partitionFile = partitionFile;

  return HighsStatus::OK;
}

HighsStatus solveSimplex(const HighsOptions& opt, const HighsLp& lp,
                         HighsSolution& solution) {
  HModel model;
  model.load_fromArrays(lp.numCol_, lp.sense_, &lp.colCost_[0], &lp.colLower_[0],
                        &lp.colUpper_[0], lp.numRow_, &lp.rowLower_[0],
                        &lp.rowUpper_[0], lp.nnz_, &lp.Astart_[0],
                        &lp.Aindex_[0], &lp.Avalue_[0]);

  cout << "=================================================================="
          "=="
          "================"
       << endl;
  // parallel
  if (opt.sip) {
    cout << "Running solveTasks" << endl;

    solveTasks(model);
  }
  if (opt.scip) {
    cout << "Running solveSCIP" << endl;
    solveSCIP(model);
  } else if (opt.pami) {
    if (opt.partitionFile) {
      cout << "Running solveMulti" << endl;
      solveMulti(model, opt.partitionFile);
    } else if (opt.cut) {
      model.intOption[INTOPT_PRINT_FLAG] = 1;
      model.intOption[INTOPT_PERMUTE_FLAG] = 1;
      model.dblOption[DBLOPT_PAMI_CUTOFF] = opt.cut;

      model.scaleModel();

      HDual solver;
      cout << "Running solveCut" << endl;
      solver.solve(&model, HDUAL_VARIANT_MULTI, 8);

      model.util_reportSolverOutcome("Cut");
    } else {
      cout << "Running solvemulti" << endl;
      solveMulti(model);
    }
  }
  // serial
  else if (!opt.presolve && !opt.crash && !opt.edgeWeight && !opt.price &&
           opt.timeLimit == HSOL_CONST_INF) {
    cout << "Running solvePlain" << endl;
    int RtCod = solvePlain(model);
    if (RtCod != 0) {
      printf("solvePlain(API) return code is %d\n", RtCod);
    }
  }  // todo: remove case below, presolve handled elsewhere
  else if (opt.presolve && !opt.crash && !opt.edgeWeight && !opt.price &&
           opt.timeLimit == HSOL_CONST_INF) {
    if (opt.presolve == 1) {
      cout << "Running solvePlainWithPresolve" << endl;
      solvePlainWithPresolve(model);
    }
#ifdef EXT_PRESOLVE
    else if (presolve == 2) {
      cout << "Running solveExternalPresolve" << endl;
      solveExternalPresolve(fileName);
    }
#endif
  } else {
    cout << "Running solvePlainJAJH" << endl;
    solvePlainJAJH(model, opt.priceMode, opt.edWtMode, opt.crashMode,
                   opt.presolveMode, opt.timeLimit);
  }

  // todo: check what the solver outcome is and return corresponding status
  return HighsStatus::OK;
}

<<<<<<< HEAD
HighsLp HModelToHighsLp(const HModel& model) {
  HighsLp lp;

  lp.numCol_ = model.numCol;
  lp.numRow_ = model.numRow;
  lp.nnz_ = model.Avalue.size();

  lp.Astart_ = model.Astart;
  lp.Aindex_ = model.Aindex;
  lp.Avalue_ = model.Avalue;
  lp.colCost_ = model.colCost;
  lp.colLower_ = model.colLower;
  lp.colUpper_ = model.colUpper;
  lp.rowLower_ = model.rowLower;
  lp.rowUpper_ = model.rowUpper;

  return lp;
}
=======
HighsLp HModelToHighsLp(const HModel& model) { return model.lp; }
>>>>>>> b3338865

HModel HighsLpToHModel(const HighsLp& lp) {
  HModel model;

  model.lp.numCol_ = lp.numCol_;
  model.lp.numRow_ = lp.numRow_;

  model.lp.Astart_ = lp.Astart_;
  model.lp.Aindex_ = lp.Aindex_;
  model.lp.Avalue_ = lp.Avalue_;
  model.lp.colCost_ = lp.colCost_;
  model.lp.colLower_ = lp.colLower_;
  model.lp.colUpper_ = lp.colUpper_;
  model.lp.rowLower_ = lp.rowLower_;
  model.lp.rowUpper_ = lp.rowUpper_;

  return model;
}

#endif<|MERGE_RESOLUTION|>--- conflicted
+++ resolved
@@ -158,7 +158,6 @@
 #endif
 };
 
-<<<<<<< HEAD
 HighsStatus loadOptions(int argc, char** argv,
                         HighsStringOptions& highs_options) {
   try {
@@ -199,8 +198,6 @@
   }
 }
 
-=======
->>>>>>> b3338865
 HighsStatus loadOptions(int argc, char** argv, HighsOptions& options_) {
   // todo: replace references with options_.*
   int filename = 0;
@@ -452,28 +449,7 @@
   return HighsStatus::OK;
 }
 
-<<<<<<< HEAD
-HighsLp HModelToHighsLp(const HModel& model) {
-  HighsLp lp;
-
-  lp.numCol_ = model.numCol;
-  lp.numRow_ = model.numRow;
-  lp.nnz_ = model.Avalue.size();
-
-  lp.Astart_ = model.Astart;
-  lp.Aindex_ = model.Aindex;
-  lp.Avalue_ = model.Avalue;
-  lp.colCost_ = model.colCost;
-  lp.colLower_ = model.colLower;
-  lp.colUpper_ = model.colUpper;
-  lp.rowLower_ = model.rowLower;
-  lp.rowUpper_ = model.rowUpper;
-
-  return lp;
-}
-=======
 HighsLp HModelToHighsLp(const HModel& model) { return model.lp; }
->>>>>>> b3338865
 
 HModel HighsLpToHModel(const HighsLp& lp) {
   HModel model;
