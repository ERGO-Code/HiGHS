/* * * * * * * * * * * * * * * * * * * * * * * * * * * * * * * * * * * * */
/*                                                                       */
/*    This file is part of the HiGHS linear optimization suite           */
/*                                                                       */
/*    Written and engineered 2008-2018 at the University of Edinburgh    */
/*                                                                       */
/*    Available as open-source under the MIT License                     */
/*                                                                       */
/* * * * * * * * * * * * * * * * * * * * * * * * * * * * * * * * * * * * */
/**@file lp_data/HighsSetup.h
 * @brief
 * @author Julian Hall, Ivet Galabova, Qi Huangfu and Michael Feldmeier
 */
#ifndef LP_DATA_HIGHS_SETUP_H_
#define LP_DATA_HIGHS_SETUP_H_

#include <iostream>
#include <memory>

#include "HApp.h"
#include "HighsLp.h"
#include "HighsOptions.h"
#include "Presolve.h"
#include "HighsModelObject.h"
#include "cxxopts.hpp"


HModel HighsLpToHModel(const HighsLp& lp);
HighsLp HModelToHighsLp(const HModel& model);

// Class to set parameters and run HiGHS
class Highs {
 public:
  Highs() {}
  explicit Highs(const HighsOptions& opt) : options_(opt){};
  explicit Highs(const HighsStringOptions& opt) : options__(opt){};

  // Function to call just presolve. 
  HighsPresolveStatus presolve(const HighsLp& lp, HighsLp& reduced_lp) {
    // todo: implement, from user's side.
    return HighsPresolveStatus::NullError;
  };

  // The public method run(lp, solution) calls runSolver to solve problem before
  // or after presolve (or crash later?) depending on the specified options.
  HighsStatus run(const HighsLp& lp, HighsSolution& solution);

  // delete.
  HighsOptions options_;

 private:
  // each HighsModelObject holds a const ref to its lp_
  std::vector<HighsModelObject> lps_;

  HighsPresolveStatus runPresolve(PresolveInfo& presolve_info);
  HighsPostsolveStatus runPostsolve(PresolveInfo& presolve_info);
  HighsStatus runSolver(HighsModelObject& model);

  // use HighsStringOptions instead for now. Then rename to HighsOptions, once
  // previous one is gone.
  HighsStringOptions options__;
};

// Checks the options calls presolve and postsolve if needed. Solvers are called
// with runSolver(..)
HighsStatus Highs::run(const HighsLp& lp, HighsSolution& solution) {
  // todo: handle printing messages with HighsPrintMessage

  // Not solved before, so create an instance of HighsModelObject.
  lps_.push_back(HighsModelObject(lp));

  // Presolve. runPresolve handles the level of presolving (0 = don't presolve).
  PresolveInfo presolve_info(options_.presolve, lp);
  HighsPresolveStatus presolve_status = runPresolve(presolve_info);
  //HighsPresolveStatus presolve_status = HighsPresolveStatus::NotReduced;
 
  // Run solver.
  HighsStatus solve_status;
  switch (presolve_status) {
    case HighsPresolveStatus::NotReduced: {
      solve_status = runSolver(lps_[0]);
      break;
    }
    case HighsPresolveStatus::Reduced: {
      const HighsLp& reduced_lp = presolve_info.getReducedProblem();
      // Add reduced lp object to vector of HighsModelObject,
      // so the last one in lp_ is the presolved one.
      lps_.push_back(HighsModelObject(reduced_lp));
      solve_status = runSolver(lps_[1]);
      break;
    }
    case HighsPresolveStatus::ReducedToEmpty: {
      // Proceed to postsolve.
      break;
    }
    case HighsPresolveStatus::Infeasible:
    case HighsPresolveStatus::Unbounded: {
      // todo: report solver outcome.
      break;
    }
    default: {
      // case HighsPresolveStatus::Error:
      // todo: handle error.
      break;
    }
  }

  // Postsolve. Does nothing if there were no reductions during presolve.
  if (solve_status == HighsStatus::OK) {
    if (presolve_status == HighsPresolveStatus::Reduced) {
    presolve_info.reduced_solution_ = lps_[1].solution_;
    presolve_info.presolve_[0].setBasisInfo(lps_[1].basis_info_.basis_index,
                               lps_[1].basis_info_.nonbasic_flag);
    }

    HighsPostsolveStatus postsolve_status = runPostsolve(presolve_info);
    //HighsPostsolveStatus postsolve_status = HighsPostsolveStatus::SolutionRecovered;
    if (postsolve_status == HighsPostsolveStatus::SolutionRecovered) {
      // todo: add finishing simplex iterations if needed.
      std::cout << "Postsolve finished.\n";
    }
  } else {
    // todo: handle infesible | unbounded instances and solver errors.
    // either here or at end of runSolver(..)
    return HighsStatus::NotImplemented;
  }

  return HighsStatus::OK;
}

HighsPresolveStatus Highs::runPresolve(PresolveInfo& info) {

  if (info.lp_ == nullptr)
    return HighsPresolveStatus::NullError;

  if (info.presolve_.size() == 0)
    return HighsPresolveStatus::NotReduced;

  info.presolve_[0].load(*(info.lp_));

  // Initialize a new presolve class instance for the LP given in presolve info
  return info.presolve_[0].presolve();
}

HighsPostsolveStatus Highs::runPostsolve(PresolveInfo& info) {
  if (info.presolve_.size() != 0)
  {
    bool solution_ok = isSolutionConsistent(info.getReducedProblem(), info.reduced_solution_);
    if (!solution_ok)
      return HighsPostsolveStatus::ReducedSolutionDimenionsError;
    
    // todo: error handling + see todo in run()
    info.presolve_[0].postsolve(info.reduced_solution_, info.recovered_solution_);

    return HighsPostsolveStatus::SolutionRecovered;
  } else {
    return HighsPostsolveStatus::NoPostsolve;
  }
}

// The method below runs simplex or ipx solver on the lp.
HighsStatus Highs::runSolver(HighsModelObject& model) {

  assert(checkLp(model.lp_) == HighsInputStatus::OK);

  HighsStatus status;
#ifndef IPX
  // HiGHS
  // todo: Without the presolve part, so will be
  //     = solve_simplex(options, reduced_lp, reduced_solution)
  status = solveSimplex(options_, model);
#else
  // IPX
  // todo:Check options for simplex-specific options
  // use model.lp_, model.solution_ and model.hmodel_ remains empty.
  status = solveIpx(options_, lp, solution);
  // If ipx crossover did not find optimality set up simplex.

#endif

  // Check.
  if (!isSolutionConsistent(model.lp_, model.solution_)) {
    std::cout << "Error: Inconsistent solution returned from solver.";
  }

  // todo:
  // assert(KktSatisfied(lp, solution));

  return status;
}

void HiGHSRun(const char* message) {
  std::cout << "Running HiGHS " << HIGHS_VERSION_MAJOR << "."
            << HIGHS_VERSION_MINOR << "." << HIGHS_VERSION_PATCH
            << " [date: " << HIGHS_COMPILATION_DATE
            << ", git hash: " << HIGHS_GITHASH << "]"
            << "\n"
            << "Copyright (c) 2018 ERGO-Code under MIT licence terms\n\n";
#ifdef HiGHSDEV
  // Report on preprocessing macros
  std::cout << "In " << message << std::endl;
  std::cout << "Built with CMAKE_BUILD_TYPE=" << CMAKE_BUILD_TYPE << std::endl;
#ifdef OLD_PARSER
  std::cout << "OLD_PARSER       is     defined" << std::endl;
#else
  std::cout << "OLD_PARSER       is not defined" << std::endl;
#endif

#ifdef OPENMP
  std::cout << "OPENMP           is     defined" << std::endl;
#else
  std::cout << "OPENMP           is not defined" << std::endl;
#endif

#ifdef SCIP_DEV
  std::cout << "SCIP_DEV         is     defined" << std::endl;
#else
  std::cout << "SCIP_DEV         is not defined" << std::endl;
#endif

#ifdef HiGHSDEV
  std::cout << "HiGHSDEV         is     defined" << std::endl;
#else
  std::cout << "HiGHSDEV         is not defined" << std::endl;
#endif

#ifdef HiGHSRELEASE
  std::cout << "HiGHSRELEASE     is     defined" << std::endl;
#else
  std::cout << "HiGHSRELEASE     is not defined" << std::endl;
#endif

#endif
};

HighsStatus loadOptions(int argc, char** argv,
                        HighsStringOptions& highs_options) {
  try {
    cxxopts::Options cxx_options(argv[0], "HiGHS options");
    cxx_options.positional_help("[optional args]").show_positional_help();

    cxx_options.add_options()("p, presolve", "presolve",
                              cxxopts::value<bool>())(
        "f, filename", "Filename(s) of LPs to solve",
        cxxopts::value<std::vector<std::string>>())("help", "Print help.");

    cxx_options.parse_positional("file");

    auto result = cxx_options.parse(argc, argv);

    if (result.count("help")) {
      std::cout << cxx_options.help({""}) << std::endl;
      exit(0);
    }

    if (result.count("filename")) {
      std::cout << "filename = {";
      auto& v = result["filename"].as<std::vector<std::string>>();
      for (const auto& s : v) {
        std::cout << s << ", ";
      }
      std::cout << "}" << std::endl;
    }

    if (result.count("presolve")) {
      highs_options.setValue("presolve", true);
      std::cout << "Presolve is set to on through cxx options.";
    }

  } catch (const cxxopts::OptionException& e) {
    std::cout << "error parsing options: " << e.what() << std::endl;
    return HighsStatus::OptionsError;
  }
  return HighsStatus::OK;
}

HighsStatus loadOptions(int argc, char** argv, HighsOptions& options_) {
  // todo: replace references with options_.*
  int filename = 0;
  int presolve = 0;
  int crash = 0;
  int edgeWeight = 0;
  int price = 0;
  int pami = 0;
  int sip = 0;
  int scip = 0;
  int timeLimit = 0;

  double cut = 0;
  const char* fileName = "";
  const char* presolveMode = "";
  const char* edWtMode = "";
  const char* priceMode = "";
  const char* crashMode = "";
  const char* partitionFile = "";

  double TimeLimit_ArgV = HIGHS_CONST_INF;

  if (argc == 1) {
    std::cout << "Error: No file specified. \n" << std::endl;
    //printHelp(argv[0]);
    return HighsStatus::OptionsError;
  }

  if (argc == 4 && strcmp(argv[1], "-repeat") == 0) {
#ifdef HiGHSDEV
    HTester tester;
    tester.setup(argv[2]);
    tester.testUpdate(atoi(argv[3]));
#endif
    return HighsStatus::OK;
  }

  char opt;
  if (argc == 2) {
    filename = 1;
    fileName = argv[1];
  } else {
    while ((opt = getopt(argc, argv, "p:c:e:P:sSm::t:T:df:")) != EOF)
      switch (opt) {
        case 'f':
          filename = 1;
          cout << "Reading file " << optarg << endl;
          fileName = optarg;
          break;
        case 'p':
          presolveMode = optarg;
          if (presolveMode[0] == 'O' && presolveMode[1] == 'n')
            presolve = 1;
          else if (presolveMode[0] == 'E' && presolveMode[1] == 'x')
            presolve = 2;
          else
            presolve = 0;
          cout << "Presolve is set to " << optarg << endl;
          break;
        case 's':
          sip = 1;
          break;
        case 'S':
          scip = 1;
          break;
        case 'm':
          pami = 1;
          if (optarg) {
            cut = atof(optarg);
            cout << "Pami cutoff = " << cut << endl;
          }
          break;
        case 'c':
          crash = 1;
          crashMode = optarg;
          cout << "Crash is set to " << optarg << endl;
          break;
        case 'e':
          edgeWeight = 1;
          edWtMode = optarg;
          cout << "Edge weight is set to " << optarg << endl;
          break;
        case 'P':
          price = 1;
          priceMode = optarg;
          cout << "Price is set to " << optarg << endl;
          break;
        case 't':
          partitionFile = optarg;
          cout << "Partition file is set to " << optarg << endl;
          break;
        case 'T':
          timeLimit = 1;
          TimeLimit_ArgV = atof(optarg);
          cout << "Time limit is set to " << optarg << endl;
          break;
        case '?':
          if (opt == 'p')
            fprintf(stderr,
                    "Option -%c requires an argument. Current options: Off "
                    "On \n",
                    opt);
          if (opt == 'c')
            fprintf(stderr,
                    "Option -%c requires an argument. Current options: Off "
                    "LTSSF LTSSF1 LTSSF2 LTSSF3 LTSSF4 LTSSF5 LTSSF6 \n",
                    opt);
          if (opt == 'e')
            fprintf(stderr,
                    "Option -%c requires an argument. Current options: Dan Dvx "
                    "DSE DSE0 DSE2Dvx\n",
                    opt);
          if (opt == 'P')
            fprintf(stderr,
                    "Option -%c requires an argument. Current options: Row Col "
                    "RowSw RowSwColSw\n",
                    opt);
          //else
          //  printHelp(argv[0]);
        default:
          cout << endl;
          abort();
      }
  }

  // Set defaults
  if (!filename) {
    std::cout << "No file specified. " << std::endl;
    return HighsStatus::OptionsError;
  }

  if (!presolve) {
    presolveMode = "Off";
    printf("Setting default value presolveMode = %s\n", presolveMode);
  }

  if (!crash) {
    crashMode = "Off";
    printf("Setting default value crashMode = %s\n", crashMode);
  }

  if (!edgeWeight) {
    edWtMode = "DSE2Dvx";
    printf("Setting default value edWtMode = %s\n", edWtMode);
  }

  if (!price) {
    priceMode = "RowSwColSw";
    printf("Setting default value priceMode = %s\n", priceMode);
  }
#ifdef HiGHSDEV
  printf(
      "HApp: sip = %d; scip = %d; pami = %d; presolve = %d;  crash = %d; "
      "edgeWeight = %d; price = %d; timeLimit = %d\n",
      sip, scip, pami, presolve, crash, edgeWeight, price, timeLimit);
#endif

  options_.filename = filename;
  options_.presolve = presolve;
  options_.crash = crash;
  options_.edgeWeight = edgeWeight;
  options_.price = price;
  options_.pami = pami;
  options_.sip = sip;
  options_.scip = scip;
  options_.timeLimit = TimeLimit_ArgV;

  options_.cut = cut;
  options_.fileName = fileName;
  options_.presolveMode = presolveMode;
  options_.edWtMode = edWtMode;
  options_.priceMode = priceMode;
  options_.crashMode = crashMode;
  options_.partitionFile = partitionFile;

  return HighsStatus::OK;
}

<<<<<<< HEAD
HighsStatus solveSimplex(const HighsOptions& opt, HighsModelObject& highs_model) {
  const HighsLp& lp = highs_model.lp_;
  HModel& model = highs_model.hmodel_[0];
  model.load_fromArrays(lp.numCol_, lp.sense_, &lp.colCost_[0],
                        &lp.colLower_[0], &lp.colUpper_[0], lp.numRow_,
                        &lp.rowLower_[0], &lp.rowUpper_[0], lp.nnz_,
                        &lp.Astart_[0], &lp.Aindex_[0], &lp.Avalue_[0]);

  cout << "=================================================================="
          "=="
          "================"
       << endl;
  // parallel
  if (opt.sip) {
    cout << "Running solveTasks" << endl;

    solveTasks(model);
  }
  if (opt.scip) {
    cout << "Running solveSCIP" << endl;
    solveSCIP(model);
  } else if (opt.pami) {
    if (opt.partitionFile) {
      cout << "Running solveMulti" << endl;
      solveMulti(model, opt.partitionFile);
    } else if (opt.cut) {
      model.intOption[INTOPT_PRINT_FLAG] = 1;
      model.intOption[INTOPT_PERMUTE_FLAG] = 1;
      model.dblOption[DBLOPT_PAMI_CUTOFF] = opt.cut;

      model.scaleModel();

      HDual solver;
      cout << "Running solveCut" << endl;
      solver.solve(&model, HDUAL_VARIANT_MULTI, 8);

      model.util_reportSolverOutcome("Cut");
    } else {
      cout << "Running solvemulti" << endl;
      solveMulti(model);
    }
  }
  // serial
  else if (!opt.presolve && !opt.crash && !opt.edgeWeight && !opt.price &&
           opt.timeLimit == HIGHS_CONST_INF) {
    cout << "Running solvePlain" << endl;
    int RtCod = solvePlain(model);
    if (RtCod != 0) {
      printf("solvePlain(API) return code is %d\n", RtCod);
    }
  }  // todo: remove case below, presolve handled elsewhere
  else if (opt.presolve && !opt.crash && !opt.edgeWeight && !opt.price &&
           opt.timeLimit == HIGHS_CONST_INF) {
    if (opt.presolve == 1) {
      cout << "Running solvePlainWithPresolve" << endl;
      solvePlainWithPresolve(model);
    }
#ifdef EXT_PRESOLVE
    else if (presolve == 2) {
      cout << "Running solveExternalPresolve" << endl;
      solveExternalPresolve(fileName);
    }
#endif
  } else {
    cout << "Running solvePlainJAJH" << endl;
    solvePlainJAJH(model, opt.priceMode, opt.edWtMode, opt.crashMode,
                   opt.presolveMode, opt.timeLimit);
  }

  // todo: check what the solver outcome is and return corresponding status
  return HighsStatus::OK;
}

HighsLp HModelToHighsLp(const HModel& model) { return model.lpScaled; }

HModel HighsLpToHModel(const HighsLp& lp) {
  HModel model;
  printf("YOU DON'T WANT TO DO THIS!!!\n");
  model.lpScaled.numCol_ = lp.numCol_;
  model.lpScaled.numRow_ = lp.numRow_;

  model.lpScaled.Astart_ = lp.Astart_;
  model.lpScaled.Aindex_ = lp.Aindex_;
  model.lpScaled.Avalue_ = lp.Avalue_;
  model.lpScaled.colCost_ = lp.colCost_;
  model.lpScaled.colLower_ = lp.colLower_;
  model.lpScaled.colUpper_ = lp.colUpper_;
  model.lpScaled.rowLower_ = lp.rowLower_;
  model.lpScaled.rowUpper_ = lp.rowUpper_;

  return model;
}


=======
>>>>>>> d18bc747
#endif<|MERGE_RESOLUTION|>--- conflicted
+++ resolved
@@ -452,101 +452,4 @@
   return HighsStatus::OK;
 }
 
-<<<<<<< HEAD
-HighsStatus solveSimplex(const HighsOptions& opt, HighsModelObject& highs_model) {
-  const HighsLp& lp = highs_model.lp_;
-  HModel& model = highs_model.hmodel_[0];
-  model.load_fromArrays(lp.numCol_, lp.sense_, &lp.colCost_[0],
-                        &lp.colLower_[0], &lp.colUpper_[0], lp.numRow_,
-                        &lp.rowLower_[0], &lp.rowUpper_[0], lp.nnz_,
-                        &lp.Astart_[0], &lp.Aindex_[0], &lp.Avalue_[0]);
-
-  cout << "=================================================================="
-          "=="
-          "================"
-       << endl;
-  // parallel
-  if (opt.sip) {
-    cout << "Running solveTasks" << endl;
-
-    solveTasks(model);
-  }
-  if (opt.scip) {
-    cout << "Running solveSCIP" << endl;
-    solveSCIP(model);
-  } else if (opt.pami) {
-    if (opt.partitionFile) {
-      cout << "Running solveMulti" << endl;
-      solveMulti(model, opt.partitionFile);
-    } else if (opt.cut) {
-      model.intOption[INTOPT_PRINT_FLAG] = 1;
-      model.intOption[INTOPT_PERMUTE_FLAG] = 1;
-      model.dblOption[DBLOPT_PAMI_CUTOFF] = opt.cut;
-
-      model.scaleModel();
-
-      HDual solver;
-      cout << "Running solveCut" << endl;
-      solver.solve(&model, HDUAL_VARIANT_MULTI, 8);
-
-      model.util_reportSolverOutcome("Cut");
-    } else {
-      cout << "Running solvemulti" << endl;
-      solveMulti(model);
-    }
-  }
-  // serial
-  else if (!opt.presolve && !opt.crash && !opt.edgeWeight && !opt.price &&
-           opt.timeLimit == HIGHS_CONST_INF) {
-    cout << "Running solvePlain" << endl;
-    int RtCod = solvePlain(model);
-    if (RtCod != 0) {
-      printf("solvePlain(API) return code is %d\n", RtCod);
-    }
-  }  // todo: remove case below, presolve handled elsewhere
-  else if (opt.presolve && !opt.crash && !opt.edgeWeight && !opt.price &&
-           opt.timeLimit == HIGHS_CONST_INF) {
-    if (opt.presolve == 1) {
-      cout << "Running solvePlainWithPresolve" << endl;
-      solvePlainWithPresolve(model);
-    }
-#ifdef EXT_PRESOLVE
-    else if (presolve == 2) {
-      cout << "Running solveExternalPresolve" << endl;
-      solveExternalPresolve(fileName);
-    }
-#endif
-  } else {
-    cout << "Running solvePlainJAJH" << endl;
-    solvePlainJAJH(model, opt.priceMode, opt.edWtMode, opt.crashMode,
-                   opt.presolveMode, opt.timeLimit);
-  }
-
-  // todo: check what the solver outcome is and return corresponding status
-  return HighsStatus::OK;
-}
-
-HighsLp HModelToHighsLp(const HModel& model) { return model.lpScaled; }
-
-HModel HighsLpToHModel(const HighsLp& lp) {
-  HModel model;
-  printf("YOU DON'T WANT TO DO THIS!!!\n");
-  model.lpScaled.numCol_ = lp.numCol_;
-  model.lpScaled.numRow_ = lp.numRow_;
-
-  model.lpScaled.Astart_ = lp.Astart_;
-  model.lpScaled.Aindex_ = lp.Aindex_;
-  model.lpScaled.Avalue_ = lp.Avalue_;
-  model.lpScaled.colCost_ = lp.colCost_;
-  model.lpScaled.colLower_ = lp.colLower_;
-  model.lpScaled.colUpper_ = lp.colUpper_;
-  model.lpScaled.rowLower_ = lp.rowLower_;
-  model.lpScaled.rowUpper_ = lp.rowUpper_;
-
-  return model;
-}
-
-
-=======
->>>>>>> d18bc747
 #endif