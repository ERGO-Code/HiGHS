--- conflicted
+++ resolved
@@ -70,57 +70,11 @@
     return returnValue;
   }
 
-<<<<<<< HEAD
  private:
   unsigned random_mw;
   unsigned random_mz;
 
 };
-=======
-  // Methods taking HighsLp as an argument
-  /**
-   * @brief Report the data of an LP
-   */
-  void reportLp(
-		HighsLp lp //!< LP whose data are to be reported
-		);
-  /**
-   * @brief Report the brief data of an LP 
-   */
-  void reportLpBrief(
-		     HighsLp lp //!< LP whose data are to be reported
-		     );
-  /**
-   * @brief Report the data of an LP
-   */
-  void reportLpDimensions(
-			  HighsLp lp //!< LP whose data are to be reported
-			  );
-  /**
-   * @brief Report the data of an LP
-   */
-  void reportLpObjSense(
-			HighsLp lp //!< LP whose data are to be reported
-			);
-  /**
-   * @brief Report the data of an LP
-   */
-  void reportLpColVec(
-		      HighsLp lp //!< LP whose data are to be reported
-		      );
-  /**
-   * @brief Report the data of an LP
-   */
-  void reportLpRowVec(
-		      HighsLp lp //!< LP whose data are to be reported
-		      );
-  /**
-   * @brief Report the data of an LP
-   */
-  void reportLpColMtx(
-		      HighsLp lp //!< LP whose data are to be reported
-		      );
->>>>>>> 5bfae916
 
 /**
  * @brief Logical check of double being +Infinity
@@ -180,24 +134,9 @@
   );
 */
 #ifdef HiGHSDEV
-<<<<<<< HEAD
 // Analyse the values of a vector, assessing how many are in each power of ten
 void util_anMl(HighsLp &lp, const char* message);
 void util_anMlBd(const char* message, int numBd, std::vector<double>& lower, std::vector<double>& upper);
 void util_anVecV(const char* message, int vecDim, std::vector<double>& vec, bool anVLs);
 #endif
-=======
-  void util_anMl(HighsLp lp, const char* message);
-  void util_anMlBd(const char* message, int numBd, std::vector<double>& lower, std::vector<double>& upper);
-  // Analyse the values of a vector, assessing how many are in each power of ten
-  void util_anVecV(const char* message, int vecDim, std::vector<double>& vec, bool anVLs);
-#endif
-
-
- private:
-  unsigned random_mw;
-  unsigned random_mz;
-
-};
->>>>>>> 5bfae916
 #endif // LP_DATA_HIGHSUTILS_H_