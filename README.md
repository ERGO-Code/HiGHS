--- conflicted
+++ resolved
@@ -76,96 +76,12 @@
 
     highs ml.mps
 
-<<<<<<< HEAD
 HiGHS is installed using the command
-=======
-HiGHS options
--------------
-Usage:
-    highs [OPTION...] [file]
-    
-      --model_file arg        File of model to solve.
-      --presolve arg          Presolve: "choose" by default - "on"/"off" are alternatives.
-      --solver arg            Solver: "choose" by default - "simplex"/"ipm" are alternatives.
-      --parallel arg          Parallel solve: "choose" by default - "on"/"off" are alternatives.
-      --run_crossover arg     Run crossover after IPM: "on" by default - "choose"/"off" are alternatives.
-      --time_limit arg        Run time limit (seconds - double).
-      --options_file arg      File containing HiGHS options.
-      --solution_file arg     File for writing out model solution.
-      --write_model_file arg  File for writing out model.
-      --random_seed arg       Seed to initialize random number generation.
-      --ranging arg           Report cost, bound, RHS and basic solution ranging in any solution file: "off" by default - "on" is alternatives.
-      --read_solution_file    File of solution to be read
-      
-      --version               Print version number      
-  -h, --help                  Print help.
-  
-  Note:
-  
-  * If the file defines a quadratic term in the objective (so the problem is a QP or MIQP) and "simplex" or "ipm" is selected for the solver option, then the quadratic term will be ignored.
-  * If the file constrains some variables to take integer values and defines a quadratic term in the objective, then the problem is MIQP and cannot be solved by HiGHS
-
-Language interfaces and further documentation
----------------------------------------------
-
-There are HiGHS interfaces for C, C#, FORTRAN, and Python in HiGHS/src/interfaces, with example driver files in HiGHS/examples. 
-Documentation is availble via https://www.highs.dev/, and we are happy to give a reasonable level of support via
-email sent to highsopt@gmail.com.
-
-Parallel code
--------------
-
-Parallel computation within HiGHS is limited to the dual simplex solver.
-However, performance gain is unlikely to be significant at present. 
-For the simplex solver, at best, speed-up is limited to the number of memory channels, rather than the number of cores. 
-
-HiGHS will identify the number of available threads at run time, and restrict their use to the value of the HiGHS option `threads`.
-
-If run with `threads=1`, HiGHS is serial. The `--parallel` run-time
-option will cause the HiGHS parallel dual simplex solver to run in serial. Although this
-could lead to better performance on some problems, performance will typically be
-diminished.
-
-If multiple threads are available, and run with `threads>1`, HiGHS will use multiple threads. 
-Although the best value will be problem and architecture dependent, for the simplex solver `threads=8` is typically a
-good choice. 
-Although HiGHS is slower when run in parallel than in serial for some problems, it is typically faster in parallel.
-
-HiGHS Library
--------------
-
-HiGHS is compiled in a shared library. Running
-
-`make install`
-
-from the build folder installs the library in `lib/`, as well as all header files in `include/highs/`. For a custom
-installation in `install_folder` run
->>>>>>> e6fe8a7a
 
     cmake --install .
 
-<<<<<<< HEAD
+
 with the optional setting of `--prefix <prefix>  = The installation prefix CMAKE_INSTALL_PREFIX` if it is to be installed anywhere other than the default location.
-=======
-and then
-
-`make install`
-
-To use the library from a CMake project use
-
-`find_package(HiGHS)`
-
-and add the correct path to HIGHS_DIR.
-
-Compiling and linking without CMake
------------------------------------
-
-An executable defined in the file `use_highs.cpp` (for example) is linked with the HiGHS library as follows. After running the code above, compile and run with
-
-`g++ -o use_highs use_highs.cpp -I install_folder/include/highs/ -L install_folder/lib/ -lhighs`
-
-`LD_LIBRARY_PATH=install_folder/lib/ ./use_highs`
->>>>>>> e6fe8a7a
 
 Interfaces
 ----------
