/* * * * * * * * * * * * * * * * * * * * * * * * * * * * * * * * * * * * */
/*                                                                       */
/*    This file is part of the HiGHS linear optimization suite           */
/*                                                                       */
/*    Available as open-source under the MIT License                     */
/*                                                                       */
/* * * * * * * * * * * * * * * * * * * * * * * * * * * * * * * * * * * * */
/**@file lp_data/Highs.cpp
 * @brief
 */
#include "Highs.h"

#include <algorithm>
#include <cassert>
#include <csignal>
#include <functional>
#include <iostream>
#include <memory>
#include <sstream>

#include "io/Filereader.h"
#include "io/LoadOptions.h"
#include "lp_data/HighsCallbackStruct.h"
#include "lp_data/HighsInfoDebug.h"
#include "lp_data/HighsLpSolverObject.h"
#include "lp_data/HighsSolve.h"
#include "mip/HighsMipSolver.h"
#include "model/HighsHessianUtils.h"
#include "parallel/HighsParallel.h"
#include "presolve/ICrashX.h"
#include "qpsolver/a_quass.hpp"
#include "qpsolver/runtime.hpp"
#include "simplex/HSimplex.h"
#include "simplex/HSimplexDebug.h"
#include "util/HighsMatrixPic.h"
#include "util/HighsSort.h"

#define STRINGFY(s) STRINGFY0(s)
#define STRINGFY0(s) #s
const char* highsVersion() {
  return STRINGFY(HIGHS_VERSION_MAJOR) "." STRINGFY(
      HIGHS_VERSION_MINOR) "." STRINGFY(HIGHS_VERSION_PATCH);
}
HighsInt highsVersionMajor() { return HIGHS_VERSION_MAJOR; }
HighsInt highsVersionMinor() { return HIGHS_VERSION_MINOR; }
HighsInt highsVersionPatch() { return HIGHS_VERSION_PATCH; }
const char* highsGithash() { return HIGHS_GITHASH; }
const char* highsCompilationDate() { return "deprecated"; }

Highs::Highs() : callback_(this) {}

HighsStatus Highs::clear() {
  resetOptions();
  return clearModel();
}

HighsStatus Highs::clearModel() {
  model_.clear();
  multi_linear_objective_.clear();
  return clearSolver();
}

HighsStatus Highs::clearSolver() {
  HighsStatus return_status = HighsStatus::kOk;
  clearDerivedModelProperties();
  invalidateSolverData();
  return returnFromHighs(return_status);
}

HighsStatus Highs::clearSolverDualData() {
  HighsStatus return_status = HighsStatus::kOk;
  clearDerivedModelProperties();
  invalidateSolverDualData();
  return returnFromHighs(return_status);
}

HighsStatus Highs::setOptionValue(const std::string& option, const bool value) {
  if (setLocalOptionValue(options_.log_options, option, options_.records,
                          value) == OptionStatus::kOk)
    return optionChangeAction();
  return HighsStatus::kError;
}

HighsStatus Highs::setOptionValue(const std::string& option,
                                  const HighsInt value) {
  if (setLocalOptionValue(options_.log_options, option, options_.records,
                          value) == OptionStatus::kOk)
    return optionChangeAction();
  return HighsStatus::kError;
}

HighsStatus Highs::setOptionValue(const std::string& option,
                                  const double value) {
  if (setLocalOptionValue(options_.log_options, option, options_.records,
                          value) == OptionStatus::kOk)
    return optionChangeAction();
  return HighsStatus::kError;
}

HighsStatus Highs::setOptionValue(const std::string& option,
                                  const std::string& value) {
  HighsLogOptions report_log_options = options_.log_options;
  if (setLocalOptionValue(report_log_options, option, options_.log_options,
                          options_.records, value) == OptionStatus::kOk)
    return optionChangeAction();
  return HighsStatus::kError;
}

HighsStatus Highs::setOptionValue(const std::string& option,
                                  const char* value) {
  HighsLogOptions report_log_options = options_.log_options;
  if (setLocalOptionValue(report_log_options, option, options_.log_options,
                          options_.records, value) == OptionStatus::kOk)
    return optionChangeAction();
  return HighsStatus::kError;
}

HighsStatus Highs::readOptions(const std::string& filename) {
  if (filename.size() <= 0) {
    highsLogUser(options_.log_options, HighsLogType::kWarning,
                 "Empty file name so not reading options\n");
    return HighsStatus::kWarning;
  }
  HighsLogOptions report_log_options = options_.log_options;
  switch (loadOptionsFromFile(report_log_options, options_, filename)) {
    case HighsLoadOptionsStatus::kError:
    case HighsLoadOptionsStatus::kEmpty:
      return HighsStatus::kError;
    default:
      break;
  }
  return optionChangeAction();
}

HighsStatus Highs::passOptions(const HighsOptions& options) {
  if (passLocalOptions(options_.log_options, options, options_) ==
      OptionStatus::kOk)
    return optionChangeAction();
  return HighsStatus::kError;
}

HighsStatus Highs::resetOptions() {
  resetLocalOptions(options_.records);
  return optionChangeAction();
}

HighsStatus Highs::writeOptions(const std::string& filename,
                                const bool report_only_deviations) {
  this->logHeader();
  HighsStatus return_status = HighsStatus::kOk;
  FILE* file;
  HighsFileType file_type;
  return_status = interpretCallStatus(
      options_.log_options,
      openWriteFile(filename, "writeOptions", file, file_type), return_status,
      "openWriteFile");
  if (return_status == HighsStatus::kError) return return_status;
  if (filename == "") file_type = HighsFileType::kMinimal;
  // Report to user that options are being written to a file
  if (filename != "")
    highsLogUser(options_.log_options, HighsLogType::kInfo,
                 "Writing the option values to %s\n", filename.c_str());
  return_status = interpretCallStatus(
      options_.log_options,
      writeOptionsToFile(file, options_.log_options, options_.records,
                         report_only_deviations, file_type),
      return_status, "writeOptionsToFile");
  if (file != stdout) fclose(file);
  return return_status;
}

// HighsStatus Highs::getOptionType(const char* option, HighsOptionType* type)
// const { return getOptionType(option, type);}

HighsStatus Highs::getOptionName(const HighsInt index,
                                 std::string* name) const {
  if (index < 0 || index >= HighsInt(this->options_.records.size()))
    return HighsStatus::kError;
  *name = this->options_.records[index]->name;
  return HighsStatus::kOk;
}

HighsStatus Highs::getOptionType(const std::string& option,
                                 HighsOptionType* type) const {
  if (getLocalOptionType(options_.log_options, option, options_.records,
                         type) == OptionStatus::kOk)
    return HighsStatus::kOk;
  return HighsStatus::kError;
}

HighsStatus Highs::getBoolOptionValues(const std::string& option,
                                       bool* current_value,
                                       bool* default_value) const {
  if (getLocalOptionValues(options_.log_options, option, options_.records,
                           current_value, default_value) != OptionStatus::kOk)
    return HighsStatus::kError;
  return HighsStatus::kOk;
}

HighsStatus Highs::getIntOptionValues(const std::string& option,
                                      HighsInt* current_value,
                                      HighsInt* min_value, HighsInt* max_value,
                                      HighsInt* default_value) const {
  if (getLocalOptionValues(options_.log_options, option, options_.records,
                           current_value, min_value, max_value,
                           default_value) != OptionStatus::kOk)
    return HighsStatus::kError;
  return HighsStatus::kOk;
}

HighsStatus Highs::getDoubleOptionValues(const std::string& option,
                                         double* current_value,
                                         double* min_value, double* max_value,
                                         double* default_value) const {
  if (getLocalOptionValues(options_.log_options, option, options_.records,
                           current_value, min_value, max_value,
                           default_value) != OptionStatus::kOk)
    return HighsStatus::kError;
  return HighsStatus::kOk;
}

HighsStatus Highs::getStringOptionValues(const std::string& option,
                                         std::string* current_value,
                                         std::string* default_value) const {
  if (getLocalOptionValues(options_.log_options, option, options_.records,
                           current_value, default_value) != OptionStatus::kOk)
    return HighsStatus::kError;
  return HighsStatus::kOk;
}

HighsStatus Highs::getInfoValue(const std::string& info,
                                HighsInt& value) const {
  InfoStatus status = getLocalInfoValue(options_.log_options, info, info_.valid,
                                        info_.records, value);
  if (status == InfoStatus::kOk) {
    return HighsStatus::kOk;
  } else if (status == InfoStatus::kUnavailable) {
    return HighsStatus::kWarning;
  } else {
    return HighsStatus::kError;
  }
}

#ifndef HIGHSINT64
HighsStatus Highs::getInfoValue(const std::string& info, int64_t& value) const {
  InfoStatus status = getLocalInfoValue(options_.log_options, info, info_.valid,
                                        info_.records, value);
  if (status == InfoStatus::kOk) {
    return HighsStatus::kOk;
  } else if (status == InfoStatus::kUnavailable) {
    return HighsStatus::kWarning;
  } else {
    return HighsStatus::kError;
  }
}
#endif

HighsStatus Highs::getInfoType(const std::string& info,
                               HighsInfoType& type) const {
  if (getLocalInfoType(options_.log_options, info, info_.records, type) ==
      InfoStatus::kOk)
    return HighsStatus::kOk;
  return HighsStatus::kError;
}

HighsStatus Highs::getInfoValue(const std::string& info, double& value) const {
  InfoStatus status = getLocalInfoValue(options_.log_options, info, info_.valid,
                                        info_.records, value);
  if (status == InfoStatus::kOk) {
    return HighsStatus::kOk;
  } else if (status == InfoStatus::kUnavailable) {
    return HighsStatus::kWarning;
  } else {
    return HighsStatus::kError;
  }
}

HighsStatus Highs::writeInfo(const std::string& filename) const {
  HighsStatus return_status = HighsStatus::kOk;
  FILE* file;
  HighsFileType file_type;
  return_status =
      interpretCallStatus(options_.log_options,
                          openWriteFile(filename, "writeInfo", file, file_type),
                          return_status, "openWriteFile");
  if (return_status == HighsStatus::kError) return return_status;
  // Report to user that options are being written to a file
  if (filename != "")
    highsLogUser(options_.log_options, HighsLogType::kInfo,
                 "Writing the info values to %s\n", filename.c_str());
  return_status = interpretCallStatus(
      options_.log_options,
      writeInfoToFile(file, info_.valid, info_.records, file_type),
      return_status, "writeInfoToFile");
  if (file != stdout) fclose(file);
  return return_status;
}

/**
 * @brief Get the size of HighsInt
 */
// HighsInt getSizeofHighsInt() {

// Methods below change the incumbent model or solver information
// associated with it. Hence returnFromHighs is called at the end of
// each
HighsStatus Highs::passModel(HighsModel model) {
  // This is the "master" Highs::passModel, in that all the others
  // (and readModel) eventually call it
  this->logHeader();
  // Possibly analyse the LP data
  if (kHighsAnalysisLevelModelData & options_.highs_analysis_level)
    analyseLp(options_.log_options, model.lp_);
  HighsStatus return_status = HighsStatus::kOk;
  // Clear the incumbent model and any associated data
  clearModel();
  HighsLp& lp = model_.lp_;
  HighsHessian& hessian = model_.hessian_;
  // Move the model's LP and Hessian to the internal LP and Hessian
  lp = std::move(model.lp_);
  hessian = std::move(model.hessian_);
  lp.origin_name_ = "Original";
  assert(lp.a_matrix_.formatOk());
  if (lp.num_col_ == 0 || lp.num_row_ == 0) {
    // Model constraint matrix has either no columns or no
    // rows. Clearly the matrix is empty, so may have no orientation
    // or starts assigned. HiGHS assumes that such a model will have
    // null starts, so make it column-wise
    highsLogUser(options_.log_options, HighsLogType::kInfo,
                 "Model has either no columns or no rows, so ignoring user "
                 "constraint matrix data and initialising empty matrix\n");
    lp.a_matrix_.format_ = MatrixFormat::kColwise;
    lp.a_matrix_.start_.assign(lp.num_col_ + 1, 0);
    lp.a_matrix_.index_.clear();
    lp.a_matrix_.value_.clear();
  } else {
    // Matrix has rows and columns, so a_matrix format must be valid
    if (!lp.a_matrix_.formatOk()) return HighsStatus::kError;
  }
  // Dimensions in a_matrix_ may not be set, so take them from lp.
  lp.setMatrixDimensions();
  // Residual scale factors may be present. ToDo Allow user-defined
  // scale factors to be passed
  assert(!lp.is_scaled_);
  assert(!lp.is_moved_);
  lp.resetScale();
  // Check that the LP array dimensions are valid
  if (!lpDimensionsOk("passModel", lp, options_.log_options))
    return HighsStatus::kError;
  // Check that the Hessian format is valid
  if (!hessian.formatOk()) return HighsStatus::kError;
  // Check validity of the LP, normalising its values
  return_status = interpretCallStatus(
      options_.log_options, assessLp(lp, options_), return_status, "assessLp");
  if (return_status == HighsStatus::kError) return return_status;
  // Now legality of matrix is established, ensure that it is
  // column-wise
  lp.ensureColwise();
  // Check validity of any Hessian, normalising its entries
  return_status = interpretCallStatus(options_.log_options,
                                      assessHessian(hessian, options_),
                                      return_status, "assessHessian");
  if (return_status == HighsStatus::kError) return return_status;
  if (hessian.dim_) {
    // Clear any zero Hessian
    if (hessian.numNz() == 0) {
      highsLogUser(options_.log_options, HighsLogType::kInfo,
                   "Hessian has dimension %" HIGHSINT_FORMAT
                   " but no nonzeros, so is ignored\n",
                   hessian.dim_);
      hessian.clear();
    }
  }
  // Ensure that any non-zero Hessian of dimension less than the
  // number of columns in the model is completed
  if (hessian.dim_) completeHessian(this->model_.lp_.num_col_, hessian);
  // Clear solver status, solution, basis and info associated with any
  // previous model; clear any HiGHS model object; create a HiGHS
  // model object for this LP
  return_status = interpretCallStatus(options_.log_options, clearSolver(),
                                      return_status, "clearSolver");
  // Apply any user scaling in call to optionChangeAction
  return_status =
      interpretCallStatus(options_.log_options, optionChangeAction(),
                          return_status, "optionChangeAction");
  return returnFromHighs(return_status);
}

HighsStatus Highs::passModel(HighsLp lp) {
  HighsModel model;
  model.lp_ = std::move(lp);
  return passModel(std::move(model));
}

HighsStatus Highs::passModel(
    const HighsInt num_col, const HighsInt num_row, const HighsInt a_num_nz,
    const HighsInt q_num_nz, const HighsInt a_format, const HighsInt q_format,
    const HighsInt sense, const double offset, const double* costs,
    const double* col_lower, const double* col_upper, const double* row_lower,
    const double* row_upper, const HighsInt* a_start, const HighsInt* a_index,
    const double* a_value, const HighsInt* q_start, const HighsInt* q_index,
    const double* q_value, const HighsInt* integrality) {
  this->logHeader();
  HighsModel model;
  HighsLp& lp = model.lp_;
  // Check that the formats of the constraint matrix and Hessian are valid
  if (!aFormatOk(a_num_nz, a_format)) {
    highsLogUser(options_.log_options, HighsLogType::kError,
                 "Model has illegal constraint matrix format\n");
    return HighsStatus::kError;
  }
  if (!qFormatOk(q_num_nz, q_format)) {
    highsLogUser(options_.log_options, HighsLogType::kError,
                 "Model has illegal Hessian matrix format\n");
    return HighsStatus::kError;
  }
  const bool a_rowwise =
      a_num_nz > 0 ? a_format == (HighsInt)MatrixFormat::kRowwise : false;
  //  if (num_nz) a_rowwise = a_format == (HighsInt)MatrixFormat::kRowwise;

  lp.num_col_ = num_col;
  lp.num_row_ = num_row;
  if (num_col > 0) {
    assert(costs != NULL);
    assert(col_lower != NULL);
    assert(col_upper != NULL);
    lp.col_cost_.assign(costs, costs + num_col);
    lp.col_lower_.assign(col_lower, col_lower + num_col);
    lp.col_upper_.assign(col_upper, col_upper + num_col);
  }
  if (num_row > 0) {
    assert(row_lower != NULL);
    assert(row_upper != NULL);
    lp.row_lower_.assign(row_lower, row_lower + num_row);
    lp.row_upper_.assign(row_upper, row_upper + num_row);
  }
  if (a_num_nz > 0) {
    assert(num_col > 0);
    assert(num_row > 0);
    assert(a_start != NULL);
    assert(a_index != NULL);
    assert(a_value != NULL);
    if (a_rowwise) {
      lp.a_matrix_.start_.assign(a_start, a_start + num_row);
    } else {
      lp.a_matrix_.start_.assign(a_start, a_start + num_col);
    }
    lp.a_matrix_.index_.assign(a_index, a_index + a_num_nz);
    lp.a_matrix_.value_.assign(a_value, a_value + a_num_nz);
  }
  if (a_rowwise) {
    lp.a_matrix_.start_.resize(num_row + 1);
    lp.a_matrix_.start_[num_row] = a_num_nz;
    lp.a_matrix_.format_ = MatrixFormat::kRowwise;
  } else {
    lp.a_matrix_.start_.resize(num_col + 1);
    lp.a_matrix_.start_[num_col] = a_num_nz;
    lp.a_matrix_.format_ = MatrixFormat::kColwise;
  }
  if (sense == (HighsInt)ObjSense::kMaximize) {
    lp.sense_ = ObjSense::kMaximize;
  } else {
    lp.sense_ = ObjSense::kMinimize;
  }
  lp.offset_ = offset;
  if (num_col > 0 && integrality != NULL) {
    lp.integrality_.resize(num_col);
    for (HighsInt iCol = 0; iCol < num_col; iCol++) {
      HighsInt integrality_status = integrality[iCol];
      const bool legal_integrality_status =
          integrality_status == (HighsInt)HighsVarType::kContinuous ||
          integrality_status == (HighsInt)HighsVarType::kInteger ||
          integrality_status == (HighsInt)HighsVarType::kSemiContinuous ||
          integrality_status == (HighsInt)HighsVarType::kSemiInteger;
      if (!legal_integrality_status) {
        highsLogDev(
            options_.log_options, HighsLogType::kError,
            "Model has illegal integer value of %d for integrality[%d]\n",
            (int)integrality_status, iCol);
        return HighsStatus::kError;
      }
      lp.integrality_[iCol] = (HighsVarType)integrality_status;
    }
  }
  if (q_num_nz > 0) {
    assert(num_col > 0);
    assert(q_start != NULL);
    assert(q_index != NULL);
    assert(q_value != NULL);
    HighsHessian& hessian = model.hessian_;
    hessian.dim_ = num_col;
    hessian.format_ = HessianFormat::kTriangular;
    hessian.start_.assign(q_start, q_start + num_col);
    hessian.start_.resize(num_col + 1);
    hessian.start_[num_col] = q_num_nz;
    hessian.index_.assign(q_index, q_index + q_num_nz);
    hessian.value_.assign(q_value, q_value + q_num_nz);
  }
  return passModel(std::move(model));
}

HighsStatus Highs::passModel(const HighsInt num_col, const HighsInt num_row,
                             const HighsInt num_nz, const HighsInt a_format,
                             const HighsInt sense, const double offset,
                             const double* costs, const double* col_lower,
                             const double* col_upper, const double* row_lower,
                             const double* row_upper, const HighsInt* a_start,
                             const HighsInt* a_index, const double* a_value,
                             const HighsInt* integrality) {
  return passModel(num_col, num_row, num_nz, 0, a_format, 0, sense, offset,
                   costs, col_lower, col_upper, row_lower, row_upper, a_start,
                   a_index, a_value, NULL, NULL, NULL, integrality);
}

HighsStatus Highs::passHessian(HighsHessian hessian_) {
  this->logHeader();
  HighsStatus return_status = HighsStatus::kOk;
  HighsHessian& hessian = model_.hessian_;
  hessian = std::move(hessian_);
  // Check validity of any Hessian, normalising its entries
  return_status = interpretCallStatus(options_.log_options,
                                      assessHessian(hessian, options_),
                                      return_status, "assessHessian");
  if (return_status == HighsStatus::kError) return return_status;
  if (hessian.dim_) {
    // Clear any zero Hessian
    if (hessian.numNz() == 0) {
      highsLogUser(options_.log_options, HighsLogType::kInfo,
                   "Hessian has dimension %" HIGHSINT_FORMAT
                   " but no nonzeros, so is ignored\n",
                   hessian.dim_);
      hessian.clear();
    }
  }
  // Ensure that any non-zero Hessian of dimension less than the
  // number of columns in the model is completed
  if (hessian.dim_) completeHessian(this->model_.lp_.num_col_, hessian);

  if (this->model_.lp_.user_cost_scale_) {
    // Assess and apply any user cost scaling
    if (!hessian.scaleOk(this->model_.lp_.user_cost_scale_,
                         this->options_.small_matrix_value,
                         this->options_.large_matrix_value)) {
      highsLogUser(
          options_.log_options, HighsLogType::kError,
          "User cost scaling yields zeroed or excessive Hessian values\n");
      return HighsStatus::kError;
    }
    double cost_scale_value = std::pow(2, this->model_.lp_.user_cost_scale_);
    for (HighsInt iEl = 0; iEl < hessian.numNz(); iEl++)
      hessian.value_[iEl] *= cost_scale_value;
  }
  return_status = interpretCallStatus(options_.log_options, clearSolver(),
                                      return_status, "clearSolver");
  return returnFromHighs(return_status);
}

HighsStatus Highs::passHessian(const HighsInt dim, const HighsInt num_nz,
                               const HighsInt format, const HighsInt* start,
                               const HighsInt* index, const double* value) {
  this->logHeader();
  HighsHessian hessian;
  if (!qFormatOk(num_nz, format)) {
    highsLogUser(options_.log_options, HighsLogType::kError,
                 "Model has illegal Hessian matrix format\n");
    return HighsStatus::kError;
  }
  HighsInt num_col = model_.lp_.num_col_;
  if (dim != num_col) return HighsStatus::kError;
  hessian.dim_ = num_col;
  hessian.format_ = HessianFormat::kTriangular;
  if (dim > 0) {
    assert(start != NULL);
    hessian.start_.assign(start, start + num_col);
    hessian.start_.resize(num_col + 1);
    hessian.start_[num_col] = num_nz;
  }
  if (num_nz > 0) {
    assert(index != NULL);
    assert(value != NULL);
    hessian.index_.assign(index, index + num_nz);
    hessian.value_.assign(value, value + num_nz);
  }
  return passHessian(hessian);
}

HighsStatus Highs::passLinearObjectives(
    const HighsInt num_linear_objective,
    const HighsLinearObjective* linear_objective) {
  if (num_linear_objective < 0) return HighsStatus::kOk;
  this->multi_linear_objective_.clear();
  for (HighsInt iObj = 0; iObj < num_linear_objective; iObj++)
    if (this->addLinearObjective(linear_objective[iObj], iObj) !=
        HighsStatus::kOk)
      return HighsStatus::kError;
  return HighsStatus::kOk;
}

HighsStatus Highs::addLinearObjective(
    const HighsLinearObjective& linear_objective, const HighsInt iObj) {
  if (model_.isQp()) {
    highsLogUser(options_.log_options, HighsLogType::kError,
                 "Cannot define additional linear objective for QP\n");
    return HighsStatus::kError;
  }
  if (!this->validLinearObjective(linear_objective, iObj))
    return HighsStatus::kError;
  this->multi_linear_objective_.push_back(linear_objective);
  return HighsStatus::kOk;
}

HighsStatus Highs::clearLinearObjectives() {
  this->multi_linear_objective_.clear();
  return HighsStatus::kOk;
}

HighsStatus Highs::passColName(const HighsInt col, const std::string& name) {
  const HighsInt num_col = this->model_.lp_.num_col_;
  if (col < 0 || col >= num_col) {
    highsLogUser(
        options_.log_options, HighsLogType::kError,
        "Index %d for column name %s is outside the range [0, num_col = %d)\n",
        int(col), name.c_str(), int(num_col));
    return HighsStatus::kError;
  }
  if (int(name.length()) <= 0) {
    highsLogUser(options_.log_options, HighsLogType::kError,
                 "Cannot define empty column names\n");
    return HighsStatus::kError;
  }
  this->model_.lp_.col_names_.resize(num_col);
  this->model_.lp_.col_hash_.update(col, this->model_.lp_.col_names_[col],
                                    name);
  this->model_.lp_.col_names_[col] = name;
  return HighsStatus::kOk;
}

HighsStatus Highs::passRowName(const HighsInt row, const std::string& name) {
  const HighsInt num_row = this->model_.lp_.num_row_;
  if (row < 0 || row >= num_row) {
    highsLogUser(
        options_.log_options, HighsLogType::kError,
        "Index %d for row name %s is outside the range [0, num_row = %d)\n",
        int(row), name.c_str(), int(num_row));
    return HighsStatus::kError;
  }
  if (int(name.length()) <= 0) {
    highsLogUser(options_.log_options, HighsLogType::kError,
                 "Cannot define empty column names\n");
    return HighsStatus::kError;
  }
  this->model_.lp_.row_names_.resize(num_row);
  this->model_.lp_.row_hash_.update(row, this->model_.lp_.row_names_[row],
                                    name);
  this->model_.lp_.row_names_[row] = name;
  return HighsStatus::kOk;
}

HighsStatus Highs::passModelName(const std::string& name) {
  this->model_.lp_.model_name_ = name;
  return HighsStatus::kOk;
}

HighsStatus Highs::readModel(const std::string& filename) {
  this->logHeader();
  HighsStatus return_status = HighsStatus::kOk;
  Filereader* reader =
      Filereader::getFilereader(options_.log_options, filename);
  if (reader == NULL) {
    highsLogUser(options_.log_options, HighsLogType::kError,
                 "Model file %s not supported\n", filename.c_str());
    return HighsStatus::kError;
  }

  HighsModel model;
  FilereaderRetcode call_code =
      reader->readModelFromFile(options_, filename, model);
  delete reader;
  if (call_code != FilereaderRetcode::kOk) {
    interpretFilereaderRetcode(options_.log_options, filename.c_str(),
                               call_code);
    const HighsStatus call_status = call_code == FilereaderRetcode::kWarning
                                        ? HighsStatus::kWarning
                                        : HighsStatus::kError;
    return_status = interpretCallStatus(options_.log_options, call_status,
                                        return_status, "readModelFromFile");
    if (return_status == HighsStatus::kError) return return_status;
  }
  model.lp_.model_name_ = extractModelName(filename);
  const bool remove_rows_of_count_1 = false;
  if (remove_rows_of_count_1) {
    // .lp files from PWSC (notably st-test23.lp) have bounds for
    // semi-continuous variables in the constraints section. By default,
    // these are interpreted as constraints, so the semi-continuous
    // variables are not set up correctly. Fix is to remove all rows of
    // count 1, interpreting their bounds as bounds on the corresponding
    // variable.
    removeRowsOfCountOne(options_.log_options, model.lp_);
  }
  return_status =
      interpretCallStatus(options_.log_options, passModel(std::move(model)),
                          return_status, "passModel");
  return returnFromHighs(return_status);
}

HighsStatus Highs::readBasis(const std::string& filename) {
  this->logHeader();
  HighsStatus return_status = HighsStatus::kOk;
  // Try to read basis file into read_basis
  HighsBasis read_basis = basis_;
  return_status = interpretCallStatus(
      options_.log_options,
      readBasisFile(options_.log_options, model_.lp_, read_basis, filename),
      return_status, "readBasis");
  if (return_status != HighsStatus::kOk) return return_status;
  // Basis read OK: check whether it's consistent with the LP
  if (!isBasisConsistent(model_.lp_, read_basis)) {
    highsLogUser(options_.log_options, HighsLogType::kError,
                 "readBasis: invalid basis\n");
    return HighsStatus::kError;
  }
  // Update the HiGHS basis and invalidate any simplex basis for the model
  basis_ = read_basis;
  basis_.valid = true;
  basis_.useful = true;
  // Follow implications of a new HiGHS basis
  newHighsBasis();
  // Can't use returnFromHighs since...
  return HighsStatus::kOk;
}

HighsStatus Highs::writeModel(const std::string& filename) {
  return writeLocalModel(model_, filename);
}

HighsStatus Highs::writePresolvedModel(const std::string& filename) {
  return writeLocalModel(presolved_model_, filename);
}

HighsStatus Highs::writeIisModel(const std::string& filename) {
  HighsStatus return_status = this->getIisInterface();
  if (return_status == HighsStatus::kError) return return_status;
  return writeLocalModel(iis_.model_, filename);
}

HighsStatus Highs::writeLocalModel(HighsModel& model,
                                   const std::string& filename) {
  HighsStatus return_status = HighsStatus::kOk;
  HighsStatus call_status;

  HighsLp& lp = model.lp_;

  // Dimensions in a_matrix_ may not be set, so take them from lp
  lp.setMatrixDimensions();

  // Replace any blank names and return error if there are duplicates
  // or names with spaces
  call_status = normaliseNames(this->options_.log_options, lp);
  return_status = interpretCallStatus(options_.log_options, call_status,
                                      return_status, "normaliseNames");
  if (return_status == HighsStatus::kError) return return_status;

  // Ensure that the LP is column-wise
  lp.ensureColwise();

  // Ensure that the dimensions are OK
  if (!lpDimensionsOk("writeLocalModel", lp, options_.log_options))
    return HighsStatus::kError;

  if (model.hessian_.dim_ > 0) {
    call_status = assessHessianDimensions(options_, model.hessian_);
    if (call_status == HighsStatus::kError) return call_status;
  }

  // Check that the matrix starts are OK
  call_status = lp.a_matrix_.assessStart(options_.log_options);
  if (call_status == HighsStatus::kError) return call_status;

  // Check that the matrix indices are within bounds
  call_status = lp.a_matrix_.assessIndexBounds(options_.log_options);
  if (call_status == HighsStatus::kError) return call_status;

  // Check for repeated column or row names that would corrupt the file
  if (model.lp_.col_hash_.hasDuplicate(model.lp_.col_names_)) {
    highsLogUser(options_.log_options, HighsLogType::kError,
                 "Model has repeated column names\n");
    return returnFromHighs(HighsStatus::kError);
  }
  if (model.lp_.row_hash_.hasDuplicate(model.lp_.row_names_)) {
    highsLogUser(options_.log_options, HighsLogType::kError,
                 "Model has repeated row names\n");
    return returnFromHighs(HighsStatus::kError);
  }
  if (filename == "") {
    // Empty file name: report model on logging stream
    reportModel(model);
    return_status = HighsStatus::kOk;
  } else {
    Filereader* writer =
        Filereader::getFilereader(options_.log_options, filename);
    if (writer == NULL) {
      highsLogUser(options_.log_options, HighsLogType::kError,
                   "Model file %s not supported\n", filename.c_str());
      return HighsStatus::kError;
    }
    // Report to user that model is being written
    highsLogUser(options_.log_options, HighsLogType::kInfo,
                 "Writing the model to %s\n", filename.c_str());
    return_status =
        interpretCallStatus(options_.log_options,
                            writer->writeModelToFile(options_, filename, model),
                            return_status, "writeModelToFile");
    delete writer;
  }
  return returnFromHighs(return_status);
}

HighsStatus Highs::writeBasis(const std::string& filename) {
  HighsStatus return_status = HighsStatus::kOk;
  HighsStatus call_status;
  FILE* file;
  HighsFileType file_type;
  call_status = openWriteFile(filename, "writeBasis", file, file_type);
  return_status = interpretCallStatus(options_.log_options, call_status,
                                      return_status, "openWriteFile");
  if (return_status == HighsStatus::kError) return return_status;
  // Replace any blank names and return error if there are duplicates
  // or names with spaces
  call_status = normaliseNames(this->options_.log_options, this->model_.lp_);
  return_status = interpretCallStatus(options_.log_options, call_status,
                                      return_status, "normaliseNames");
  if (return_status == HighsStatus::kError) return return_status;

  // Report to user that basis is being written
  if (filename != "")
    highsLogUser(options_.log_options, HighsLogType::kInfo,
                 "Writing the basis to %s\n", filename.c_str());
  writeBasisFile(file, options_, model_.lp_, basis_);
  if (file != stdout) fclose(file);
  return return_status;
}

HighsStatus Highs::presolve() {
  const HighsLogOptions& log_options = options_.log_options;
  if (model_.needsMods(options_.infinite_cost)) {
    highsLogUser(log_options, HighsLogType::kError,
                 "Model contains infinite costs or semi-variables, so cannot "
                 "be presolved independently\n");
    return HighsStatus::kError;
  }
  HighsStatus return_status = HighsStatus::kOk;

  this->reportModelStats();
  clearPresolve();
  if (model_.isEmpty()) {
    model_presolve_status_ = HighsPresolveStatus::kNotReduced;
  } else {
    const bool force_presolve = true;
    // make sure global scheduler is initialized before calling presolve, since
    // MIP presolve may use parallelism
    highs::parallel::initialize_scheduler(options_.threads);
    max_threads = highs::parallel::num_threads();
    if (options_.threads != 0 && max_threads != options_.threads) {
      highsLogUser(
          log_options, HighsLogType::kError,
          "Option 'threads' is set to %d but global scheduler has already been "
          "initialized to use %d threads. The previous scheduler instance can "
          "be destroyed by calling Highs::resetGlobalScheduler().\n",
          (int)options_.threads, max_threads);
      return HighsStatus::kError;
    }
    // If problem is a MIP and solve_relaxation is true, it's natural
    // to force LP presolve. It means that someone wanting the
    // presolved relaxation of a MIP just has to set solve_relaxation
    // to true, rather than clearing the integrality of the model (cf
    // #2234)
    const bool force_lp_presolve = options_.solve_relaxation;
    model_presolve_status_ = runPresolve(force_lp_presolve, force_presolve);
  }

  bool using_reduced_lp = false;
  reportPresolveReductions(log_options, model_presolve_status_, model_.lp_,
                           presolve_.getReducedProblem());
  switch (model_presolve_status_) {
    case HighsPresolveStatus::kNotPresolved: {
      // Shouldn't happen
      assert(model_presolve_status_ != HighsPresolveStatus::kNotPresolved);
      return_status = HighsStatus::kError;
      break;
    }
    case HighsPresolveStatus::kNotReduced:
    case HighsPresolveStatus::kInfeasible:
    case HighsPresolveStatus::kReduced:
    case HighsPresolveStatus::kReducedToEmpty:
    case HighsPresolveStatus::kUnboundedOrInfeasible: {
      // All OK
      if (model_presolve_status_ == HighsPresolveStatus::kInfeasible) {
        // Infeasible model, so indicate that the incumbent model is
        // known as such
        setHighsModelStatusAndClearSolutionAndBasis(
            HighsModelStatus::kInfeasible);
      } else if (model_presolve_status_ == HighsPresolveStatus::kNotReduced) {
        // No reduction, so fill Highs presolved model with the
        // incumbent model
        presolved_model_ = model_;
      } else if (model_presolve_status_ == HighsPresolveStatus::kReduced ||
                 model_presolve_status_ ==
                     HighsPresolveStatus::kReducedToEmpty) {
        // Nontrivial reduction, so fill Highs presolved model with the
        // presolved model
        using_reduced_lp = true;
      }
      return_status = HighsStatus::kOk;
      break;
    }
    case HighsPresolveStatus::kTimeout: {
      // Timeout, so assume that it's OK to fill the Highs presolved model with
      // the presolved model, but return warning.
      using_reduced_lp = true;
      return_status = HighsStatus::kWarning;
      break;
    }
    default: {
      // case HighsPresolveStatus::kOutOfMemory
      assert(model_presolve_status_ == HighsPresolveStatus::kOutOfMemory);
      highsLogUser(log_options, HighsLogType::kError,
                   "Presolve fails due to memory allocation error\n");
      setHighsModelStatusAndClearSolutionAndBasis(
          HighsModelStatus::kPresolveError);
      return_status = HighsStatus::kError;
    }
  }
  if (using_reduced_lp) {
    presolved_model_.lp_ = presolve_.getReducedProblem();
    presolved_model_.lp_.setMatrixDimensions();
  }

  highsLogUser(log_options, HighsLogType::kInfo, "Presolve status: %s\n",
               presolveStatusToString(model_presolve_status_).c_str());
  return returnFromHighs(return_status);
}

HighsStatus Highs::run() {
  this->sub_solver_call_time_.initialise();
  const bool options_had_highs_files = this->optionsHasHighsFiles();
  if (options_had_highs_files) {
    HighsStatus status = HighsStatus::kOk;
    if (this->options_.read_solution_file != "")
      status = this->readSolution(this->options_.read_solution_file);
    if (this->options_.read_basis_file != "")
      status = this->readBasis(this->options_.read_basis_file);
    if (this->options_.write_model_file != "")
      status = this->writeModel(this->options_.write_model_file);
    if (status != HighsStatus::kOk) return status;
    // Save all the Highs files names from options_ to Highs::files_
    // so that any relating to files written after run() are saved,
    // and all can be reset to the user's values
    this->saveHighsFiles();
  }
  // No subsequent calls to run() can have HiGHS files in options_, so
  // options_had_highs_files is false in any future calls to
  // Highs::run(), so solution and basis files are only written when
  // returning to this call
  assert(!this->optionsHasHighsFiles());

  if (!options_.use_warm_start) this->clearSolver();
  this->reportModelStats();
<<<<<<< HEAD

  // Possibly apply user-defined scaling to the incumbent model and solution
  HighsUserScaleData user_scale_data;
  initialiseUserScaleData(this->options_, user_scale_data);
  const bool user_scaling =
      user_scale_data.user_objective_scale || user_scale_data.user_bound_scale;
  if (user_scaling) {
    if (this->userScaleModel(user_scale_data) == HighsStatus::kError)
      return HighsStatus::kError;
    this->userScaleSolution(user_scale_data);
    // Indicate that the scaling has been applied
    user_scale_data.applied = true;
    // Zero the user scale values to prevent further scaling
    this->options_.user_objective_scale = 0;
    this->options_.user_bound_scale = 0;
  }

  // Determine coefficient ranges and possibly warn the user about
  // excessive values, obtaining suggested values for user_objective_scale
  // and user_bound_scale
  assessExcessiveObjectiveBoundScaling(this->options_.log_options, this->model_,
                                       user_scale_data);
  // Used when deveoping unit tests in TestUserScale.cpp
  //  this->writeModel("");
  HighsStatus status;
  if (!this->multi_linear_objective_.size()) {
    status = this->optimizeModel();
=======
  HighsInt num_linear_objective = this->multi_linear_objective_.size();
  if (num_linear_objective == 0) {
    HighsStatus status = this->optimizeModel();
>>>>>>> 23390441
    if (options_had_highs_files) {
      // This call to Highs::run() had HiGHS files in options, so
      // recover HiGHS files to options_
      this->getHighsFiles();
      this->files_.clear();
      if (this->options_.write_iis_model_file != "")
        status = this->writeIisModel(this->options_.write_iis_model_file);
      if (this->options_.solution_file != "")
        status = this->writeSolution(this->options_.solution_file,
                                     this->options_.write_solution_style);
      if (this->options_.write_basis_file != "")
        status = this->writeBasis(this->options_.write_basis_file);
    }
<<<<<<< HEAD
  } else {
    status = this->multiobjectiveSolve();
  }
  if (user_scaling) {
    // Unscale the incumbent model and solution
    //
    // Flip the scaling sign
    user_scale_data.user_objective_scale *= -1;
    user_scale_data.user_bound_scale *= -1;
    HighsStatus unscale_status = this->userScaleModel(user_scale_data);
    if (unscale_status == HighsStatus::kError) {
      highsLogUser(
          this->options_.log_options, HighsLogType::kError,
          "Unexpected error removing user scaling from the incumbent model\n");
      assert(unscale_status != HighsStatus::kError);
    }
    const bool update_kkt = true;
    unscale_status = this->userScaleSolution(user_scale_data, update_kkt);
    // Restore the user scale values, remembering that they've been
    // negated to undo user scaling
    this->options_.user_objective_scale = -user_scale_data.user_objective_scale;
    this->options_.user_bound_scale = -user_scale_data.user_bound_scale;
    // Indicate that the scaling has not been applied
    user_scale_data.applied = false;
    highsLogUser(this->options_.log_options, HighsLogType::kInfo,
                 "After solving the user-scaled model, the unscaled solution "
                 "has objective value %.12g\n",
                 this->info_.objective_function_value);
    if (model_status_ == HighsModelStatus::kOptimal &&
        unscale_status != HighsStatus::kOk) {
      // KKT errors in the unscaled optimal solution, so log a warning and
      // return
      highsLogUser(
          this->options_.log_options, HighsLogType::kWarning,
          "User scaled problem solved to optimality, but unscaled solution "
          "does not satisfy feasibilty and optimality tolerances\n");
      status = HighsStatus::kWarning;
    }
=======
    this->reportSubSolverCallTime();
    return status;
>>>>>>> 23390441
  }
  return this->multiobjectiveSolve();
}

// Checks the options calls presolve and postsolve if needed. Solvers are called
// with callSolveLp(..)
HighsStatus Highs::optimizeModel() {
  HighsInt min_highs_debug_level = kHighsDebugLevelMin;
  // kHighsDebugLevelCostly;
  // kHighsDebugLevelMax;
  //
  //  if (model_.lp_.num_row_>0 && model_.lp_.num_col_>0)
  //  writeLpMatrixPicToFile(options_, "LpMatrix", model_.lp_);
  if (options_.highs_debug_level < min_highs_debug_level)
    options_.highs_debug_level = min_highs_debug_level;

  const bool possibly_use_log_dev_level_2 = false;
  const HighsInt log_dev_level = options_.log_dev_level;
  const bool output_flag = options_.output_flag;
  HighsInt use_log_dev_level = log_dev_level;
  bool use_output_flag = output_flag;
  const HighsInt check_debug_run_call_num = -103757;
  const HighsInt check_num_col = -317;
  const HighsInt check_num_row = -714;
  if (possibly_use_log_dev_level_2) {
    if (this->debug_optimize_call_num_ == check_debug_run_call_num &&
        model_.lp_.num_col_ == check_num_col &&
        model_.lp_.num_row_ == check_num_row) {
      std::string message =
          "Entering Highs::optimizeModel(): run/col/row matching check ";
      highsLogDev(options_.log_options, HighsLogType::kInfo,
                  "%s: run %d: LP(%6d, %6d)\n", message.c_str(),
                  int(this->debug_optimize_call_num_), int(model_.lp_.num_col_),
                  int(model_.lp_.num_row_));
      // highsPause(true, message);
      use_log_dev_level = 2;
      use_output_flag = true;
    }
  }

  if (ekk_instance_.status_.has_nla)
    assert(ekk_instance_.lpFactorRowCompatible(model_.lp_.num_row_));

  highs::parallel::initialize_scheduler(options_.threads);

  max_threads = highs::parallel::num_threads();
  if (options_.threads != 0 && max_threads != options_.threads) {
    highsLogUser(
        options_.log_options, HighsLogType::kError,
        "Option 'threads' is set to %d but global scheduler has already been "
        "initialized to use %d threads. The previous scheduler instance can "
        "be destroyed by calling Highs::resetGlobalScheduler().\n",
        (int)options_.threads, max_threads);
    return HighsStatus::kError;
  }
  assert(max_threads > 0);
  if (max_threads <= 0)
    highsLogDev(options_.log_options, HighsLogType::kWarning,
                "WARNING: max_threads() returns %" HIGHSINT_FORMAT "\n",
                max_threads);
  highsLogDev(options_.log_options, HighsLogType::kDetailed,
              "Running with %" HIGHSINT_FORMAT " thread(s)\n", max_threads);

  // returnFromOptimizeModel() is a common exit method to ensure
  // consistency of values set by optimizeModel() and many other
  // things. It's important to be able to check that it's been called,
  // and this is done with this->called_return_from_optimize_model
  //
  // Make sure here that returnFromOptimizeModel() has been called
  // after any previous call to optimizeModel()

  assert(called_return_from_optimize_model);
  if (!called_return_from_optimize_model) {
    highsLogDev(options_.log_options, HighsLogType::kError,
                "Highs::optimizeModel() called with "
                "called_return_from_optimize_model false\n");
    return HighsStatus::kError;
  }

  // Check whether model is consistent with any user bound/cost scaling
  assert(this->model_.lp_.user_bound_scale_ == this->options_.user_bound_scale);
  assert(this->model_.lp_.user_cost_scale_ == this->options_.user_cost_scale);
  // Assess whether to warn the user about excessive bounds and costs
  assessExcessiveBoundCost(options_.log_options, this->model_);

  // HiGHS solvers require models with no infinite costs, and no semi-variables
  //
  // Since completeSolutionFromDiscreteAssignment() may require a call
  // to optimizeModel() - with initial check that
  // called_return_from_optimize_model is true
  // - called_return_from_optimize_model cannot yet be set false.
  //
  // This possible call to optimizeModel() means that any need to modify the
  // problem to remove infinite costs must be done first.
  //
  // Set undo_mods = false so that returnFromOptimizeModel() doesn't undo any
  // mods that must be preserved - such as when solving a MIP node
  bool undo_mods = false;
  if (model_.lp_.has_infinite_cost_) {
    // If the model has infinite costs, then try to remove them. The
    // return_status indicates the success of this operation and, if
    // it's unsuccessful, the model will not have been modified and
    // optimizeModel() can simply return an error with model status
    // HighsModelStatus::kUnknown
    assert(model_.lp_.hasInfiniteCost(options_.infinite_cost));
    HighsStatus return_status = handleInfCost();
    if (return_status != HighsStatus::kOk) {
      assert(return_status == HighsStatus::kError);
      setHighsModelStatusAndClearSolutionAndBasis(HighsModelStatus::kUnknown);
      return return_status;
    }
    // Modifications have been performed, so must be undone before
    // this call to optimizeModel() returns
    assert(!model_.lp_.has_infinite_cost_);
    undo_mods = true;
  } else {
    assert(!model_.lp_.hasInfiniteCost(options_.infinite_cost));
  }

  // Ensure that all vectors in the model have exactly the right size
  exactResizeModel();

  if (model_.isMip() && solution_.value_valid) {
    // Determine whether the current (partial) solution of a MIP is
    // feasible and, if not, try to complete the assignment with
    // integer values (if necessary) and continuous values (if
    // necessary) to achieve a feasible solution. Valuable in the case
    // where users make a heuristic (partial) assignment of discrete variables
    HighsStatus call_status = completeSolutionFromDiscreteAssignment();
    if (call_status != HighsStatus::kOk) return HighsStatus::kError;
  }

  // Set this so that calls to returnFromOptimizeModel() can be checked: from
  // here all return statements execute returnFromOptimizeModel()
  called_return_from_optimize_model = false;
  HighsStatus return_status = HighsStatus::kOk;
  HighsStatus call_status;
  // Initialise the HiGHS model status
  model_status_ = HighsModelStatus::kNotset;
  // Clear the run info
  invalidateInfo();
  // Zero the iteration counts
  zeroIterationCounts();
  // Start the HiGHS run clock
  timer_.start();
  // Return immediately if the model has no columns
  if (!model_.lp_.num_col_) {
    setHighsModelStatusAndClearSolutionAndBasis(HighsModelStatus::kModelEmpty);
    return returnFromOptimizeModel(HighsStatus::kOk, undo_mods);
  }
  // Return immediately if the model is infeasible due to inconsistent
  // bounds, modifying any bounds with tiny infeasibilities
  if (!infeasibleBoundsOk()) {
    setHighsModelStatusAndClearSolutionAndBasis(HighsModelStatus::kInfeasible);
    return returnFromOptimizeModel(return_status, undo_mods);
  }
  // Ensure that the LP (and any simplex LP) has the matrix column-wise
  model_.lp_.ensureColwise();
  // Ensure that the matrix has no large values
  if (model_.lp_.a_matrix_.hasLargeValue(options_.large_matrix_value)) {
    highsLogUser(options_.log_options, HighsLogType::kError,
                 "Cannot solve a model with a |value| exceeding %g in "
                 "constraint matrix\n",
                 options_.large_matrix_value);
    return returnFromOptimizeModel(HighsStatus::kError, undo_mods);
  }
  if (options_.highs_debug_level > min_highs_debug_level) {
    // Shouldn't have to check validity of the LP since this is done when it is
    // loaded or modified
    call_status = assessLp(model_.lp_, options_);
    // If any errors have been found or normalisation carried out,
    // call_status will be kError or kWarning, so only valid return is OK.
    assert(call_status == HighsStatus::kOk);
    return_status = interpretCallStatus(options_.log_options, call_status,
                                        return_status, "assessLp");
    if (return_status == HighsStatus::kError)
      return returnFromOptimizeModel(return_status, undo_mods);
    // Shouldn't have to check that the options settings are legal,
    // since they are checked when modified
    if (checkOptions(options_.log_options, options_.records) !=
        OptionStatus::kOk) {
      return_status = HighsStatus::kError;
      return returnFromOptimizeModel(return_status, undo_mods);
    }
  }

  if (model_.lp_.model_name_.compare(""))
    highsLogDev(options_.log_options, HighsLogType::kVerbose,
                "Solving model: %s\n", model_.lp_.model_name_.c_str());

  if (!options_.solve_relaxation) {
    // Not solving the relaxation, so check validity of any
    // integrality, keeping a record of any bound and type
    // modifications for semi-variables
    bool made_semi_variable_mods = false;
    call_status =
        assessSemiVariables(model_.lp_, options_, made_semi_variable_mods);
    undo_mods = undo_mods || made_semi_variable_mods;
    if (call_status == HighsStatus::kError) {
      setHighsModelStatusAndClearSolutionAndBasis(
          HighsModelStatus::kSolveError);
      return returnFromOptimizeModel(HighsStatus::kError, undo_mods);
    }
  }
  // Choose method according to model class
  if (model_.isQp()) {
    if (model_.isMip()) {
      if (options_.solve_relaxation) {
        // Relax any semi-variables
        bool made_semi_variable_mods = false;
        relaxSemiVariables(model_.lp_, made_semi_variable_mods);
        undo_mods = undo_mods || made_semi_variable_mods;
      } else {
        highsLogUser(options_.log_options, HighsLogType::kError,
                     "Cannot solve MIQP problems with HiGHS\n");
        return returnFromOptimizeModel(HighsStatus::kError, undo_mods);
      }
    }
    // Ensure that its diagonal entries are OK in the context of the
    // objective sense. It's OK to be semi-definite
    if (!okHessianDiagonal(options_, model_.hessian_, model_.lp_.sense_)) {
      highsLogUser(options_.log_options, HighsLogType::kError,
                   "Cannot solve non-convex QP problems with HiGHS\n");
      return returnFromOptimizeModel(HighsStatus::kError, undo_mods);
    }
    sub_solver_call_time_.num_call[kSubSolverQpAsm]++;
    sub_solver_call_time_.run_time[kSubSolverQpAsm] = -timer_.read();
    call_status = callSolveQp();
    sub_solver_call_time_.run_time[kSubSolverQpAsm] += timer_.read();
    return_status = interpretCallStatus(options_.log_options, call_status,
                                        return_status, "callSolveQp");
    return returnFromOptimizeModel(return_status, undo_mods);
  } else if (model_.isMip()) {
    // Model is MIP
    if (options_.solve_relaxation) {
      // Solving just the relaxation, so relax any semi-variables
      bool made_semi_variable_mods = false;
      relaxSemiVariables(model_.lp_, made_semi_variable_mods);
      undo_mods = undo_mods || made_semi_variable_mods;
      highsLogUser(options_.log_options, HighsLogType::kInfo,
                   "Solving LP relaxation since solve_relaxation is true\n");
    } else {
      // Solve model as a MIP
      sub_solver_call_time_.num_call[kSubSolverMip]++;
      sub_solver_call_time_.run_time[kSubSolverMip] = -timer_.read();
      call_status = callSolveMip();
      sub_solver_call_time_.run_time[kSubSolverMip] += timer_.read();
      return_status = interpretCallStatus(options_.log_options, call_status,
                                          return_status, "callSolveMip");
      return returnFromOptimizeModel(return_status, undo_mods);
    }
  }
  // Solve the model as an LP
  HighsLp& incumbent_lp = model_.lp_;
  HighsLogOptions& log_options = options_.log_options;
  bool no_incumbent_lp_solution_or_basis = false;
  //
  // Record the initial time and set the component times and postsolve
  // iteration count to -1 to identify whether they are not required
  double initial_time = timer_.read();
  double this_presolve_time = -1;
  double this_solve_presolved_lp_time = -1;
  double this_postsolve_time = -1;
  double this_solve_original_lp_time = -1;
  HighsInt postsolve_iteration_count = -1;
  const bool ipm_no_crossover =
      useIpm(options_.solver) && options_.run_crossover == kHighsOffString;
  const bool lp_no_solution_basis =
      ipm_no_crossover || options_.solver == kPdlpString;
  if (options_.icrash) {
    ICrashStrategy strategy = ICrashStrategy::kICA;
    bool strategy_ok = parseICrashStrategy(options_.icrash_strategy, strategy);
    if (!strategy_ok) {
      // std::cout << "ICrash error: unknown strategy." << std::endl;
      highsLogUser(options_.log_options, HighsLogType::kError,
                   "ICrash error: unknown strategy.\n");
      return HighsStatus::kError;
    }
    ICrashOptions icrash_options{
        options_.icrash_dualize,         strategy,
        options_.icrash_starting_weight, options_.icrash_iterations,
        options_.icrash_approx_iter,     options_.icrash_exact,
        options_.icrash_breakpoints,     options_.log_options};

    HighsStatus icrash_status =
        callICrash(model_.lp_, icrash_options, icrash_info_);

    if (icrash_status != HighsStatus::kOk)
      return returnFromOptimizeModel(icrash_status, undo_mods);

    // for now set the solution_.col_value
    solution_.col_value = icrash_info_.x_values;
    // Better not to use Highs::crossover
    const bool use_highs_crossover = false;
    if (use_highs_crossover) {
      crossover(solution_);
      // loops:
      called_return_from_optimize_model = true;

      options_.icrash = false;  // to avoid loop
    } else {
      HighsStatus crossover_status =
          callCrossover(options_, model_.lp_, basis_, solution_, model_status_,
                        info_, callback_);
      // callCrossover can return HighsStatus::kWarning due to
      // imprecise dual values. Ignore this since primal simplex will
      // be called to clean up duals
      highsLogUser(log_options, HighsLogType::kInfo,
                   "Crossover following iCrash has return status of %s, and "
                   "problem status is %s\n",
                   highsStatusToString(crossover_status).c_str(),
                   modelStatusToString(model_status_).c_str());
      if (crossover_status == HighsStatus::kError)
        return returnFromOptimizeModel(crossover_status, undo_mods);
      assert(options_.simplex_strategy == kSimplexStrategyPrimal);
    }
    // timer_.stop();
    // run();

    // todo: add "dual" values
    // return HighsStatus::kOk;
  }

  // Even if options_.solver == kHighsChooseString in isolation will,
  // ultimately lead to a choice between simplex and IPM, if a basis
  // is available, simplex should surely be chosen.
  const bool solver_will_use_basis = options_.solver == kSimplexString ||
                                     options_.solver == kHighsChooseString;

  if (solver_will_use_basis) {
    if (!basis_.valid && solution_.value_valid) {
      // There is no valid basis, but there is a valid solution, so use
      // it to construct a basis
      return_status =
          interpretCallStatus(options_.log_options, basisForSolution(),
                              return_status, "basisForSolution");
      if (return_status == HighsStatus::kError)
        return returnFromOptimizeModel(return_status, undo_mods);
      assert(basis_.valid);
    }
  } else {
    // The basis won't be used, so clear it to ensure that, after any
    // presolve the solver choice won't be over-ruled by choosing
    // simplex due to the existence of a basis - which mustn't be used
    // after a strict reduction due to presolve!
    basis_.clear();
  }

  // lambda for Lp solving
  auto solveLp = [&](HighsLp& lp, const std::string& lpSolveDescription,
                     double& time) {
    time = -timer_.read(timer_.solve_clock);
    if (possibly_use_log_dev_level_2) {
      options_.log_dev_level = use_log_dev_level;
      options_.output_flag = use_output_flag;
    }
    timer_.start(timer_.solve_clock);
    call_status = callSolveLp(lp, lpSolveDescription);
    timer_.stop(timer_.solve_clock);
    if (possibly_use_log_dev_level_2) {
      options_.log_dev_level = log_dev_level;
      options_.output_flag = output_flag;
    }
    time += timer_.read(timer_.solve_clock);
  };

  const bool unconstrained_lp = incumbent_lp.a_matrix_.numNz() == 0;
  assert(incumbent_lp.num_row_ || unconstrained_lp);
  const bool has_basis = basis_.useful;
  if (has_basis) {
    assert(basis_.col_status.size() ==
           static_cast<size_t>(incumbent_lp.num_col_));
    assert(basis_.row_status.size() ==
           static_cast<size_t>(incumbent_lp.num_row_));
  }
  if (basis_.valid) assert(basis_.useful);

  const bool without_presolve = options_.presolve == kHighsOffString;
  if ((unconstrained_lp || has_basis || without_presolve) &&
      solver_will_use_basis) {
    // There is a valid basis for the problem, presolve is off, or LP
    // has no constraint matrix, and the solver will use the basis
    // (otherwise it's better to use presolve, if it's not switched
    // off)
    //
    // Determine a coherent message about how the LP is being solved
    std::stringstream lp_solve_ss;
    if (unconstrained_lp) {
      lp_solve_ss << "Solving unconstrained LP";
    } else if (has_basis) {
      if (without_presolve) {
        lp_solve_ss << "Solving LP with useful basis";
      } else {
        lp_solve_ss << "Solving LP with useful basis so presolve not used";
      }
    } else {
      // One of unconstrained_lp, has_basis and without_presolve must
      // be true, and the first two anren't
      assert(without_presolve);
      lp_solve_ss << "Solving LP without presolve or useful basis";
    }
    std::string lp_solve = lp_solve_ss.str();
    ekk_instance_.lp_name_ = lp_solve;
    // If there is a valid HiGHS basis, refine any status values that
    // are simply HighsBasisStatus::kNonbasic
    if (basis_.useful) refineBasis(incumbent_lp, solution_, basis_);
    solveLp(incumbent_lp, lp_solve, this_solve_original_lp_time);
    return_status = interpretCallStatus(options_.log_options, call_status,
                                        return_status, "callSolveLp");
    if (return_status == HighsStatus::kError)
      return returnFromOptimizeModel(return_status, undo_mods);
  } else {
    // Otherwise, consider presolve
    //
    // If using IPM to solve the reduced LP, but not crossover, set
    // lp_presolve_requires_basis_postsolve so that presolve can use
    // rules for which postsolve does not generate a basis.
    const bool lp_presolve_requires_basis_postsolve =
        options_.lp_presolve_requires_basis_postsolve;
    if (lp_no_solution_basis)
      options_.lp_presolve_requires_basis_postsolve = false;
    // Possibly presolve - according to option_.presolve
    //
    // If solving the relaxation of a MIP, make sure that LP presolve
    // is used - so that rules assuming MIP properties are not applied.
    const double from_presolve_time = timer_.read(timer_.presolve_clock);
    this_presolve_time = -from_presolve_time;
    timer_.start(timer_.presolve_clock);
    const bool force_lp_presolve = true;
    model_presolve_status_ = runPresolve(force_lp_presolve);
    timer_.stop(timer_.presolve_clock);
    const double to_presolve_time = timer_.read(timer_.presolve_clock);
    this_presolve_time += to_presolve_time;
    presolve_.info_.presolve_time = this_presolve_time;
    // Recover any modified options
    options_.lp_presolve_requires_basis_postsolve =
        lp_presolve_requires_basis_postsolve;

    // Set an illegal local pivot threshold value that's updated after
    // solving the presolved LP - if simplex is used
    double factor_pivot_threshold = -1;

    // Run solver.
    bool have_optimal_solution = false;
    // ToDo Put solution of presolved problem in a separate method

    // Record the number of iterations when PDLP is used to solve the
    // presolved problem, since the iteration count is reset to zero
    // if PDLP is used to clean up after postsolve
    HighsInt presolved_lp_pdlp_iteration_count = 0;
    // Log the presolve reductions
    reportPresolveReductions(log_options, model_presolve_status_, incumbent_lp,
                             presolve_.getReducedProblem());
    switch (model_presolve_status_) {
      case HighsPresolveStatus::kNotPresolved: {
        ekk_instance_.lp_name_ = "Original LP";
        solveLp(incumbent_lp, "Not presolved: solving the LP",
                this_solve_original_lp_time);
        return_status = interpretCallStatus(options_.log_options, call_status,
                                            return_status, "callSolveLp");
        if (return_status == HighsStatus::kError)
          return returnFromOptimizeModel(return_status, undo_mods);
        break;
      }
      case HighsPresolveStatus::kNotReduced: {
        ekk_instance_.lp_name_ = "Unreduced LP";
        // Log the presolve reductions
        solveLp(incumbent_lp, "Problem not reduced by presolve: solving the LP",
                this_solve_original_lp_time);
        return_status = interpretCallStatus(options_.log_options, call_status,
                                            return_status, "callSolveLp");
        if (return_status == HighsStatus::kError)
          return returnFromOptimizeModel(return_status, undo_mods);
        break;
      }
      case HighsPresolveStatus::kReduced: {
        HighsLp& reduced_lp = presolve_.getReducedProblem();
        reduced_lp.origin_name_ = "Reduced LP";
        reduced_lp.setMatrixDimensions();
        if (kAllowDeveloperAssert) {
          // Validate the reduced LP
          //
          // Although presolve can yield small values in the matrix,
          // they are only stripped out (by assessLp) in debug. This
          // suggests that they are no real danger to the simplex
          // solver. The only danger is pivoting on them, but that
          // implies that values of roughly that size have been chosen
          // in the ratio test. Even with the filter, values of 1e-9
          // could be in the matrix, and these would be bad
          // pivots. Hence, since the small values may play a
          // meaningful role in postsolve, then it's better to keep
          // them.
          //
          // ToDo. Analyse the extent of small value creation. See #1187
          assert(assessLp(reduced_lp, options_) == HighsStatus::kOk);
        } else {
          reduced_lp.a_matrix_.assessSmallValues(options_.log_options,
                                                 options_.small_matrix_value);
        }
        call_status = cleanBounds(options_, reduced_lp);
        // Ignore any warning from clean bounds since the original LP
        // is still solved after presolve
        if (interpretCallStatus(options_.log_options, call_status,
                                return_status,
                                "cleanBounds") == HighsStatus::kError)
          return HighsStatus::kError;
        // Solving the presolved LP with strictly reduced dimensions
        // so ensure that the Ekk instance is cleared
        ekk_instance_.clear();
        ekk_instance_.lp_name_ = "Presolved LP";
        // Don't try dual cut-off when solving the presolved LP, as the
        // objective values aren't correct
        const double save_objective_bound = options_.objective_bound;
        options_.objective_bound = kHighsInf;
        solveLp(reduced_lp, "Solving the presolved LP",
                this_solve_presolved_lp_time);
        if (ekk_instance_.status_.initialised_for_solve) {
          // Record the pivot threshold resulting from solving the presolved LP
          // with simplex
          factor_pivot_threshold = ekk_instance_.info_.factor_pivot_threshold;
        }
        // Restore the dual objective cut-off
        options_.objective_bound = save_objective_bound;
        return_status = interpretCallStatus(options_.log_options, call_status,
                                            return_status, "callSolveLp");
        if (return_status == HighsStatus::kError)
          return returnFromOptimizeModel(return_status, undo_mods);
        presolved_lp_pdlp_iteration_count = info_.pdlp_iteration_count;
        have_optimal_solution = model_status_ == HighsModelStatus::kOptimal;
        no_incumbent_lp_solution_or_basis =
            model_status_ == HighsModelStatus::kInfeasible ||
            model_status_ == HighsModelStatus::kUnbounded ||
            model_status_ == HighsModelStatus::kUnboundedOrInfeasible ||
            model_status_ == HighsModelStatus::kTimeLimit ||
            model_status_ == HighsModelStatus::kIterationLimit ||
            model_status_ == HighsModelStatus::kInterrupt;
        if (no_incumbent_lp_solution_or_basis) {
          // Postsolve won't be performed, so clear the HEkk data
          // corresponding to the (strictly reduced) presolved LP here
          ekk_instance_.clear();
          setHighsModelStatusAndClearSolutionAndBasis(model_status_);
        }
        break;
      }
      case HighsPresolveStatus::kReducedToEmpty: {
        // Create a trivial optimal solution for postsolve to use
        solution_.clear();
        basis_.clear();
        basis_.debug_origin_name = "Presolve to empty";
        basis_.valid = true;
        basis_.alien = false;
        basis_.useful = true;
        basis_.was_alien = false;
        solution_.value_valid = true;
        solution_.dual_valid = true;
        have_optimal_solution = true;
        // Optimality will not be spotted if there's no basis
        // postsolve
        model_status_ = HighsModelStatus::kOptimal;
        break;
      }
      case HighsPresolveStatus::kInfeasible: {
        setHighsModelStatusAndClearSolutionAndBasis(
            HighsModelStatus::kInfeasible);
        highsLogUser(log_options, HighsLogType::kInfo,
                     "Problem status detected on presolve: %s\n",
                     modelStatusToString(model_status_).c_str());
        return returnFromOptimizeModel(return_status, undo_mods);
      }
      case HighsPresolveStatus::kUnboundedOrInfeasible: {
        highsLogUser(
            log_options, HighsLogType::kInfo,
            "Problem status detected on presolve: %s\n",
            modelStatusToString(HighsModelStatus::kUnboundedOrInfeasible)
                .c_str());
        if (options_.allow_unbounded_or_infeasible) {
          setHighsModelStatusAndClearSolutionAndBasis(
              HighsModelStatus::kUnboundedOrInfeasible);
          return returnFromOptimizeModel(return_status, undo_mods);
        }
        // Presolve has returned kUnboundedOrInfeasible, but HiGHS
        // can't return this. Use primal simplex solver on the original
        // LP
        HighsOptions save_options = options_;
        options_.solver = "simplex";
        options_.simplex_strategy = kSimplexStrategyPrimal;
        solveLp(incumbent_lp,
                "Solving the original LP with primal simplex "
                "to determine infeasible or unbounded",
                this_solve_original_lp_time);
        // Recover the options
        options_ = save_options;
        if (return_status == HighsStatus::kError)
          return returnFromOptimizeModel(return_status, undo_mods);
        info_.valid = true;
        assert(model_status_ == HighsModelStatus::kInfeasible ||
               model_status_ == HighsModelStatus::kUnbounded);
        return returnFromOptimizeModel(return_status, undo_mods);
      }
      case HighsPresolveStatus::kTimeout: {
        setHighsModelStatusAndClearSolutionAndBasis(
            HighsModelStatus::kTimeLimit);
        highsLogDev(log_options, HighsLogType::kWarning,
                    "Presolve reached timeout\n");
        return returnFromOptimizeModel(HighsStatus::kWarning, undo_mods);
      }
      case HighsPresolveStatus::kOutOfMemory: {
        setHighsModelStatusAndClearSolutionAndBasis(
            HighsModelStatus::kMemoryLimit);
        highsLogUser(options_.log_options, HighsLogType::kError,
                     "Presolve fails due to memory allocation error\n");
        return returnFromOptimizeModel(HighsStatus::kError, undo_mods);
      }
      default: {
        assert(model_presolve_status_ == HighsPresolveStatus::kNullError);
        setHighsModelStatusAndClearSolutionAndBasis(
            HighsModelStatus::kPresolveError);
        highsLogDev(log_options, HighsLogType::kError,
                    "Presolve returned status %d\n",
                    (int)model_presolve_status_);
        return returnFromOptimizeModel(HighsStatus::kError, undo_mods);
      }
    }
    // End of presolve
    //
    // Cases of infeasibility/unboundedness timeout and memory errors
    // all handled, so just the successes remain
    assert(model_presolve_status_ == HighsPresolveStatus::kNotPresolved ||
           model_presolve_status_ == HighsPresolveStatus::kNotReduced ||
           model_presolve_status_ == HighsPresolveStatus::kReduced ||
           model_presolve_status_ == HighsPresolveStatus::kReducedToEmpty);

    // Postsolve. Does nothing if there were no reductions during presolve.

    // If presolve has been run assuming that there's no basis
    // postsolve - allowing sparsify to be used in presolve - so
    // invalidate any basis
    if (lp_no_solution_basis) this->invalidateBasis();
    const bool have_optimal_reduced_solution =
        model_presolve_status_ == HighsPresolveStatus::kReducedToEmpty ||
        (model_presolve_status_ == HighsPresolveStatus::kReduced &&
         model_status_ == HighsModelStatus::kOptimal);
    const bool have_unknown_reduced_solution =
        model_presolve_status_ == HighsPresolveStatus::kReduced &&
        model_status_ == HighsModelStatus::kUnknown;
    // Take a copy of the HighsInfo and HighsModelStatus for the
    // presolved LP to determine whether a PDLP clean-up should be
    // carried out
    const HighsInfo presolved_lp_info = this->info_;
    const HighsModelStatus presolved_lp_model_status = this->model_status_;
    if (have_optimal_reduced_solution || have_unknown_reduced_solution) {
      // ToDo Put this in a separate method
      assert(model_status_ == HighsModelStatus::kOptimal ||
             model_status_ == HighsModelStatus::kUnknown ||
             model_presolve_status_ == HighsPresolveStatus::kReducedToEmpty);
      assert(model_presolve_status_ == HighsPresolveStatus::kReduced ||
             model_presolve_status_ == HighsPresolveStatus::kReducedToEmpty);
      if (have_unknown_reduced_solution)
        highsLogUser(
            options_.log_options, HighsLogType::kWarning,
            "Running postsolve on non-optimal solution of reduced LP\n\n");
      // If presolve is nontrivial, extract the optimal solution
      // and (any) basis for the presolved problem in order to generate
      // the solution and basis for postsolve to use to generate a
      // solution and basis that is, hopefully, optimal.
      //
      // If there is a basis, optimality is confirmed or corrected by
      // hot-starting the simplex solver
      //
      // If there is no basis, then a KKT check is carried out, and
      // used to determine whether a PDLP clean-up should be done
      presolve_.data_.recovered_solution_ = solution_;
      presolve_.data_.recovered_basis_ = basis_;

      if (model_presolve_status_ == HighsPresolveStatus::kReduced)
        this->lpKktCheck(presolve_.getReducedProblem(), "Before postsolve");

      this_postsolve_time = -timer_.read(timer_.postsolve_clock);
      timer_.start(timer_.postsolve_clock);
      HighsPostsolveStatus postsolve_status = runPostsolve();
      timer_.stop(timer_.postsolve_clock);
      this_postsolve_time += -timer_.read(timer_.postsolve_clock);
      presolve_.info_.postsolve_time = this_postsolve_time;

      if (postsolve_status == HighsPostsolveStatus::kSolutionRecovered) {
        // Indicate that nontrivial postsolve has been performed
        if (model_presolve_status_ == HighsPresolveStatus::kReduced ||
            model_presolve_status_ == HighsPresolveStatus::kReducedToEmpty)
          highsLogUser(log_options, HighsLogType::kInfo,
                       "Performed postsolve\n");
        // Set solution and its status
        solution_.clear();
        solution_ = presolve_.data_.recovered_solution_;
        solution_.value_valid = true;
        if (!basis_.valid) {
          // Have a primal-dual solution, but no basis, since PDLP or
          // IPX without crossover were used. In the case of IPX, this
          // was because either run_crossover was "off" or "choose"
          // and IPX determined optimality
          solution_.dual_valid = true;
          this->invalidateBasis();
        } else {
          //
          // Hot-start the simplex solver for the incumbent LP
          //
          solution_.dual_valid = true;
          // Set basis and its status
          basis_.valid = true;
          basis_.useful = true;
          basis_.col_status = presolve_.data_.recovered_basis_.col_status;
          basis_.row_status = presolve_.data_.recovered_basis_.row_status;
          basis_.debug_origin_name += ": after postsolve";
          // Basic primal activities are wrong after postsolve, so
          // possibly skip KKT check
          const bool perform_kkt_check = true;
          if (perform_kkt_check) {
            // Possibly force debug to perform KKT check on what's
            // returned from postsolve
            const bool force_debug = false;
            HighsInt save_highs_debug_level = options_.highs_debug_level;
            if (force_debug)
              options_.highs_debug_level = kHighsDebugLevelCostly;
            if (debugHighsSolution("After returning from postsolve", options_,
                                   model_, solution_,
                                   basis_) == HighsDebugStatus::kLogicalError)
              return returnFromOptimizeModel(HighsStatus::kError, undo_mods);
            options_.highs_debug_level = save_highs_debug_level;
          }
          // Save the options to allow the best simplex strategy to
          // be used
          HighsOptions save_options = options_;
          const bool full_logging = false;
          if (full_logging) options_.log_dev_level = kHighsLogDevLevelVerbose;
          // Force the use of simplex to clean up
          options_.solver = kSimplexString;
          options_.simplex_strategy = kSimplexStrategyChoose;
          // Ensure that the parallel solver isn't used
          options_.simplex_min_concurrency = 1;
          options_.simplex_max_concurrency = 1;
          // Use any pivot threshold resulting from solving the presolved LP
          if (factor_pivot_threshold > 0)
            options_.factor_pivot_threshold = factor_pivot_threshold;
          // The basis returned from postsolve is just basic/nonbasic
          // and EKK expects a refined basis, so set it up now
          refineBasis(incumbent_lp, solution_, basis_);
          // Scrap the EKK data from solving the presolved LP
          ekk_instance_.invalidate();
          ekk_instance_.lp_name_ = "Postsolve LP";
          // Set up the iteration count and timing records so that
          // adding the corresponding values after callSolveLp gives
          // difference
          postsolve_iteration_count = -info_.simplex_iteration_count;
          solveLp(incumbent_lp,
                  "Solving the original LP from the solution after postsolve",
                  this_solve_original_lp_time);
          // Determine the iteration count
          postsolve_iteration_count += info_.simplex_iteration_count;
          //
          return_status = HighsStatus::kOk;
          return_status = interpretCallStatus(options_.log_options, call_status,
                                              return_status, "callSolveLp");
          // Recover the options
          options_ = save_options;
          if (return_status == HighsStatus::kError)
            return returnFromOptimizeModel(return_status, undo_mods);
          if (postsolve_iteration_count > 0)
            highsLogUser(options_.log_options, HighsLogType::kInfo,
                         "Required %d simplex iterations after postsolve\n",
                         int(postsolve_iteration_count));
        }
      } else {
        highsLogUser(log_options, HighsLogType::kError,
                     "Postsolve return status is %d\n", (int)postsolve_status);
        setHighsModelStatusAndClearSolutionAndBasis(
            HighsModelStatus::kPostsolveError);
        return returnFromOptimizeModel(HighsStatus::kError, undo_mods);
      }
    }
    // Final chance to resolve model_status_ ==
    // HighsModelStatus::kUnknown after solver that doesn't yield a
    // basis
    //
    // Possibly clean up using PDLP
    const bool consider_pdlp_cleanup = false;
    /*
      !basis_.valid && model_status_ == HighsModelStatus::kUnknown &&
      options_.allow_pdlp_cleanup && !options_.run_centring;
    */
    if (consider_pdlp_cleanup) {
      HighsInt pdlp_cleanup_iteration_limit = 0;
      if (tryPdlpCleanup(pdlp_cleanup_iteration_limit, presolved_lp_info)) {
        // Primal/dual infeasibilities/residuals can be magnified in
        // postsolve after PDLP, and IPX without crossover can fail,
        // both leading to model_status_ == HighsModelStatus::kUnknown,
        // so run PDLP on the original problem, starting from the
        // incumbent solution
        const std::string solver = options_.solver;
        const HighsInt pdlp_iteration_limit = options_.pdlp_iteration_limit;
        assert(useIpm(solver) || solver == kPdlpString);
        highsLogUser(
            log_options, HighsLogType::kInfo,
            "Unknown model status and no basis after initial solve "
            "so use PDLP with KKT tolerance = %g and iteration limit = %d to "
            "solve "
            "the original LP from the incumbent solution after postsolve\n",
            options_.kkt_tolerance, int(pdlp_cleanup_iteration_limit));
        options_.solver = kPdlpString;
        options_.pdlp_iteration_limit = pdlp_cleanup_iteration_limit;
        solveLp(incumbent_lp,
                "Using PDLP to solve the original LP from the solution after "
                "postsolve",
                this_solve_original_lp_time);
        // Recover solver and time limit option values
        options_.solver = solver;
        options_.pdlp_iteration_limit = pdlp_iteration_limit;
        return_status = HighsStatus::kOk;
        return_status = interpretCallStatus(options_.log_options, call_status,
                                            return_status, "callSolveLp");
        if (return_status == HighsStatus::kError)
          return returnFromOptimizeModel(HighsStatus::kError, undo_mods);
        // Update the number of PDLP, iterations, since the
        // iteration count is reset to zero if PDLP is used to
        // clean up after postsolve
        info_.pdlp_iteration_count += presolved_lp_pdlp_iteration_count;
      }
    }
  }
  // Cycling can yield model_status_ == HighsModelStatus::kNotset,
  //  assert(model_status_ != HighsModelStatus::kNotset);

  // Unless the model status was determined using the strictly reduced LP, the
  // HiGHS info is valid
  if (!no_incumbent_lp_solution_or_basis) {
    this->lpKktCheck(this->model_.lp_);
    info_.valid = true;
  }

  double lp_solve_final_time = timer_.read();
  double this_solve_time = lp_solve_final_time - initial_time;
  if (postsolve_iteration_count < 0) {
    highsLogDev(log_options, HighsLogType::kInfo, "Postsolve  : \n");
  } else {
    highsLogDev(log_options, HighsLogType::kInfo,
                "Postsolve  : %" HIGHSINT_FORMAT "\n",
                postsolve_iteration_count);
  }
  if (this_solve_time > 0)
    highsLogDev(log_options, HighsLogType::kInfo, "Time           : %8.2f\n",
                this_solve_time);
  if (this_presolve_time > 0)
    highsLogDev(log_options, HighsLogType::kInfo, "Time Pre       : %8.2f\n",
                this_presolve_time);
  if (this_solve_presolved_lp_time > 0)
    highsLogDev(log_options, HighsLogType::kInfo, "Time PreLP     : %8.2f\n",
                this_solve_presolved_lp_time);
  if (this_solve_original_lp_time > 0)
    highsLogDev(log_options, HighsLogType::kInfo, "Time OriginalLP: %8.2f\n",
                this_solve_original_lp_time);
  if (this_solve_time > 0) {
    highsLogDev(log_options, HighsLogType::kInfo, "For LP %16s",
                incumbent_lp.model_name_.c_str());
    double sum_time = 0;
    if (this_presolve_time > 0) {
      sum_time += this_presolve_time;
      HighsInt pct = (100 * this_presolve_time) / this_solve_time;
      highsLogDev(log_options, HighsLogType::kInfo,
                  "    : Presolve %8.2f (%3" HIGHSINT_FORMAT "%%)",
                  this_presolve_time, pct);
    }
    if (this_solve_presolved_lp_time > 0) {
      sum_time += this_solve_presolved_lp_time;
      HighsInt pct = (100 * this_solve_presolved_lp_time) / this_solve_time;
      highsLogDev(log_options, HighsLogType::kInfo,
                  "    : Solve presolved LP %8.2f (%3" HIGHSINT_FORMAT "%%)",
                  this_solve_presolved_lp_time, pct);
    }
    if (this_postsolve_time > 0) {
      sum_time += this_postsolve_time;
      HighsInt pct = (100 * this_postsolve_time) / this_solve_time;
      highsLogDev(log_options, HighsLogType::kInfo,
                  "    : Postsolve %8.2f (%3" HIGHSINT_FORMAT "%%)",
                  this_postsolve_time, pct);
    }
    if (this_solve_original_lp_time > 0) {
      sum_time += this_solve_original_lp_time;
      HighsInt pct = (100 * this_solve_original_lp_time) / this_solve_time;
      highsLogDev(log_options, HighsLogType::kInfo,
                  "    : Solve original LP %8.2f (%3" HIGHSINT_FORMAT "%%)",
                  this_solve_original_lp_time, pct);
    }
    highsLogDev(log_options, HighsLogType::kInfo, "\n");
    double rlv_time_difference =
        fabs(sum_time - this_solve_time) / this_solve_time;
    if (rlv_time_difference > 0.1) {
      highsLogDev(options_.log_options, HighsLogType::kInfo,
                  "Strange: Solve time = %g; Sum times = %g: relative "
                  "difference = %g\n",
                  this_solve_time, sum_time, rlv_time_difference);
    }
  }
  // Assess success according to the model status, regardless of
  // whether anything worse has happened earlier
  return_status = highsStatusFromHighsModelStatus(model_status_);
  return returnFromOptimizeModel(return_status, undo_mods);
}

HighsStatus Highs::getStandardFormLp(HighsInt& num_col, HighsInt& num_row,
                                     HighsInt& num_nz, double& offset,
                                     double* cost, double* rhs, HighsInt* start,
                                     HighsInt* index, double* value) {
  this->logHeader();
  if (!this->standard_form_valid_) {
    HighsStatus status = formStandardFormLp();
    assert(status == HighsStatus::kOk);
  }
  num_col = this->standard_form_cost_.size();
  num_row = this->standard_form_rhs_.size();
  num_nz = this->standard_form_matrix_.start_[num_col];
  offset = this->standard_form_offset_;
  for (HighsInt iCol = 0; iCol < num_col; iCol++) {
    if (cost) cost[iCol] = this->standard_form_cost_[iCol];
    if (start) start[iCol] = this->standard_form_matrix_.start_[iCol];
    if (index || value) {
      for (HighsInt iEl = this->standard_form_matrix_.start_[iCol];
           iEl < this->standard_form_matrix_.start_[iCol + 1]; iEl++) {
        if (index) index[iEl] = this->standard_form_matrix_.index_[iEl];
        if (value) value[iEl] = this->standard_form_matrix_.value_[iEl];
      }
    }
  }
  if (start) start[num_col] = this->standard_form_matrix_.start_[num_col];
  if (rhs) {
    for (HighsInt iRow = 0; iRow < num_row; iRow++)
      rhs[iRow] = this->standard_form_rhs_[iRow];
  }
  return HighsStatus::kOk;
}

HighsStatus Highs::getFixedLp(HighsLp& lp) const {
  if (!this->model_.lp_.isMip()) {
    highsLogUser(options_.log_options, HighsLogType::kError,
                 "Incumbent model is not a MIP, so cannot form fixed LP\n");
    return HighsStatus::kError;
  }
  if (!this->solution_.value_valid) {
    highsLogUser(options_.log_options, HighsLogType::kError,
                 "Incumbent model does not have a valid solution, so cannot "
                 "form fixed LP\n");
    return HighsStatus::kError;
  }
  lp = this->model_.lp_;
  const std::vector<HighsVarType> integrality = this->model_.lp_.integrality_;
  lp.integrality_.clear();
  HighsInt num_non_conts_fractional = 0;
  double max_fractional = 0;
  for (HighsInt iCol = 0; iCol < this->model_.lp_.num_col_; iCol++) {
    double value = this->solution_.col_value[iCol];
    // Fix integer and semi-integer variables at their
    // value. Semi-continuous variables are fixed at zero if they are
    // closer to zero than their lower bound
    if (integrality[iCol] == HighsVarType::kInteger ||
        integrality[iCol] == HighsVarType::kSemiInteger ||
        (integrality[iCol] == HighsVarType::kSemiContinuous &&
         value < lp.col_lower_[iCol] - value)) {
      double fractional = fractionality(value);
      if (fractional > this->options_.mip_feasibility_tolerance) {
        num_non_conts_fractional++;
        max_fractional = std::max(fractional, max_fractional);
      }
      lp.col_lower_[iCol] = value;
      lp.col_upper_[iCol] = value;
    }
  }
  if (num_non_conts_fractional) {
    highsLogUser(
        options_.log_options, HighsLogType::kWarning,
        "Fixed LP has %d variables fixed at max fractional value of %g\n",
        int(num_non_conts_fractional), max_fractional);
    return HighsStatus::kWarning;
  }
  return HighsStatus::kOk;
}

HighsStatus Highs::getDualRay(bool& has_dual_ray, double* dual_ray_value) {
  has_dual_ray = false;
  return getDualRayInterface(has_dual_ray, dual_ray_value);
}

HighsStatus Highs::getDualRaySparse(bool& has_dual_ray,
                                    HVector& row_ep_buffer) {
  has_dual_ray = ekk_instance_.dual_ray_record_.index != kNoRayIndex;
  if (has_dual_ray) {
    ekk_instance_.setNlaPointersForLpAndScale(model_.lp_);
    row_ep_buffer.clear();
    row_ep_buffer.count = 1;
    row_ep_buffer.packFlag = true;
    HighsInt iRow = ekk_instance_.dual_ray_record_.index;
    row_ep_buffer.index[0] = iRow;
    row_ep_buffer.array[iRow] = ekk_instance_.dual_ray_record_.sign;

    ekk_instance_.btran(row_ep_buffer, ekk_instance_.info_.row_ep_density);
  }

  return HighsStatus::kOk;
}

HighsStatus Highs::getDualUnboundednessDirection(
    bool& has_dual_unboundedness_direction,
    double* dual_unboundedness_direction_value) {
  if (dual_unboundedness_direction_value) {
    std::vector<double> dual_ray_value(this->model_.lp_.num_row_);
    HighsStatus status =
        getDualRay(has_dual_unboundedness_direction, dual_ray_value.data());
    if (status != HighsStatus::kOk || !has_dual_unboundedness_direction)
      return HighsStatus::kError;
    std::vector<double> dual_unboundedness_direction;
    this->model_.lp_.a_matrix_.productTransposeQuad(
        dual_unboundedness_direction, dual_ray_value);
    for (HighsInt iCol = 0; iCol < this->model_.lp_.num_col_; iCol++)
      dual_unboundedness_direction_value[iCol] =
          dual_unboundedness_direction[iCol];
  } else {
    return getDualRay(has_dual_unboundedness_direction, nullptr);
  }
  return HighsStatus::kOk;
}

HighsStatus Highs::getPrimalRay(bool& has_primal_ray,
                                double* primal_ray_value) {
  has_primal_ray = false;
  return getPrimalRayInterface(has_primal_ray, primal_ray_value);
}

HighsStatus Highs::getRanging(HighsRanging& ranging) {
  HighsStatus return_status = getRangingInterface();
  ranging = this->ranging_;
  return return_status;
}

HighsStatus Highs::feasibilityRelaxation(const double global_lower_penalty,
                                         const double global_upper_penalty,
                                         const double global_rhs_penalty,
                                         const double* local_lower_penalty,
                                         const double* local_upper_penalty,
                                         const double* local_rhs_penalty) {
  std::vector<HighsInt> infeasible_row_subset;
  return elasticityFilter(global_lower_penalty, global_upper_penalty,
                          global_rhs_penalty, local_lower_penalty,
                          local_upper_penalty, local_rhs_penalty, false,
                          infeasible_row_subset);
}

HighsStatus Highs::getIllConditioning(HighsIllConditioning& ill_conditioning,
                                      const bool constraint,
                                      const HighsInt method,
                                      const double ill_conditioning_bound) {
  if (!basis_.valid) {
    highsLogUser(options_.log_options, HighsLogType::kError,
                 "Cannot get ill-conditioning without a valid basis\n");
    return HighsStatus::kError;
  }
  return computeIllConditioning(ill_conditioning, constraint, method,
                                ill_conditioning_bound);
}

HighsStatus Highs::getIis(HighsIis& iis) {
  HighsStatus return_status = this->getIisInterface();
  if (return_status != HighsStatus::kError) iis = this->iis_;
  return return_status;
}

HighsStatus Highs::getDualObjectiveValue(
    double& dual_objective_function_value) const {
  bool have_dual_objective_value = computeDualObjectiveValue(
      model_, solution_, dual_objective_function_value);
  return have_dual_objective_value ? HighsStatus::kOk : HighsStatus::kError;
}

bool Highs::hasInvert() const { return ekk_instance_.status_.has_invert; }

const HighsInt* Highs::getBasicVariablesArray() const {
  assert(ekk_instance_.status_.has_invert);
  return ekk_instance_.basis_.basicIndex_.data();
}

HighsStatus Highs::getBasicVariables(HighsInt* basic_variables) {
  if (basic_variables == NULL) {
    highsLogUser(options_.log_options, HighsLogType::kError,
                 "getBasicVariables: basic_variables is NULL\n");
    return HighsStatus::kError;
  }
  return getBasicVariablesInterface(basic_variables);
}

HighsStatus Highs::getBasisInverseRowSparse(const HighsInt row,
                                            HVector& row_ep_buffer) {
  ekk_instance_.setNlaPointersForLpAndScale(model_.lp_);
  row_ep_buffer.clear();
  row_ep_buffer.count = 1;
  row_ep_buffer.index[0] = row;
  row_ep_buffer.array[row] = 1;
  row_ep_buffer.packFlag = true;

  ekk_instance_.btran(row_ep_buffer, ekk_instance_.info_.row_ep_density);

  return HighsStatus::kOk;
}

HighsStatus Highs::getBasisInverseRow(const HighsInt row, double* row_vector,
                                      HighsInt* row_num_nz,
                                      HighsInt* row_indices) {
  if (row_vector == NULL) {
    highsLogUser(options_.log_options, HighsLogType::kError,
                 "getBasisInverseRow: row_vector is NULL\n");
    return HighsStatus::kError;
  }
  // row_indices can be NULL - it's the trigger that determines
  // whether they are identified or not
  HighsInt num_row = model_.lp_.num_row_;
  if (row < 0 || row >= num_row) {
    highsLogUser(options_.log_options, HighsLogType::kError,
                 "Row index %" HIGHSINT_FORMAT
                 " out of range [0, %" HIGHSINT_FORMAT
                 "] in getBasisInverseRow\n",
                 row, num_row - 1);
    return HighsStatus::kError;
  }
  if (!ekk_instance_.status_.has_invert)
    return invertRequirementError("getBasisInverseRow");
  // Compute a row i of the inverse of the basis matrix by solving B^Tx=e_i
  vector<double> rhs;
  rhs.assign(num_row, 0);
  rhs[row] = 1;
  basisSolveInterface(rhs, row_vector, row_num_nz, row_indices, true);
  return HighsStatus::kOk;
}

HighsStatus Highs::getBasisInverseCol(const HighsInt col, double* col_vector,
                                      HighsInt* col_num_nz,
                                      HighsInt* col_indices) {
  if (col_vector == NULL) {
    highsLogUser(options_.log_options, HighsLogType::kError,
                 "getBasisInverseCol: col_vector is NULL\n");
    return HighsStatus::kError;
  }
  // col_indices can be NULL - it's the trigger that determines
  // whether they are identified or not
  HighsInt num_row = model_.lp_.num_row_;
  if (col < 0 || col >= num_row) {
    highsLogUser(options_.log_options, HighsLogType::kError,
                 "Column index %" HIGHSINT_FORMAT
                 " out of range [0, %" HIGHSINT_FORMAT
                 "] in getBasisInverseCol\n",
                 col, num_row - 1);
    return HighsStatus::kError;
  }
  if (!ekk_instance_.status_.has_invert)
    return invertRequirementError("getBasisInverseCol");
  // Compute a col i of the inverse of the basis matrix by solving Bx=e_i
  vector<double> rhs;
  rhs.assign(num_row, 0);
  rhs[col] = 1;
  basisSolveInterface(rhs, col_vector, col_num_nz, col_indices, false);
  return HighsStatus::kOk;
}

HighsStatus Highs::getBasisSolve(const double* Xrhs, double* solution_vector,
                                 HighsInt* solution_num_nz,
                                 HighsInt* solution_indices) {
  if (Xrhs == NULL) {
    highsLogUser(options_.log_options, HighsLogType::kError,
                 "getBasisSolve: Xrhs is NULL\n");
    return HighsStatus::kError;
  }
  if (solution_vector == NULL) {
    highsLogUser(options_.log_options, HighsLogType::kError,
                 "getBasisSolve: solution_vector is NULL\n");
    return HighsStatus::kError;
  }
  // solution_indices can be NULL - it's the trigger that determines
  // whether they are identified or not
  if (!ekk_instance_.status_.has_invert)
    return invertRequirementError("getBasisSolve");
  HighsInt num_row = model_.lp_.num_row_;
  vector<double> rhs;
  rhs.assign(num_row, 0);
  for (HighsInt row = 0; row < num_row; row++) rhs[row] = Xrhs[row];
  basisSolveInterface(rhs, solution_vector, solution_num_nz, solution_indices,
                      false);
  return HighsStatus::kOk;
}

HighsStatus Highs::getBasisTransposeSolve(const double* Xrhs,
                                          double* solution_vector,
                                          HighsInt* solution_num_nz,
                                          HighsInt* solution_indices) {
  if (Xrhs == NULL) {
    highsLogUser(options_.log_options, HighsLogType::kError,
                 "getBasisTransposeSolve: Xrhs is NULL\n");
    return HighsStatus::kError;
  }
  if (solution_vector == NULL) {
    highsLogUser(options_.log_options, HighsLogType::kError,
                 "getBasisTransposeSolve: solution_vector is NULL\n");
    return HighsStatus::kError;
  }
  // solution_indices can be NULL - it's the trigger that determines
  // whether they are identified or not
  if (!ekk_instance_.status_.has_invert)
    return invertRequirementError("getBasisTransposeSolve");
  HighsInt num_row = model_.lp_.num_row_;
  vector<double> rhs;
  rhs.assign(num_row, 0);
  for (HighsInt row = 0; row < num_row; row++) rhs[row] = Xrhs[row];
  basisSolveInterface(rhs, solution_vector, solution_num_nz, solution_indices,
                      true);
  return HighsStatus::kOk;
}

HighsStatus Highs::getReducedRow(const HighsInt row, double* row_vector,
                                 HighsInt* row_num_nz, HighsInt* row_indices,
                                 const double* pass_basis_inverse_row_vector) {
  HighsLp& lp = model_.lp_;
  // Ensure that the LP is column-wise
  lp.ensureColwise();
  if (row_vector == NULL) {
    highsLogUser(options_.log_options, HighsLogType::kError,
                 "getReducedRow: row_vector is NULL\n");
    return HighsStatus::kError;
  }
  // row_indices can be NULL - it's the trigger that determines
  // whether they are identified or not pass_basis_inverse_row_vector
  // NULL - it's the trigger to determine whether it's computed or not
  if (row < 0 || row >= lp.num_row_) {
    highsLogUser(options_.log_options, HighsLogType::kError,
                 "Row index %" HIGHSINT_FORMAT
                 " out of range [0, %" HIGHSINT_FORMAT "] in getReducedRow\n",
                 row, lp.num_row_ - 1);
    return HighsStatus::kError;
  }
  if (!ekk_instance_.status_.has_invert)
    return invertRequirementError("getReducedRow");
  HighsInt num_row = lp.num_row_;
  vector<double> basis_inverse_row;
  double* basis_inverse_row_vector = (double*)pass_basis_inverse_row_vector;
  if (basis_inverse_row_vector == NULL) {
    vector<double> rhs;
    vector<HighsInt> col_indices;
    rhs.assign(num_row, 0);
    rhs[row] = 1;
    basis_inverse_row.resize(num_row, 0);
    // Form B^{-T}e_{row}
    basisSolveInterface(rhs, basis_inverse_row.data(), NULL, NULL, true);
    basis_inverse_row_vector = basis_inverse_row.data();
  }
  bool return_indices = row_num_nz != NULL;
  if (return_indices) *row_num_nz = 0;
  for (HighsInt col = 0; col < lp.num_col_; col++) {
    double value = 0;
    for (HighsInt el = lp.a_matrix_.start_[col];
         el < lp.a_matrix_.start_[col + 1]; el++) {
      HighsInt row = lp.a_matrix_.index_[el];
      value += lp.a_matrix_.value_[el] * basis_inverse_row_vector[row];
    }
    row_vector[col] = 0;
    if (fabs(value) > kHighsTiny) {
      if (return_indices) row_indices[(*row_num_nz)++] = col;
      row_vector[col] = value;
    }
  }
  return HighsStatus::kOk;
}

HighsStatus Highs::getReducedColumn(const HighsInt col, double* col_vector,
                                    HighsInt* col_num_nz,
                                    HighsInt* col_indices) {
  HighsLp& lp = model_.lp_;
  // Ensure that the LP is column-wise
  lp.ensureColwise();
  if (col_vector == NULL) {
    highsLogUser(options_.log_options, HighsLogType::kError,
                 "getReducedColumn: col_vector is NULL\n");
    return HighsStatus::kError;
  }
  // col_indices can be NULL - it's the trigger that determines
  // whether they are identified or not
  if (col < 0 || col >= lp.num_col_) {
    highsLogUser(options_.log_options, HighsLogType::kError,
                 "Column index %" HIGHSINT_FORMAT
                 " out of range [0, %" HIGHSINT_FORMAT
                 "] in getReducedColumn\n",
                 col, lp.num_col_ - 1);
    return HighsStatus::kError;
  }
  if (!ekk_instance_.status_.has_invert)
    return invertRequirementError("getReducedColumn");
  HighsInt num_row = lp.num_row_;
  vector<double> rhs;
  rhs.assign(num_row, 0);
  for (HighsInt el = lp.a_matrix_.start_[col];
       el < lp.a_matrix_.start_[col + 1]; el++)
    rhs[lp.a_matrix_.index_[el]] = lp.a_matrix_.value_[el];
  basisSolveInterface(rhs, col_vector, col_num_nz, col_indices, false);
  return HighsStatus::kOk;
}

HighsStatus Highs::getKappa(double& kappa, const bool exact,
                            const bool report) const {
  if (!ekk_instance_.status_.has_invert)
    return invertRequirementError("getBasisInverseRow");
  kappa = ekk_instance_.computeBasisCondition(this->model_.lp_, exact, report);
  return HighsStatus::kOk;
}

HighsStatus Highs::setSolution(const HighsSolution& solution) {
  HighsStatus return_status = HighsStatus::kOk;
  // Determine whether a new solution will be defined. If so,
  // the old solution and any basis are cleared
  const bool new_primal_solution =
      model_.lp_.num_col_ > 0 &&
      solution.col_value.size() >= static_cast<size_t>(model_.lp_.num_col_);
  const bool new_dual_solution =
      model_.lp_.num_row_ > 0 &&
      solution.row_dual.size() >= static_cast<size_t>(model_.lp_.num_row_);
  const bool new_solution = new_primal_solution || new_dual_solution;

  if (new_solution) {
    invalidateSolverData();
  } else {
    // Solution is rejected, so give a logging message and error
    // return
    highsLogUser(
        options_.log_options, HighsLogType::kError,
        "setSolution: User solution is rejected due to mismatch between "
        "size of col_value and row_dual vectors (%d, %d) and number "
        "of columns and rows in the model (%d, %d)\n",
        int(solution.col_value.size()), int(solution.row_dual.size()),
        int(model_.lp_.num_col_), int(model_.lp_.num_row_));
    return_status = HighsStatus::kError;
  }

  if (new_primal_solution) {
    solution_.col_value = solution.col_value;
    if (model_.lp_.num_row_ > 0) {
      // Worth computing the row values
      solution_.row_value.resize(model_.lp_.num_row_);
      // Matrix must be column-wise
      model_.lp_.a_matrix_.ensureColwise();
      return_status = interpretCallStatus(
          options_.log_options, calculateRowValuesQuad(model_.lp_, solution_),
          return_status, "calculateRowValuesQuad");
      if (return_status == HighsStatus::kError) return return_status;
    }
    solution_.value_valid = true;
  }
  if (new_dual_solution) {
    solution_.row_dual = solution.row_dual;
    if (model_.lp_.num_col_ > 0) {
      // Worth computing the column duals
      solution_.col_dual.resize(model_.lp_.num_col_);
      // Matrix must be column-wise
      model_.lp_.a_matrix_.ensureColwise();
      return_status = interpretCallStatus(
          options_.log_options, calculateColDualsQuad(model_.lp_, solution_),
          return_status, "calculateColDuals");
      if (return_status == HighsStatus::kError) return return_status;
    }
    solution_.dual_valid = true;
  }
  return returnFromHighs(return_status);
}

HighsStatus Highs::setSolution(const HighsInt num_entries,
                               const HighsInt* index, const double* value) {
  HighsStatus return_status = HighsStatus::kOk;
  if (model_.lp_.num_col_ == 0) return return_status;
  // Warn about duplicates in index
  HighsInt num_duplicates = 0;
  std::vector<bool> is_set;
  is_set.assign(model_.lp_.num_col_, false);
  for (HighsInt iX = 0; iX < num_entries; iX++) {
    HighsInt iCol = index[iX];
    if (iCol < 0 || iCol >= model_.lp_.num_col_) {
      highsLogUser(options_.log_options, HighsLogType::kError,
                   "setSolution: User solution index %d has value %d out of "
                   "range [0, %d)\n",
                   int(iX), int(iCol), int(model_.lp_.num_col_));
      return HighsStatus::kError;
    } else if (value[iX] < model_.lp_.col_lower_[iCol] -
                               options_.primal_feasibility_tolerance ||
               model_.lp_.col_upper_[iCol] +
                       options_.primal_feasibility_tolerance <
                   value[iX]) {
      highsLogUser(options_.log_options, HighsLogType::kError,
                   "setSolution: User solution value %d of %g is infeasible "
                   "for bounds [%g, %g]\n",
                   int(iX), value[iX], model_.lp_.col_lower_[iCol],
                   model_.lp_.col_upper_[iCol]);
      return HighsStatus::kError;
    }
    if (is_set[iCol]) num_duplicates++;
    is_set[iCol] = true;
  }
  if (num_duplicates > 0) {
    highsLogUser(options_.log_options, HighsLogType::kWarning,
                 "setSolution: User set of indices has %d duplicate%s: last "
                 "value used\n",
                 int(num_duplicates), num_duplicates == 1 ? "" : "s");
    return_status = HighsStatus::kWarning;
  }

  // Clear the solution, indicate the values not determined by the
  // user, and insert the values determined by the user
  HighsSolution new_solution;
  new_solution.col_value.assign(model_.lp_.num_col_, kHighsUndefined);
  for (HighsInt iX = 0; iX < num_entries; iX++) {
    HighsInt iCol = index[iX];
    new_solution.col_value[iCol] = value[iX];
  }
  return interpretCallStatus(options_.log_options, setSolution(new_solution),
                             return_status, "setSolution");
}

HighsStatus Highs::setCallback(HighsCallbackFunctionType user_callback,
                               void* user_callback_data) {
  this->callback_.clear();
  this->callback_.user_callback = user_callback;
  this->callback_.user_callback_data = user_callback_data;

  options_.log_options.user_callback = this->callback_.user_callback;
  options_.log_options.user_callback_data = this->callback_.user_callback_data;
  options_.log_options.user_callback_active = false;
  return HighsStatus::kOk;
}

HighsStatus Highs::setCallback(HighsCCallbackType c_callback,
                               void* user_callback_data) {
  this->callback_.clear();
  this->callback_.user_callback = [c_callback](
                                      int a, const std::string& b,
                                      const HighsCallbackOutput* cb_out,
                                      HighsCallbackInput* cb_in, void* e) {
    HighsCallbackDataOut cc_out = static_cast<HighsCallbackDataOut>(*cb_out);
    HighsCallbackDataIn cc_in;
    if (cb_in) cc_in = static_cast<HighsCallbackDataIn>(*cb_in);
    c_callback(a, b.c_str(), &cc_out, &cc_in, e);
    if (cb_in) *cb_in = cc_in;  // copy the data in
  };
  this->callback_.user_callback_data = user_callback_data;

  options_.log_options.user_callback = this->callback_.user_callback;
  options_.log_options.user_callback_data = this->callback_.user_callback_data;
  options_.log_options.user_callback_active = false;
  return HighsStatus::kOk;
}

HighsStatus Highs::startCallback(const int callback_type) {
  const bool callback_type_ok =
      callback_type >= kCallbackMin && callback_type <= kCallbackMax;
  assert(callback_type_ok);
  if (!callback_type_ok) return HighsStatus::kError;
  if (!this->callback_.user_callback) {
    highsLogUser(options_.log_options, HighsLogType::kError,
                 "Cannot start callback when user_callback not defined\n");
    return HighsStatus::kError;
  }
  assert(int(this->callback_.active.size()) == kNumCallbackType);
  this->callback_.active[callback_type] = true;
  // Possibly modify the logging callback activity
  if (callback_type == kCallbackLogging)
    options_.log_options.user_callback_active = true;
  return HighsStatus::kOk;
}

HighsStatus Highs::startCallback(const HighsCallbackType callback_type) {
  const bool callback_type_ok =
      callback_type >= kCallbackMin && callback_type <= kCallbackMax;
  assert(callback_type_ok);
  if (!callback_type_ok) return HighsStatus::kError;
  if (!this->callback_.user_callback) {
    highsLogUser(options_.log_options, HighsLogType::kError,
                 "Cannot start callback when user_callback not defined\n");
    return HighsStatus::kError;
  }
  assert(int(this->callback_.active.size()) == kNumCallbackType);
  this->callback_.active[callback_type] = true;
  // Possibly modify the logging callback activity
  if (callback_type == kCallbackLogging)
    options_.log_options.user_callback_active = true;
  return HighsStatus::kOk;
}

HighsStatus Highs::stopCallback(const int callback_type) {
  const bool callback_type_ok =
      callback_type >= kCallbackMin && callback_type <= kCallbackMax;
  assert(callback_type_ok);
  if (!callback_type_ok) return HighsStatus::kError;
  if (!this->callback_.user_callback) {
    highsLogUser(options_.log_options, HighsLogType::kWarning,
                 "Cannot stop callback when user_callback not defined\n");
    return HighsStatus::kWarning;
  }
  assert(int(this->callback_.active.size()) == kNumCallbackType);
  this->callback_.active[callback_type] = false;
  // Possibly modify the logging callback activity
  if (callback_type == kCallbackLogging)
    options_.log_options.user_callback_active = false;
  return HighsStatus::kOk;
}

HighsStatus Highs::stopCallback(const HighsCallbackType callback_type) {
  const bool callback_type_ok =
      callback_type >= kCallbackMin && callback_type <= kCallbackMax;
  assert(callback_type_ok);
  if (!callback_type_ok) return HighsStatus::kError;
  if (!this->callback_.user_callback) {
    highsLogUser(options_.log_options, HighsLogType::kWarning,
                 "Cannot stop callback when user_callback not defined\n");
    return HighsStatus::kWarning;
  }
  assert(int(this->callback_.active.size()) == kNumCallbackType);
  this->callback_.active[callback_type] = false;
  // Possibly modify the logging callback activity
  if (callback_type == kCallbackLogging)
    options_.log_options.user_callback_active = false;
  return HighsStatus::kOk;
}

HighsStatus Highs::setBasis(const HighsBasis& basis,
                            const std::string& origin) {
  if (basis.alien) {
    // An alien basis needs to be checked properly, since it may be
    // singular, or even incomplete.
    if (model_.lp_.num_row_ == 0) {
      // Special case where there are no rows, so no singularity
      // issues. All columns with basic status must be set nonbasic
      for (HighsInt iCol = 0; iCol < model_.lp_.num_col_; iCol++)
        basis_.col_status[iCol] =
            basis.col_status[iCol] == HighsBasisStatus::kBasic
                ? HighsBasisStatus::kNonbasic
                : basis.col_status[iCol];
      basis_.alien = false;
    } else {
      // Check whether a new basis can be defined
      if (!isBasisRightSize(model_.lp_, basis)) {
        highsLogUser(
            options_.log_options, HighsLogType::kError,
            "setBasis: User basis is rejected due to mismatch between "
            "size of column and row status vectors (%d, %d) and number "
            "of columns and rows in the model (%d, %d)\n",
            int(basis_.col_status.size()), int(basis_.row_status.size()),
            int(model_.lp_.num_col_), int(model_.lp_.num_row_));
        return HighsStatus::kError;
      }
      HighsBasis modifiable_basis = basis;
      modifiable_basis.was_alien = true;
      HighsLpSolverObject solver_object(
          model_.lp_, modifiable_basis, solution_, info_, ekk_instance_,
          callback_, options_, timer_, sub_solver_call_time_);
      HighsStatus return_status = formSimplexLpBasisAndFactor(solver_object);
      if (return_status != HighsStatus::kOk) return HighsStatus::kError;
      // Update the HiGHS basis
      basis_ = std::move(modifiable_basis);
    }
  } else {
    // Check the user-supplied basis
    if (!isBasisConsistent(model_.lp_, basis)) {
      highsLogUser(options_.log_options, HighsLogType::kError,
                   "setBasis: invalid basis\n");
      return HighsStatus::kError;
    }
    // Update the HiGHS basis
    basis_ = basis;
  }
  basis_.valid = true;
  basis_.useful = true;
  if (origin != "") basis_.debug_origin_name = origin;
  assert(basis_.debug_origin_name != "");
  assert(!basis_.alien);
  if (basis_.was_alien) {
    highsLogDev(
        options_.log_options, HighsLogType::kInfo,
        "Highs::setBasis Was alien = %-5s; Id = %9d; UpdateCount = %4d; Origin "
        "(%s)\n",
        highsBoolToString(basis_.was_alien).c_str(), (int)basis_.debug_id,
        (int)basis_.debug_update_count, basis_.debug_origin_name.c_str());
  }

  // Follow implications of a new HiGHS basis
  newHighsBasis();
  // Can't use returnFromHighs since...
  return HighsStatus::kOk;
}

HighsStatus Highs::setBasis() {
  // Invalidate the basis for HiGHS
  //
  // Don't set to logical basis since that causes presolve to be
  // skipped
  this->invalidateBasis();
  // Follow implications of a new HiGHS basis
  newHighsBasis();
  // Can't use returnFromHighs since...
  return HighsStatus::kOk;
}

HighsStatus Highs::putIterate() {
  // Check that there is a simplex iterate to put
  if (!ekk_instance_.status_.has_invert) {
    highsLogUser(options_.log_options, HighsLogType::kError,
                 "putIterate: no simplex iterate to put\n");
    return HighsStatus::kError;
  }
  ekk_instance_.putIterate();
  return returnFromHighs(HighsStatus::kOk);
}

HighsStatus Highs::getIterate() {
  // Check that there is a simplex iterate to get
  if (!ekk_instance_.status_.initialised_for_new_lp) {
    highsLogUser(options_.log_options, HighsLogType::kError,
                 "getIterate: no simplex iterate to get\n");
    return HighsStatus::kError;
  }
  HighsStatus call_status = ekk_instance_.getIterate();
  if (call_status != HighsStatus::kOk) return call_status;
  // Get the corresponding HiGHS basis
  basis_ = ekk_instance_.getHighsBasis(model_.lp_);
  // Clear everything else
  invalidateModelStatusSolutionAndInfo();
  return returnFromHighs(HighsStatus::kOk);
}

HighsStatus Highs::addCol(const double cost, const double lower_bound,
                          const double upper_bound, const HighsInt num_new_nz,
                          const HighsInt* indices, const double* values) {
  this->logHeader();
  HighsInt starts = 0;
  return addCols(1, &cost, &lower_bound, &upper_bound, num_new_nz, &starts,
                 indices, values);
}

HighsStatus Highs::addCols(const HighsInt num_new_col, const double* costs,
                           const double* lower_bounds,
                           const double* upper_bounds,
                           const HighsInt num_new_nz, const HighsInt* starts,
                           const HighsInt* indices, const double* values) {
  this->logHeader();
  HighsStatus return_status = HighsStatus::kOk;
  clearDerivedModelProperties();
  return_status = interpretCallStatus(
      options_.log_options,
      addColsInterface(num_new_col, costs, lower_bounds, upper_bounds,
                       num_new_nz, starts, indices, values),
      return_status, "addCols");
  if (return_status == HighsStatus::kError) return HighsStatus::kError;
  return returnFromHighs(return_status);
}

HighsStatus Highs::addVars(const HighsInt num_new_var, const double* lower,
                           const double* upper) {
  this->logHeader();
  HighsStatus return_status = HighsStatus::kOk;
  // Avoid touching entry [0] of a vector of size 0
  if (num_new_var <= 0) returnFromHighs(return_status);
  std::vector<double> cost;
  cost.assign(num_new_var, 0);
  return addCols(num_new_var, cost.data(), lower, upper, 0, nullptr, nullptr,
                 nullptr);
}

HighsStatus Highs::addRow(const double lower_bound, const double upper_bound,
                          const HighsInt num_new_nz, const HighsInt* indices,
                          const double* values) {
  this->logHeader();
  HighsInt starts = 0;
  return addRows(1, &lower_bound, &upper_bound, num_new_nz, &starts, indices,
                 values);
}

HighsStatus Highs::addRows(const HighsInt num_new_row,
                           const double* lower_bounds,
                           const double* upper_bounds,
                           const HighsInt num_new_nz, const HighsInt* starts,
                           const HighsInt* indices, const double* values) {
  this->logHeader();
  HighsStatus return_status = HighsStatus::kOk;
  clearDerivedModelProperties();
  return_status = interpretCallStatus(
      options_.log_options,
      addRowsInterface(num_new_row, lower_bounds, upper_bounds, num_new_nz,
                       starts, indices, values),
      return_status, "addRows");
  if (return_status == HighsStatus::kError) return HighsStatus::kError;
  return returnFromHighs(return_status);
}

HighsStatus Highs::changeObjectiveSense(const ObjSense sense) {
  if ((sense == ObjSense::kMinimize) !=
      (model_.lp_.sense_ == ObjSense::kMinimize)) {
    model_.lp_.sense_ = sense;
    // Nontrivial change
    clearDerivedModelProperties();
    invalidateModelStatusSolutionAndInfo();
  }
  return returnFromHighs(HighsStatus::kOk);
}

HighsStatus Highs::changeObjectiveOffset(const double offset) {
  // Update the objective value
  info_.objective_function_value += (offset - model_.lp_.offset_);
  model_.lp_.offset_ = offset;
  presolved_model_.lp_.offset_ += offset;
  return returnFromHighs(HighsStatus::kOk);
}

HighsStatus Highs::changeColIntegrality(const HighsInt col,
                                        const HighsVarType integrality) {
  return changeColsIntegrality(1, &col, &integrality);
}

HighsStatus Highs::changeColsIntegrality(const HighsInt from_col,
                                         const HighsInt to_col,
                                         const HighsVarType* integrality) {
  clearPresolve();
  HighsIndexCollection index_collection;
  const HighsInt create_error =
      create(index_collection, from_col, to_col, model_.lp_.num_col_);
  if (create_error) {
    highsLogUser(options_.log_options, HighsLogType::kError,
                 "Interval [%d, %d] supplied to Highs::changeColsIntegrality "
                 "is out of range [0, %d)\n",
                 int(from_col), int(to_col), int(model_.lp_.num_col_));
    return HighsStatus::kError;
  }
  HighsStatus call_status =
      changeIntegralityInterface(index_collection, integrality);
  HighsStatus return_status = HighsStatus::kOk;
  return_status = interpretCallStatus(options_.log_options, call_status,
                                      return_status, "changeIntegrality");
  if (return_status == HighsStatus::kError) return HighsStatus::kError;
  return returnFromHighs(return_status);
}

static HighsStatus analyseSetCreateError(HighsLogOptions log_options,
                                         const std::string method,
                                         const HighsInt create_error,
                                         const bool ordered,
                                         const HighsInt num_set_entries,
                                         const HighsInt* set,
                                         const HighsInt dimension) {
  if (create_error == kIndexCollectionCreateIllegalSetSize) {
    highsLogUser(log_options, HighsLogType::kError,
                 "Set supplied to Highs::%s has illegal size of %d\n",
                 method.c_str(), int(num_set_entries));
  } else if (create_error == kIndexCollectionCreateIllegalSetOrder) {
    if (ordered) {
      // Creating an index_collection data structure for the set
      // includes a test that the indices increase strictly. If this
      // is not the case then, since an increasing set was created
      // locally, it must contain duplicate entries. return with an
      // error
      highsLogUser(log_options, HighsLogType::kError,
                   "Set supplied to Highs::%s contains duplicate entries\n",
                   method.c_str());
    } else {
      highsLogUser(log_options, HighsLogType::kError,
                   "Set supplied to Highs::%s not ordered\n", method.c_str());
    }
  } else if (create_error < 0) {
    HighsInt illegal_set_index = -1 - create_error;
    HighsInt illegal_set_entry = set[illegal_set_index];
    highsLogUser(
        log_options, HighsLogType::kError,
        "Set supplied to Highs::%s has entry %d of %d out of range [0, %d)\n",
        method.c_str(), int(illegal_set_index), int(illegal_set_entry),
        int(dimension));
  }
  assert(create_error != kIndexCollectionCreateIllegalSetDimension);
  return HighsStatus::kError;
}

HighsStatus Highs::changeColsIntegrality(const HighsInt num_set_entries,
                                         const HighsInt* set,
                                         const HighsVarType* integrality) {
  if (num_set_entries == 0) return HighsStatus::kOk;
  clearPresolve();
  // Ensure that the set and data are in ascending order
  std::vector<HighsVarType> local_integrality{integrality,
                                              integrality + num_set_entries};
  std::vector<HighsInt> local_set{set, set + num_set_entries};
  sortSetData(num_set_entries, local_set, integrality,
              local_integrality.data());
  HighsIndexCollection index_collection;
  const HighsInt create_error = create(index_collection, num_set_entries,
                                       local_set.data(), model_.lp_.num_col_);
  if (create_error)
    return analyseSetCreateError(options_.log_options, "changeColsIntegrality",
                                 create_error, true, num_set_entries,
                                 local_set.data(), model_.lp_.num_col_);
  HighsStatus call_status =
      changeIntegralityInterface(index_collection, local_integrality.data());
  HighsStatus return_status = HighsStatus::kOk;
  return_status = interpretCallStatus(options_.log_options, call_status,
                                      return_status, "changeIntegrality");
  if (return_status == HighsStatus::kError) return HighsStatus::kError;
  return returnFromHighs(return_status);
}

HighsStatus Highs::changeColsIntegrality(const HighsInt* mask,
                                         const HighsVarType* integrality) {
  clearPresolve();
  HighsIndexCollection index_collection;
  const bool create_error = create(index_collection, mask, model_.lp_.num_col_);
  assert(!create_error);
  (void)create_error;
  HighsStatus call_status =
      changeIntegralityInterface(index_collection, integrality);
  HighsStatus return_status = HighsStatus::kOk;
  return_status = interpretCallStatus(options_.log_options, call_status,
                                      return_status, "changeIntegrality");
  if (return_status == HighsStatus::kError) return HighsStatus::kError;
  return returnFromHighs(return_status);
}

HighsStatus Highs::changeColCost(const HighsInt col, const double cost) {
  return changeColsCost(1, &col, &cost);
}

HighsStatus Highs::changeColsCost(const HighsInt from_col,
                                  const HighsInt to_col, const double* cost) {
  clearDerivedModelProperties();
  HighsIndexCollection index_collection;
  const HighsInt create_error =
      create(index_collection, from_col, to_col, model_.lp_.num_col_);
  if (create_error) {
    highsLogUser(options_.log_options, HighsLogType::kError,
                 "Interval [%d, %d] supplied to Highs::changeColsCost is out "
                 "of range [0, %d)\n",
                 int(from_col), int(to_col), int(model_.lp_.num_col_));
    return HighsStatus::kError;
  }
  HighsStatus call_status = changeCostsInterface(index_collection, cost);
  HighsStatus return_status = HighsStatus::kOk;
  return_status = interpretCallStatus(options_.log_options, call_status,
                                      return_status, "changeCosts");
  if (return_status == HighsStatus::kError) return HighsStatus::kError;
  return returnFromHighs(return_status);
}

HighsStatus Highs::changeColsCost(const HighsInt num_set_entries,
                                  const HighsInt* set, const double* cost) {
  if (num_set_entries == 0) return HighsStatus::kOk;
  // Check for NULL data in "set" version of changeColsCost since
  // values are sorted with set
  if (doubleUserDataNotNull(options_.log_options, cost, "column costs"))
    return HighsStatus::kError;
  clearDerivedModelProperties();
  // Ensure that the set and data are in ascending order
  std::vector<double> local_cost{cost, cost + num_set_entries};
  std::vector<HighsInt> local_set{set, set + num_set_entries};
  sortSetData(num_set_entries, local_set, cost, NULL, NULL, local_cost.data(),
              NULL, NULL);
  HighsIndexCollection index_collection;
  const HighsInt create_error = create(index_collection, num_set_entries,
                                       local_set.data(), model_.lp_.num_col_);
  if (create_error)
    return analyseSetCreateError(options_.log_options, "changeColsCost",
                                 create_error, true, num_set_entries,
                                 local_set.data(), model_.lp_.num_col_);
  HighsStatus call_status =
      changeCostsInterface(index_collection, local_cost.data());
  HighsStatus return_status = HighsStatus::kOk;
  return_status = interpretCallStatus(options_.log_options, call_status,
                                      return_status, "changeCosts");
  if (return_status == HighsStatus::kError) return HighsStatus::kError;
  return returnFromHighs(return_status);
}

HighsStatus Highs::changeColsCost(const HighsInt* mask, const double* cost) {
  clearDerivedModelProperties();
  HighsIndexCollection index_collection;
  const bool create_error = create(index_collection, mask, model_.lp_.num_col_);
  assert(!create_error);
  (void)create_error;
  HighsStatus call_status = changeCostsInterface(index_collection, cost);
  HighsStatus return_status = HighsStatus::kOk;
  return_status = interpretCallStatus(options_.log_options, call_status,
                                      return_status, "changeCosts");
  if (return_status == HighsStatus::kError) return HighsStatus::kError;
  return returnFromHighs(return_status);
}

HighsStatus Highs::changeColBounds(const HighsInt col, const double lower,
                                   const double upper) {
  return changeColsBounds(1, &col, &lower, &upper);
}

HighsStatus Highs::changeColsBounds(const HighsInt from_col,
                                    const HighsInt to_col, const double* lower,
                                    const double* upper) {
  clearDerivedModelProperties();
  HighsIndexCollection index_collection;
  const HighsInt create_error =
      create(index_collection, from_col, to_col, model_.lp_.num_col_);
  if (create_error) {
    highsLogUser(options_.log_options, HighsLogType::kError,
                 "Interval [%d, %d] supplied to Highs::changeColsBounds is out "
                 "of range [0, %d)\n",
                 int(from_col), int(to_col), int(model_.lp_.num_col_));
    return HighsStatus::kError;
  }
  HighsStatus call_status =
      changeColBoundsInterface(index_collection, lower, upper);
  HighsStatus return_status = HighsStatus::kOk;
  return_status = interpretCallStatus(options_.log_options, call_status,
                                      return_status, "changeColBounds");
  if (return_status == HighsStatus::kError) return HighsStatus::kError;
  return returnFromHighs(return_status);
}

HighsStatus Highs::changeColsBounds(const HighsInt num_set_entries,
                                    const HighsInt* set, const double* lower,
                                    const double* upper) {
  if (num_set_entries == 0) return HighsStatus::kOk;
  // Check for NULL data in "set" version of changeColsBounds since
  // values are sorted with set
  bool null_data = false;
  null_data = doubleUserDataNotNull(options_.log_options, lower,
                                    "column lower bounds") ||
              null_data;
  null_data = doubleUserDataNotNull(options_.log_options, upper,
                                    "column upper bounds") ||
              null_data;
  if (null_data) return HighsStatus::kError;
  clearDerivedModelProperties();
  // Ensure that the set and data are in ascending order
  std::vector<double> local_lower{lower, lower + num_set_entries};
  std::vector<double> local_upper{upper, upper + num_set_entries};
  std::vector<HighsInt> local_set{set, set + num_set_entries};
  sortSetData(num_set_entries, local_set, lower, upper, NULL,
              local_lower.data(), local_upper.data(), NULL);
  HighsIndexCollection index_collection;
  const HighsInt create_error = create(index_collection, num_set_entries,
                                       local_set.data(), model_.lp_.num_col_);
  if (create_error)
    return analyseSetCreateError(options_.log_options, "changeColsBounds",
                                 create_error, true, num_set_entries,
                                 local_set.data(), model_.lp_.num_col_);
  HighsStatus call_status = changeColBoundsInterface(
      index_collection, local_lower.data(), local_upper.data());
  HighsStatus return_status = HighsStatus::kOk;
  return_status = interpretCallStatus(options_.log_options, call_status,
                                      return_status, "changeColBounds");
  if (return_status == HighsStatus::kError) return HighsStatus::kError;
  return returnFromHighs(return_status);
}

HighsStatus Highs::changeColsBounds(const HighsInt* mask, const double* lower,
                                    const double* upper) {
  clearDerivedModelProperties();
  HighsIndexCollection index_collection;
  const bool create_error = create(index_collection, mask, model_.lp_.num_col_);
  assert(!create_error);
  (void)create_error;
  HighsStatus call_status =
      changeColBoundsInterface(index_collection, lower, upper);
  HighsStatus return_status = HighsStatus::kOk;
  return_status = interpretCallStatus(options_.log_options, call_status,
                                      return_status, "changeColBounds");
  if (return_status == HighsStatus::kError) return HighsStatus::kError;
  return returnFromHighs(return_status);
}

HighsStatus Highs::changeRowBounds(const HighsInt row, const double lower,
                                   const double upper) {
  return changeRowsBounds(1, &row, &lower, &upper);
}

HighsStatus Highs::changeRowsBounds(const HighsInt from_row,
                                    const HighsInt to_row, const double* lower,
                                    const double* upper) {
  clearDerivedModelProperties();
  HighsIndexCollection index_collection;
  const HighsInt create_error =
      create(index_collection, from_row, to_row, model_.lp_.num_row_);
  if (create_error) {
    highsLogUser(options_.log_options, HighsLogType::kError,
                 "Interval [%d, %d] supplied to Highs::changeRowsBounds is out "
                 "of range [0, %d)\n",
                 int(from_row), int(to_row), int(model_.lp_.num_row_));
    return HighsStatus::kError;
  }
  HighsStatus call_status =
      changeRowBoundsInterface(index_collection, lower, upper);
  HighsStatus return_status = HighsStatus::kOk;
  return_status = interpretCallStatus(options_.log_options, call_status,
                                      return_status, "changeRowBounds");
  if (return_status == HighsStatus::kError) return HighsStatus::kError;
  return returnFromHighs(return_status);
}

HighsStatus Highs::changeRowsBounds(const HighsInt num_set_entries,
                                    const HighsInt* set, const double* lower,
                                    const double* upper) {
  if (num_set_entries == 0) return HighsStatus::kOk;
  // Check for NULL data in "set" version of changeRowsBounds since
  // values are sorted with set
  bool null_data = false;
  null_data =
      doubleUserDataNotNull(options_.log_options, lower, "row lower bounds") ||
      null_data;
  null_data =
      doubleUserDataNotNull(options_.log_options, upper, "row upper bounds") ||
      null_data;
  if (null_data) return HighsStatus::kError;
  clearDerivedModelProperties();
  // Ensure that the set and data are in ascending order
  std::vector<double> local_lower{lower, lower + num_set_entries};
  std::vector<double> local_upper{upper, upper + num_set_entries};
  std::vector<HighsInt> local_set{set, set + num_set_entries};
  sortSetData(num_set_entries, local_set, lower, upper, NULL,
              local_lower.data(), local_upper.data(), NULL);
  HighsIndexCollection index_collection;
  const HighsInt create_error = create(index_collection, num_set_entries,
                                       local_set.data(), model_.lp_.num_row_);
  if (create_error)
    return analyseSetCreateError(options_.log_options, "changeRowsBounds",
                                 create_error, true, num_set_entries,
                                 local_set.data(), model_.lp_.num_row_);
  HighsStatus call_status = changeRowBoundsInterface(
      index_collection, local_lower.data(), local_upper.data());
  HighsStatus return_status = HighsStatus::kOk;
  return_status = interpretCallStatus(options_.log_options, call_status,
                                      return_status, "changeRowBounds");
  if (return_status == HighsStatus::kError) return HighsStatus::kError;
  return returnFromHighs(return_status);
}

HighsStatus Highs::changeRowsBounds(const HighsInt* mask, const double* lower,
                                    const double* upper) {
  clearDerivedModelProperties();
  HighsIndexCollection index_collection;
  const bool create_error = create(index_collection, mask, model_.lp_.num_row_);
  assert(!create_error);
  (void)create_error;
  HighsStatus call_status =
      changeRowBoundsInterface(index_collection, lower, upper);
  HighsStatus return_status = HighsStatus::kOk;
  return_status = interpretCallStatus(options_.log_options, call_status,
                                      return_status, "changeRowBounds");
  if (return_status == HighsStatus::kError) return HighsStatus::kError;
  return returnFromHighs(return_status);
}

HighsStatus Highs::changeCoeff(const HighsInt row, const HighsInt col,
                               const double value) {
  if (row < 0 || row >= model_.lp_.num_row_) {
    highsLogUser(options_.log_options, HighsLogType::kError,
                 "Row %" HIGHSINT_FORMAT
                 " supplied to Highs::changeCoeff is not in the range [0, "
                 "%" HIGHSINT_FORMAT "]\n",
                 row, model_.lp_.num_row_);
    return HighsStatus::kError;
  }
  if (col < 0 || col >= model_.lp_.num_col_) {
    highsLogUser(options_.log_options, HighsLogType::kError,
                 "Col %" HIGHSINT_FORMAT
                 " supplied to Highs::changeCoeff is not in the range [0, "
                 "%" HIGHSINT_FORMAT "]\n",
                 col, model_.lp_.num_col_);
    return HighsStatus::kError;
  }
  const double abs_value = std::fabs(value);
  if (0 < abs_value && abs_value <= options_.small_matrix_value) {
    highsLogUser(options_.log_options, HighsLogType::kWarning,
                 "|Value| of %g supplied to Highs::changeCoeff is in (0, %g]: "
                 "zeroes any existing coefficient, otherwise ignored\n",
                 abs_value, options_.small_matrix_value);
  }
  changeCoefficientInterface(row, col, value);
  return returnFromHighs(HighsStatus::kOk);
}

HighsStatus Highs::getObjectiveSense(ObjSense& sense) const {
  sense = model_.lp_.sense_;
  return HighsStatus::kOk;
}

HighsStatus Highs::getObjectiveOffset(double& offset) const {
  offset = model_.lp_.offset_;
  return HighsStatus::kOk;
}

HighsStatus Highs::getCols(const HighsInt from_col, const HighsInt to_col,
                           HighsInt& num_col, double* costs, double* lower,
                           double* upper, HighsInt& num_nz, HighsInt* start,
                           HighsInt* index, double* value) const {
  if (from_col > to_col) {
    // Empty interval
    num_col = 0;
    num_nz = 0;
    return HighsStatus::kOk;
  }
  HighsIndexCollection index_collection;
  const HighsInt create_error =
      create(index_collection, from_col, to_col, model_.lp_.num_col_);
  if (create_error) {
    highsLogUser(options_.log_options, HighsLogType::kError,
                 "Interval [%d, %d] supplied to Highs::getCols is out of range "
                 "[0, %d)\n",
                 int(from_col), int(to_col), int(model_.lp_.num_col_));
    return HighsStatus::kError;
  }
  getColsInterface(index_collection, num_col, costs, lower, upper, num_nz,
                   start, index, value);
  return HighsStatus::kOk;
}

HighsStatus Highs::getCols(const HighsInt num_set_entries, const HighsInt* set,
                           HighsInt& num_col, double* costs, double* lower,
                           double* upper, HighsInt& num_nz, HighsInt* start,
                           HighsInt* index, double* value) const {
  if (num_set_entries == 0) {
    // Empty interval
    num_col = 0;
    num_nz = 0;
    return HighsStatus::kOk;
  }
  HighsIndexCollection index_collection;
  const HighsInt create_error =
      create(index_collection, num_set_entries, set, model_.lp_.num_col_);
  if (create_error)
    return analyseSetCreateError(options_.log_options, "getCols", create_error,
                                 false, num_set_entries, set,
                                 model_.lp_.num_col_);
  getColsInterface(index_collection, num_col, costs, lower, upper, num_nz,
                   start, index, value);
  return HighsStatus::kOk;
}

HighsStatus Highs::getCols(const HighsInt* mask, HighsInt& num_col,
                           double* costs, double* lower, double* upper,
                           HighsInt& num_nz, HighsInt* start, HighsInt* index,
                           double* value) const {
  HighsIndexCollection index_collection;
  const bool create_error = create(index_collection, mask, model_.lp_.num_col_);
  assert(!create_error);
  (void)create_error;
  getColsInterface(index_collection, num_col, costs, lower, upper, num_nz,
                   start, index, value);
  return HighsStatus::kOk;
}

HighsStatus Highs::getColName(const HighsInt col, std::string& name) const {
  const HighsInt num_col = this->model_.lp_.num_col_;
  if (col < 0 || col >= num_col) {
    highsLogUser(
        options_.log_options, HighsLogType::kError,
        "Index %d for column name is outside the range [0, num_col = %d)\n",
        int(col), int(num_col));
    return HighsStatus::kError;
  }
  const HighsInt num_col_name = this->model_.lp_.col_names_.size();
  if (col >= num_col_name) {
    highsLogUser(options_.log_options, HighsLogType::kError,
                 "Index %d for column name is outside the range [0, "
                 "num_col_name = %d)\n",
                 int(col), int(num_col_name));
    return HighsStatus::kError;
  }
  name = this->model_.lp_.col_names_[col];
  return HighsStatus::kOk;
}

HighsStatus Highs::getColByName(const std::string& name, HighsInt& col) {
  HighsLp& lp = model_.lp_;
  if (!lp.col_names_.size()) return HighsStatus::kError;
  if (!lp.col_hash_.name2index.size()) lp.col_hash_.form(lp.col_names_);
  std::string from_method = "Highs::getColByName";
  const bool is_column = true;
  return getIndexFromName(options_.log_options, from_method, is_column, name,
                          lp.col_hash_.name2index, col, lp.col_names_);
}

HighsStatus Highs::getColIntegrality(const HighsInt col,
                                     HighsVarType& integrality) const {
  if (col < 0 || col >= this->model_.lp_.num_col_) {
    highsLogUser(options_.log_options, HighsLogType::kError,
                 "Index %d for column integrality is outside the range [0, "
                 "num_col = %d)\n",
                 int(col), int(this->model_.lp_.num_col_));
    return HighsStatus::kError;
  }
  integrality = static_cast<size_t>(col) < this->model_.lp_.integrality_.size()
                    ? this->model_.lp_.integrality_[col]
                    : HighsVarType::kContinuous;
  return HighsStatus::kOk;
}

HighsStatus Highs::getRows(const HighsInt from_row, const HighsInt to_row,
                           HighsInt& num_row, double* lower, double* upper,
                           HighsInt& num_nz, HighsInt* start, HighsInt* index,
                           double* value) const {
  if (from_row > to_row) {
    // Empty interval
    num_row = 0;
    num_nz = 0;
    return HighsStatus::kOk;
  }
  HighsIndexCollection index_collection;
  const HighsInt create_error =
      create(index_collection, from_row, to_row, model_.lp_.num_row_);
  if (create_error) {
    highsLogUser(options_.log_options, HighsLogType::kError,
                 "Interval [%d, %d] supplied to Highs::getRows is out of range "
                 "[0, %d)\n",
                 int(from_row), int(to_row), int(model_.lp_.num_row_));
    return HighsStatus::kError;
  }
  getRowsInterface(index_collection, num_row, lower, upper, num_nz, start,
                   index, value);
  return HighsStatus::kOk;
}

HighsStatus Highs::getRows(const HighsInt num_set_entries, const HighsInt* set,
                           HighsInt& num_row, double* lower, double* upper,
                           HighsInt& num_nz, HighsInt* start, HighsInt* index,
                           double* value) const {
  if (num_set_entries == 0) {
    num_row = 0;
    num_nz = 0;
    return HighsStatus::kOk;
  }
  HighsIndexCollection index_collection;
  const HighsInt create_error =
      create(index_collection, num_set_entries, set, model_.lp_.num_row_);
  if (create_error)
    return analyseSetCreateError(options_.log_options, "getRows", create_error,
                                 false, num_set_entries, set,
                                 model_.lp_.num_row_);
  getRowsInterface(index_collection, num_row, lower, upper, num_nz, start,
                   index, value);
  return HighsStatus::kOk;
}

HighsStatus Highs::getRows(const HighsInt* mask, HighsInt& num_row,
                           double* lower, double* upper, HighsInt& num_nz,
                           HighsInt* start, HighsInt* index,
                           double* value) const {
  HighsIndexCollection index_collection;
  const bool create_error = create(index_collection, mask, model_.lp_.num_row_);
  assert(!create_error);
  (void)create_error;
  getRowsInterface(index_collection, num_row, lower, upper, num_nz, start,
                   index, value);
  return HighsStatus::kOk;
}

HighsStatus Highs::getRowName(const HighsInt row, std::string& name) const {
  const HighsInt num_row = this->model_.lp_.num_row_;
  if (row < 0 || row >= num_row) {
    highsLogUser(
        options_.log_options, HighsLogType::kError,
        "Index %d for row name is outside the range [0, num_row = %d)\n",
        int(row), int(num_row));
    return HighsStatus::kError;
  }
  const HighsInt num_row_name = this->model_.lp_.row_names_.size();
  if (row >= num_row_name) {
    highsLogUser(
        options_.log_options, HighsLogType::kError,
        "Index %d for row name is outside the range [0, num_row_name = %d)\n",
        int(row), int(num_row_name));
    return HighsStatus::kError;
  }
  name = this->model_.lp_.row_names_[row];
  return HighsStatus::kOk;
}

HighsStatus Highs::getRowByName(const std::string& name, HighsInt& row) {
  HighsLp& lp = model_.lp_;
  if (!lp.row_names_.size()) return HighsStatus::kError;
  if (!lp.row_hash_.name2index.size()) lp.row_hash_.form(lp.row_names_);
  std::string from_method = "Highs::getRowByName";
  const bool is_column = false;
  return getIndexFromName(options_.log_options, from_method, is_column, name,
                          lp.row_hash_.name2index, row, lp.row_names_);
}

HighsStatus Highs::getCoeff(const HighsInt row, const HighsInt col,
                            double& value) const {
  if (row < 0 || row >= model_.lp_.num_row_) {
    highsLogUser(
        options_.log_options, HighsLogType::kError,
        "Row %" HIGHSINT_FORMAT
        " supplied to Highs::getCoeff is not in the range [0, %" HIGHSINT_FORMAT
        "]\n",
        row, model_.lp_.num_row_);
    return HighsStatus::kError;
  }
  if (col < 0 || col >= model_.lp_.num_col_) {
    highsLogUser(
        options_.log_options, HighsLogType::kError,
        "Col %" HIGHSINT_FORMAT
        " supplied to Highs::getCoeff is not in the range [0, %" HIGHSINT_FORMAT
        "]\n",
        col, model_.lp_.num_col_);
    return HighsStatus::kError;
  }
  getCoefficientInterface(row, col, value);
  return HighsStatus::kOk;
}

HighsStatus Highs::deleteCols(const HighsInt from_col, const HighsInt to_col) {
  clearDerivedModelProperties();
  HighsIndexCollection index_collection;
  const HighsInt create_error =
      create(index_collection, from_col, to_col, model_.lp_.num_col_);
  if (create_error) {
    highsLogUser(options_.log_options, HighsLogType::kError,
                 "Interval [%d, %d] supplied to Highs::deleteCols is out of "
                 "range [0, %d)\n",
                 int(from_col), int(to_col), int(model_.lp_.num_col_));
    return HighsStatus::kError;
  }
  deleteColsInterface(index_collection);
  return returnFromHighs(HighsStatus::kOk);
}

HighsStatus Highs::deleteCols(const HighsInt num_set_entries,
                              const HighsInt* set) {
  if (num_set_entries == 0) return HighsStatus::kOk;
  clearDerivedModelProperties();
  HighsIndexCollection index_collection;
  const HighsInt create_error =
      create(index_collection, num_set_entries, set, model_.lp_.num_col_);
  if (create_error)
    return analyseSetCreateError(options_.log_options, "deleteCols",
                                 create_error, false, num_set_entries, set,
                                 model_.lp_.num_col_);
  deleteColsInterface(index_collection);
  return returnFromHighs(HighsStatus::kOk);
}

HighsStatus Highs::deleteCols(HighsInt* mask) {
  clearDerivedModelProperties();
  const HighsInt original_num_col = model_.lp_.num_col_;
  HighsIndexCollection index_collection;
  const bool create_error = create(index_collection, mask, original_num_col);
  assert(!create_error);
  (void)create_error;
  deleteColsInterface(index_collection);
  for (HighsInt iCol = 0; iCol < original_num_col; iCol++)
    mask[iCol] = index_collection.mask_[iCol];
  return returnFromHighs(HighsStatus::kOk);
}

HighsStatus Highs::deleteRows(const HighsInt from_row, const HighsInt to_row) {
  clearDerivedModelProperties();
  HighsIndexCollection index_collection;
  const HighsInt create_error =
      create(index_collection, from_row, to_row, model_.lp_.num_row_);
  if (create_error) {
    highsLogUser(options_.log_options, HighsLogType::kError,
                 "Interval [%d, %d] supplied to Highs::deleteRows is out of "
                 "range [0, %d)\n",
                 int(from_row), int(to_row), int(model_.lp_.num_row_));
    return HighsStatus::kError;
  }
  deleteRowsInterface(index_collection);
  return returnFromHighs(HighsStatus::kOk);
}

HighsStatus Highs::deleteRows(const HighsInt num_set_entries,
                              const HighsInt* set) {
  if (num_set_entries == 0) return HighsStatus::kOk;
  clearDerivedModelProperties();
  HighsIndexCollection index_collection;
  const HighsInt create_error =
      create(index_collection, num_set_entries, set, model_.lp_.num_row_);
  if (create_error)
    return analyseSetCreateError(options_.log_options, "deleteRows",
                                 create_error, false, num_set_entries, set,
                                 model_.lp_.num_row_);
  deleteRowsInterface(index_collection);
  return returnFromHighs(HighsStatus::kOk);
}

HighsStatus Highs::deleteRows(HighsInt* mask) {
  clearDerivedModelProperties();
  const HighsInt original_num_row = model_.lp_.num_row_;
  HighsIndexCollection index_collection;
  const bool create_error = create(index_collection, mask, original_num_row);
  assert(!create_error);
  (void)create_error;
  deleteRowsInterface(index_collection);
  for (HighsInt iRow = 0; iRow < original_num_row; iRow++)
    mask[iRow] = index_collection.mask_[iRow];
  return returnFromHighs(HighsStatus::kOk);
}

HighsStatus Highs::scaleCol(const HighsInt col, const double scale_value) {
  HighsStatus return_status = HighsStatus::kOk;
  clearDerivedModelProperties();
  HighsStatus call_status = scaleColInterface(col, scale_value);
  return_status = interpretCallStatus(options_.log_options, call_status,
                                      return_status, "scaleCol");
  if (return_status == HighsStatus::kError) return HighsStatus::kError;
  return returnFromHighs(return_status);
}

HighsStatus Highs::scaleRow(const HighsInt row, const double scale_value) {
  HighsStatus return_status = HighsStatus::kOk;
  clearDerivedModelProperties();
  HighsStatus call_status = scaleRowInterface(row, scale_value);
  return_status = interpretCallStatus(options_.log_options, call_status,
                                      return_status, "scaleRow");
  if (return_status == HighsStatus::kError) return HighsStatus::kError;
  return returnFromHighs(return_status);
}

HighsStatus Highs::postsolve(const HighsSolution& solution) {
  HighsBasis basis;
  return this->postsolve(solution, basis);
}

HighsStatus Highs::postsolve(const HighsSolution& solution,
                             const HighsBasis& basis) {
  const bool can_run_postsolve =
      model_presolve_status_ == HighsPresolveStatus::kNotPresolved ||
      model_presolve_status_ == HighsPresolveStatus::kNotReduced ||
      model_presolve_status_ == HighsPresolveStatus::kReduced ||
      model_presolve_status_ == HighsPresolveStatus::kReducedToEmpty ||
      model_presolve_status_ == HighsPresolveStatus::kTimeout ||
      model_presolve_status_ == HighsPresolveStatus::kOutOfMemory;
  if (!can_run_postsolve) {
    highsLogUser(options_.log_options, HighsLogType::kWarning,
                 "Cannot run postsolve with presolve status: %s\n",
                 presolveStatusToString(model_presolve_status_).c_str());
    return HighsStatus::kWarning;
  }
  HighsStatus return_status = callRunPostsolve(solution, basis);
  return returnFromHighs(return_status);
}

HighsStatus Highs::writeSolution(const std::string& filename,
                                 const HighsInt style) {
  HighsStatus return_status = HighsStatus::kOk;
  HighsStatus call_status;
  FILE* file;
  HighsFileType file_type;
  call_status = openWriteFile(filename, "writeSolution", file, file_type);
  return_status = interpretCallStatus(options_.log_options, call_status,
                                      return_status, "openWriteFile");
  if (return_status == HighsStatus::kError) return return_status;
  // Replace any blank names and return error if there are duplicates
  // or names with spaces
  call_status = normaliseNames(this->options_.log_options, this->model_.lp_);
  return_status = interpretCallStatus(options_.log_options, call_status,
                                      return_status, "normaliseNames");
  if (return_status == HighsStatus::kError) return return_status;

  // Report to user that solution is being written
  if (filename != "")
    highsLogUser(options_.log_options, HighsLogType::kInfo,
                 "Writing the solution to %s\n", filename.c_str());
  writeSolutionFile(file, options_, model_, basis_, solution_, info_,
                    model_status_, style);
  if (style == kSolutionStyleSparse)
    return returnFromWriteSolution(file, return_status);
  if (style == kSolutionStyleRaw) {
    fprintf(file, "\n# Basis\n");
    writeBasisFile(file, options_, model_.lp_, basis_);
  }
  if (options_.ranging == kHighsOnString) {
    if (model_.isMip() || model_.isQp()) {
      highsLogUser(options_.log_options, HighsLogType::kError,
                   "Cannot determine ranging information for MIP or QP\n");
      return_status = HighsStatus::kError;
      return returnFromWriteSolution(file, return_status);
    }
    return_status =
        interpretCallStatus(options_.log_options, this->getRangingInterface(),
                            return_status, "getRangingInterface");
    if (return_status == HighsStatus::kError)
      returnFromWriteSolution(file, return_status);
    fprintf(file, "\n# Ranging\n");
    writeRangingFile(file, model_.lp_, info_.objective_function_value, basis_,
                     solution_, ranging_, style);
  }
  return returnFromWriteSolution(file, return_status);
}

HighsStatus Highs::readSolution(const std::string& filename,
                                const HighsInt style) {
  return readSolutionFile(filename, options_, model_.lp_, basis_, solution_,
                          style);
}

HighsStatus Highs::assessPrimalSolution(bool& valid, bool& integral,
                                        bool& feasible) const {
  return assessLpPrimalSolution("", options_, model_.lp_, solution_, valid,
                                integral, feasible);
}

std::string Highs::presolveStatusToString(
    const HighsPresolveStatus presolve_status) const {
  switch (presolve_status) {
    case HighsPresolveStatus::kNotPresolved:
      return "Not presolved";
    case HighsPresolveStatus::kNotReduced:
      return "Not reduced";
    case HighsPresolveStatus::kInfeasible:
      return "Infeasible";
    case HighsPresolveStatus::kUnboundedOrInfeasible:
      return "Unbounded or infeasible";
    case HighsPresolveStatus::kReduced:
      return "Reduced";
    case HighsPresolveStatus::kReducedToEmpty:
      return "Reduced to empty";
    case HighsPresolveStatus::kTimeout:
      return "Timeout";
    case HighsPresolveStatus::kOutOfMemory:
      return "Memory allocation error";
    default:
      assert(1 == 0);
      return "Unrecognised presolve status";
  }
}

std::string Highs::modelStatusToString(
    const HighsModelStatus model_status) const {
  return utilModelStatusToString(model_status);
}

std::string Highs::solutionStatusToString(
    const HighsInt solution_status) const {
  return utilSolutionStatusToString(solution_status);
}

std::string Highs::basisStatusToString(
    const HighsBasisStatus basis_status) const {
  return utilBasisStatusToString(basis_status);
}

std::string Highs::basisValidityToString(const HighsInt basis_validity) const {
  return utilBasisValidityToString(basis_validity);
}

std::string Highs::presolveRuleTypeToString(
    const HighsInt presolve_rule) const {
  return utilPresolveRuleTypeToString(presolve_rule);
}

// Private methods
void Highs::deprecationMessage(const std::string& method_name,
                               const std::string& alt_method_name) const {
  if (alt_method_name.compare("None") == 0) {
    highsLogUser(options_.log_options, HighsLogType::kWarning,
                 "Method %s is deprecated: no alternative method\n",
                 method_name.c_str());
  } else {
    highsLogUser(options_.log_options, HighsLogType::kWarning,
                 "Method %s is deprecated: alternative method is %s\n",
                 method_name.c_str(), alt_method_name.c_str());
  }
}

HighsPresolveStatus Highs::runPresolve(const bool force_lp_presolve,
                                       const bool force_presolve) {
  presolve_.clear();
  // Exit if presolve is set to off (unless presolve is forced)
  if (options_.presolve == kHighsOffString && !force_presolve)
    return HighsPresolveStatus::kNotPresolved;

  if (model_.isEmpty()) {
    // Empty models shouldn't reach here, but this status would cause
    // no harm if one did
    assert(1 == 0);
    return HighsPresolveStatus::kNotReduced;
  }

  // Ensure that the LP is column-wise
  HighsLp& original_lp = model_.lp_;
  original_lp.ensureColwise();

  if (original_lp.num_col_ == 0 && original_lp.num_row_ == 0)
    return HighsPresolveStatus::kNullError;

  // Ensure that the timer is running
  if (!timer_.running()) timer_.start();
  double start_presolve = timer_.read();

  // Set time limit.
  if (options_.time_limit > 0 && options_.time_limit < kHighsInf) {
    double left = options_.time_limit - start_presolve;
    if (left <= 0) {
      highsLogDev(options_.log_options, HighsLogType::kError,
                  "Time limit reached while reading in matrix\n");
      return HighsPresolveStatus::kTimeout;
    }

    highsLogDev(options_.log_options, HighsLogType::kVerbose,
                "Time limit set: reading matrix took %.2g, presolve "
                "time left: %.2g\n",
                start_presolve, left);
  }

  // Presolve.
  HighsPresolveStatus presolve_return_status =
      HighsPresolveStatus::kNotPresolved;
  if (model_.isMip() && !force_lp_presolve) {
    // Use presolve for MIP
    //
    // Presolved model is extracted now since it's part of solver,
    // which is lost on return
    HighsMipSolver solver(callback_, options_, original_lp, solution_);
    // Start the MIP solver's timer so that timeout in presolve can be
    // identified
    solver.timer_.start();
    // Only place that HighsMipSolver::runMipPresolve is called
    solver.runMipPresolve(options_.presolve_reduction_limit);
    presolve_return_status = solver.getPresolveStatus();
    // Assign values to data members of presolve_
    presolve_.data_.reduced_lp_ = solver.getPresolvedModel();
    presolve_.data_.postSolveStack = solver.getPostsolveStack();
    presolve_.presolve_status_ = presolve_return_status;
    //    presolve_.data_.presolve_log_ =
  } else {
    // Use presolve for LP
    presolve_.init(original_lp, timer_);
    presolve_.options_ = &options_;
    if (options_.time_limit > 0 && options_.time_limit < kHighsInf) {
      double current = timer_.read();
      double time_init = current - start_presolve;
      double left = presolve_.options_->time_limit - time_init;
      if (left <= 0) {
        highsLogDev(options_.log_options, HighsLogType::kError,
                    "Time limit reached while copying matrix into presolve.\n");
        return HighsPresolveStatus::kTimeout;
      }
      highsLogDev(options_.log_options, HighsLogType::kVerbose,
                  "Time limit set: copying matrix took %.2g, presolve "
                  "time left: %.2g\n",
                  time_init, left);
    }

    presolve_return_status = presolve_.run();
  }

  highsLogDev(options_.log_options, HighsLogType::kVerbose,
              "presolve_.run() returns status: %s\n",
              presolveStatusToString(presolve_return_status).c_str());

  // Update reduction counts.
  assert(presolve_return_status == presolve_.presolve_status_);
  presolve_log_ = presolve_.getPresolveLog();
  switch (presolve_.presolve_status_) {
    case HighsPresolveStatus::kReduced: {
      HighsLp& reduced_lp = presolve_.getReducedProblem();
      presolve_.info_.n_cols_removed =
          original_lp.num_col_ - reduced_lp.num_col_;
      presolve_.info_.n_rows_removed =
          original_lp.num_row_ - reduced_lp.num_row_;
      presolve_.info_.n_nnz_removed = (HighsInt)original_lp.a_matrix_.numNz() -
                                      (HighsInt)reduced_lp.a_matrix_.numNz();
      // Clear any scaling information inherited by the reduced LP
      reduced_lp.clearScale();
      assert(lpDimensionsOk("RunPresolve: reduced_lp", reduced_lp,
                            options_.log_options));
      break;
    }
    case HighsPresolveStatus::kReducedToEmpty: {
      presolve_.info_.n_cols_removed = original_lp.num_col_;
      presolve_.info_.n_rows_removed = original_lp.num_row_;
      presolve_.info_.n_nnz_removed = (HighsInt)original_lp.a_matrix_.numNz();
      break;
    }
    default:
      break;
  }
  // Presolve creates integrality vector for an LP, so clear it
  if (!model_.isMip()) presolve_.data_.reduced_lp_.integrality_.clear();

  return presolve_return_status;
}

HighsPostsolveStatus Highs::runPostsolve() {
  // assert(presolve_.has_run_);
  const bool have_primal_solution =
      presolve_.data_.recovered_solution_.value_valid;
  // Need at least a primal solution
  if (!have_primal_solution)
    return HighsPostsolveStatus::kNoPrimalSolutionError;
  const bool have_dual_solution =
      presolve_.data_.recovered_solution_.dual_valid;
  presolve_.data_.postSolveStack.undo(options_,
                                      presolve_.data_.recovered_solution_,
                                      presolve_.data_.recovered_basis_);
  // Compute the row activities
  assert(model_.lp_.a_matrix_.isColwise());
  calculateRowValuesQuad(model_.lp_, presolve_.data_.recovered_solution_);

  if (have_dual_solution && model_.lp_.sense_ == ObjSense::kMaximize)
    presolve_.negateReducedLpColDuals();

  // Ensure that the postsolve status is used to set
  // presolve_.postsolve_status_, as well as being returned
  HighsPostsolveStatus postsolve_status =
      HighsPostsolveStatus::kSolutionRecovered;
  presolve_.postsolve_status_ = postsolve_status;
  return postsolve_status;
}

void Highs::clearDerivedModelProperties() {
  this->clearPresolve();
  this->clearStandardFormLp();
  this->clearRayRecords();
}

void Highs::clearPresolve() {
  model_presolve_status_ = HighsPresolveStatus::kNotPresolved;
  presolved_model_.clear();
  presolve_.clear();
}

void Highs::clearStandardFormLp() {
  standard_form_valid_ = false;
  standard_form_offset_ = 0;
  standard_form_cost_.clear();
  standard_form_rhs_.clear();
  standard_form_matrix_.clear();
}

void Highs::invalidateSolverData() {
  invalidateSolverDualData();
  invalidateSolution();
  invalidateBasis();
  invalidateEkk();
  invalidateIis();
}

void Highs::invalidateSolverDualData() {
  invalidateModelStatus();
  invalidateRanging();
  invalidateInfo();
}

void Highs::invalidateModelStatusSolutionAndInfo() {
  invalidateModelStatusAndInfo();
  invalidateSolution();
}

void Highs::invalidateModelStatusAndInfo() {
  invalidateModelStatus();
  invalidateRanging();
  invalidateInfo();
  invalidateIis();
}

void Highs::invalidateModelStatus() {
  model_status_ = HighsModelStatus::kNotset;
}

void Highs::invalidateSolution() {
  info_.primal_solution_status = kSolutionStatusNone;
  info_.dual_solution_status = kSolutionStatusNone;
  info_.num_primal_infeasibilities = kHighsIllegalInfeasibilityCount;
  info_.max_primal_infeasibility = kHighsIllegalInfeasibilityMeasure;
  info_.sum_primal_infeasibilities = kHighsIllegalInfeasibilityMeasure;
  info_.num_dual_infeasibilities = kHighsIllegalInfeasibilityCount;
  info_.max_dual_infeasibility = kHighsIllegalInfeasibilityMeasure;
  info_.sum_dual_infeasibilities = kHighsIllegalInfeasibilityMeasure;
  this->solution_.invalidate();
}

void Highs::invalidateBasis() {
  info_.basis_validity = kBasisValidityInvalid;
  this->basis_.invalidate();
}

void Highs::invalidateInfo() { info_.invalidate(); }

void Highs::invalidateRanging() { ranging_.invalidate(); }

void Highs::invalidateEkk() { ekk_instance_.invalidate(); }

void Highs::invalidateIis() { iis_.invalidate(); }

HighsStatus Highs::completeSolutionFromDiscreteAssignment() {
  // Determine whether the current solution of a MIP is feasible and,
  // if not, try to assign values to continuous variables and discrete
  // variables not at integer values to achieve a feasible
  // solution. Valuable in the case where users make a heuristic
  // (partial) assignment of discrete variables
  assert(model_.isMip() && solution_.value_valid);
  HighsLp& lp = model_.lp_;
  // Determine whether the solution contains undefined values, in
  // order to decide whether to check its feasibility
  const bool contains_undefined_values = solution_.hasUndefined();
  if (!contains_undefined_values) {
    bool valid, integral, feasible;
    // Determine whether this solution is integer feasible
    HighsStatus return_status = assessLpPrimalSolution(
        "", options_, lp, solution_, valid, integral, feasible);
    assert(return_status != HighsStatus::kError);
    assert(valid);
    // If the current solution is integer feasible, then it can be
    // used by MIP solver to get a primal bound
    if (feasible) return HighsStatus::kOk;
  }
  // Save the column bounds and integrality in preparation for fixing
  // the discrete variables when user-supplied values are
  // integer
  std::vector<double> save_col_lower = lp.col_lower_;
  std::vector<double> save_col_upper = lp.col_upper_;
  std::vector<HighsVarType> save_integrality = lp.integrality_;
  const bool have_integrality = (lp.integrality_.size() != 0);
  assert(have_integrality);
  // Count the number of fixed and unfixed discrete variables
  HighsInt num_fixed_discrete_variable = 0;
  HighsInt num_unfixed_discrete_variable = 0;
  for (HighsInt iCol = 0; iCol < lp.num_col_; iCol++) {
    const double primal = solution_.col_value[iCol];
    // Default value is lower bound, unless primal is integer for a
    // discrete variable
    solution_.col_value[iCol] = lp.col_lower_[iCol];
    if (lp.integrality_[iCol] == HighsVarType::kContinuous) continue;
    // Fix discrete variable if its value is defined and integer
    if (primal == kHighsUndefined) {
      num_unfixed_discrete_variable++;
    } else {
      const double lower = lp.col_lower_[iCol];
      const double upper = lp.col_upper_[iCol];
      const HighsVarType type =
          have_integrality ? lp.integrality_[iCol] : HighsVarType::kContinuous;
      double col_infeasibility = 0;
      double integer_infeasibility = 0;
      assessColPrimalSolution(options_, primal, lower, upper, type,
                              col_infeasibility, integer_infeasibility);
      if (integer_infeasibility > options_.mip_feasibility_tolerance) {
        num_unfixed_discrete_variable++;
      } else {
        // Variable is integer feasible, so fix it at this value and
        // remove its integrality
        num_fixed_discrete_variable++;
        lp.col_lower_[iCol] = primal;
        lp.col_upper_[iCol] = primal;
        lp.integrality_[iCol] = HighsVarType::kContinuous;
      }
    }
  }
  assert(!solution_.hasUndefined());
  const HighsInt num_discrete_variable =
      num_unfixed_discrete_variable + num_fixed_discrete_variable;
  const HighsInt num_continuous_variable = lp.num_col_ - num_discrete_variable;
  assert(num_continuous_variable >= 0);
  bool call_run = true;
  const bool few_fixed_discrete_variables =
      10 * num_fixed_discrete_variable < num_discrete_variable;
  if (num_unfixed_discrete_variable == 0) {
    // Solution is integer valued
    if (num_continuous_variable == 0) {
      // There are no continuous variables, so no feasible solution can be
      // deduced
      highsLogUser(options_.log_options, HighsLogType::kInfo,
                   "User-supplied values of discrete variables cannot yield "
                   "feasible solution\n");
      call_run = false;
    } else {
      // Solve an LP, so clear all integrality
      lp.integrality_.clear();
      highsLogUser(
          options_.log_options, HighsLogType::kInfo,
          "Attempting to find feasible solution "
          "by solving LP for user-supplied values of discrete variables\n");
    }
  } else {
    // There are unfixed discrete variables
    if (few_fixed_discrete_variables) {
      // Too few discrete variables are fixed so warn, but still
      // attempt to complete a feasible solution
      highsLogUser(
          options_.log_options, HighsLogType::kWarning,
          "User-supplied values fix only %d / %d discrete variables, "
          "so attempt to complete a feasible solution may be expensive\n",
          int(num_fixed_discrete_variable), int(num_discrete_variable));
    } else {
      highsLogUser(options_.log_options, HighsLogType::kInfo,
                   "Attempting to find feasible solution "
                   "by solving MIP for user-supplied values of %d / %d "
                   "discrete variables\n",
                   int(num_fixed_discrete_variable),
                   int(num_discrete_variable));
    }
  }
  HighsStatus return_status = HighsStatus::kOk;
  // Clear the current solution since either the user solution has
  // been used to fix (a subset of) discrete variables - so a valid
  // solution will be obtained from optimizeModel() if the local model is
  // feasible - or it's not worth using the user solution
  solution_.clear();
  if (call_run) {
    // Solve the model, using mip_max_start_nodes for
    // mip_max_nodes...
    const HighsInt mip_max_nodes = options_.mip_max_nodes;
    options_.mip_max_nodes = options_.mip_max_start_nodes;
    // Solve the model
    basis_.clear();
    HighsSubSolverCallTime sub_solver_call_time = this->sub_solver_call_time_;
    double mip_solve_time = -sub_solver_call_time_.run_time[kSubSolverMip];
    return_status = this->optimizeModel();
    if (model_.lp_.isMip()) {
      // If a MIP was solved, it counts as a sub-MIP, but the MIP and
      // LP call-time data will be recorded as if it were a MIP so,
      // extract the MIP solve time, revert
      // this->sub_solver_call_time_ and update the sub-MIP record
      mip_solve_time += sub_solver_call_time_.run_time[kSubSolverMip];
      this->sub_solver_call_time_ = sub_solver_call_time;
      this->sub_solver_call_time_.num_call[kSubSolverSubMip]++;
      this->sub_solver_call_time_.run_time[kSubSolverSubMip] += mip_solve_time;
    }
    // ... remembering to recover the original value of mip_max_nodes
    options_.mip_max_nodes = mip_max_nodes;
  }
  // Recover the column bounds and integrality
  lp.col_lower_ = save_col_lower;
  lp.col_upper_ = save_col_upper;
  lp.integrality_ = save_integrality;
  // Handle the error return
  if (return_status == HighsStatus::kError) {
    highsLogUser(
        options_.log_options, HighsLogType::kError,
        "Highs::optimizeModel() error trying to find feasible solution\n");
    return HighsStatus::kError;
  }
  return HighsStatus::kOk;
}

// The method below runs calls solveLp for the given LP
HighsStatus Highs::callSolveLp(HighsLp& lp, const string message) {
  HighsStatus return_status = HighsStatus::kOk;

  HighsLpSolverObject solver_object(lp, basis_, solution_, info_, ekk_instance_,
                                    callback_, options_, timer_,
                                    sub_solver_call_time_);

  // Check that the model is column-wise
  assert(model_.lp_.a_matrix_.isColwise());

  // Solve the LP
  return_status = solveLp(solver_object, message);
  // Extract the model status
  model_status_ = solver_object.model_status_;
  return return_status;
}

HighsStatus Highs::callSolveQp() {
  // Check that the model is column-wise
  HighsLp& lp = model_.lp_;
  HighsHessian& hessian = model_.hessian_;
  assert(model_.lp_.a_matrix_.isColwise());
  if (hessian.dim_ > lp.num_col_) {
    highsLogDev(
        options_.log_options, HighsLogType::kError,
        "Hessian dimension = %d is incompatible with matrix dimension = %d\n",
        int(hessian.dim_), int(lp.num_col_));
    model_status_ = HighsModelStatus::kModelError;
    solution_.value_valid = false;
    solution_.dual_valid = false;
    return HighsStatus::kError;
  }
  //
  // Run the QP solver
  Instance instance(lp.num_col_, lp.num_row_);

  instance.sense = HighsInt(lp.sense_);
  instance.num_con = lp.num_row_;
  instance.num_var = lp.num_col_;

  instance.A.mat.num_col = lp.num_col_;
  instance.A.mat.num_row = lp.num_row_;
  instance.A.mat.start = lp.a_matrix_.start_;
  instance.A.mat.index = lp.a_matrix_.index_;
  instance.A.mat.value = lp.a_matrix_.value_;
  instance.c.value = lp.col_cost_;
  instance.offset = lp.offset_;
  instance.con_lo = lp.row_lower_;
  instance.con_up = lp.row_upper_;
  instance.var_lo = lp.col_lower_;
  instance.var_up = lp.col_upper_;
  instance.Q.mat.num_col = lp.num_col_;
  instance.Q.mat.num_row = lp.num_col_;
  triangularToSquareHessian(hessian, instance.Q.mat.start, instance.Q.mat.index,
                            instance.Q.mat.value);

  for (HighsInt i = 0; i < (HighsInt)instance.c.value.size(); i++) {
    if (instance.c.value[i] != 0.0) {
      instance.c.index[instance.c.num_nz++] = i;
    }
  }

  if (lp.sense_ == ObjSense::kMaximize) {
    // Negate the vector and Hessian
    for (double& i : instance.c.value) {
      i *= -1.0;
    }
    for (double& i : instance.Q.mat.value) {
      i *= -1.0;
    }
  }

  Settings settings;
  Statistics stats;

  settings.reportingfequency = 100;

  // Setting qp_update_limit = 10 leads to error with lpHighs3
  const HighsInt qp_update_limit = 1000;  // 1000; // default
  if (qp_update_limit != settings.reinvertfrequency) {
    highsLogUser(options_.log_options, HighsLogType::kInfo,
                 "Changing QP reinversion frequency from %d to %d\n",
                 int(settings.reinvertfrequency), int(qp_update_limit));
    settings.reinvertfrequency = qp_update_limit;
  }

  settings.iteration_limit = options_.qp_iteration_limit;
  settings.nullspace_limit = options_.qp_nullspace_limit;
  assert(settings.hessian_regularization_value == kHessianRegularizationValue);
  settings.hessian_regularization_value = options_.qp_regularization_value;

  // Define the QP model status logging function
  settings.qp_model_status_log.subscribe(
      [this](QpModelStatus& qp_model_status) {
        if (qp_model_status == QpModelStatus::kUndetermined ||
            qp_model_status == QpModelStatus::kLargeNullspace ||
            qp_model_status == QpModelStatus::kError ||
            qp_model_status == QpModelStatus::kNotset)
          highsLogUser(options_.log_options, HighsLogType::kInfo,
                       "QP solver model status: %s\n",
                       qpModelStatusToString(qp_model_status).c_str());
      });

  // Define the QP solver iteration logging function
  settings.iteration_log.subscribe([this](Statistics& stats) {
    int rep = stats.iteration.size() - 1;
    std::string time_string =
        options_.timeless_log ? ""
                              : highsFormatToString(" %9.2fs", stats.time[rep]);
    highsLogUser(options_.log_options, HighsLogType::kInfo,
                 "%11d  %15.8g           %6d%s\n", int(stats.iteration[rep]),
                 stats.objval[rep], int(stats.nullspacedimension[rep]),
                 time_string.c_str());
  });

  // Define the QP nullspace limit logging function
  settings.nullspace_limit_log.subscribe([this](HighsInt& nullspace_limit) {
    highsLogUser(options_.log_options, HighsLogType::kError,
                 "QP solver has exceeded nullspace limit of %d\n",
                 int(nullspace_limit));
  });

  settings.time_limit = options_.time_limit;
  settings.lambda_zero_threshold = options_.dual_feasibility_tolerance;

  switch (options_.simplex_primal_edge_weight_strategy) {
    case 0:
      settings.pricing = PricingStrategy::DantzigWolfe;
      break;
    case 1:
      settings.pricing = PricingStrategy::Devex;
      break;
    case 2:
      settings.pricing = PricingStrategy::SteepestEdge;
      break;
    default:
      settings.pricing = PricingStrategy::Devex;
  }

  // print header for QP solver output
  highsLogUser(options_.log_options, HighsLogType::kInfo,
               "  Iteration        Objective     NullspaceDim\n");

  QpAsmStatus status = solveqp(instance, settings, stats, model_status_, basis_,
                               solution_, timer_);
  // QP solver can fail, so should return something other than QpAsmStatus::kOk
  if (status == QpAsmStatus::kError) return HighsStatus::kError;

  assert(status == QpAsmStatus::kOk || status == QpAsmStatus::kWarning);
  HighsStatus return_status = status == QpAsmStatus::kWarning
                                  ? HighsStatus::kWarning
                                  : HighsStatus::kOk;

  // Get the objective and any KKT failures
  info_.objective_function_value = model_.objectiveValue(solution_.col_value);
  getKktFailures(options_, model_, solution_, basis_, info_);
  // Set the QP-specific values of info_
  info_.simplex_iteration_count += stats.phase1_iterations;
  info_.qp_iteration_count += stats.num_iterations;
  info_.valid = true;
  if (model_status_ == HighsModelStatus::kOptimal) return checkOptimality("QP");
  return return_status;
}

HighsStatus Highs::callSolveMip() {
  // Record whether there is a valid primal solution on entry
  const bool user_solution = solution_.value_valid;
  std::vector<double> user_solution_col_value;
  std::vector<double> user_solution_row_value;
  if (user_solution) {
    // Save the col and row values
    user_solution_col_value = std::move(solution_.col_value);
    user_solution_row_value = std::move(solution_.row_value);
  }
  // Ensure that any solver data for users in Highs class members are
  // cleared
  invalidateSolverData();
  if (user_solution) {
    // Recover the col and row values
    solution_.col_value = std::move(user_solution_col_value);
    solution_.row_value = std::move(user_solution_row_value);
    solution_.value_valid = true;
  }
  // Run the MIP solver
  HighsInt log_dev_level = options_.log_dev_level;
  //  options_.log_dev_level = kHighsLogDevLevelInfo;
  // Check that the model isn't row-wise
  assert(model_.lp_.a_matrix_.format_ != MatrixFormat::kRowwise);
  const bool has_semi_variables = model_.lp_.hasSemiVariables();
  HighsLp use_lp;
  if (has_semi_variables) {
    // Replace any semi-variables by a continuous/integer variable and
    // a (temporary) binary. Any initial solution must accommodate this.
    use_lp = withoutSemiVariables(model_.lp_, solution_,
                                  options_.primal_feasibility_tolerance);
  }
  HighsLp& lp = has_semi_variables ? use_lp : model_.lp_;
  HighsMipSolver solver(callback_, options_, lp, solution_);
  solver.run();
  options_.log_dev_level = log_dev_level;
  // Set the return_status, model status and, for completeness, scaled
  // model status
  HighsStatus return_status =
      highsStatusFromHighsModelStatus(solver.modelstatus_);
  model_status_ = solver.modelstatus_;
  this->sub_solver_call_time_.add(solver.sub_solver_call_time_);
  // Extract the solution
  if (solver.solution_objective_ != kHighsInf) {
    // There is a primal solution
    //
    // If the original model has semi-variables, its solution is
    // (still) given by the first model_.lp_.num_col_ entries of the
    // solution from the MIP solver
    //
    // #2547 This resize is unnecessary
    //
    // solution_.col_value.resize(model_.lp_.num_col_);
    solution_.col_value = solver.solution_;
    this->saved_objective_and_solution_ = solver.saved_objective_and_solution_;
    model_.lp_.a_matrix_.productQuad(solution_.row_value, solution_.col_value);
    solution_.value_valid = true;
  } else {
    // There is no primal solution: should be so by default
    assert(!solution_.value_valid);
  }
  // Check that no modified upper bounds for semi-variables are active
  if (solution_.value_valid &&
      activeModifiedUpperBounds(options_, model_.lp_, solution_.col_value)) {
    solution_.value_valid = false;
    model_status_ = HighsModelStatus::kSolveError;
    return_status = HighsStatus::kError;
  }
  // There is no dual solution: should be so by default
  assert(!solution_.dual_valid);
  // There is no basis: should be so by default
  assert(!basis_.valid);
  // Get the objective and any KKT failures
  info_.objective_function_value = solver.solution_objective_;
  // Remember to judge primal feasibility according to
  // mip_feasibility_tolerance, so take a copy of the original
  // value...
  double primal_feasibility_tolerance = options_.primal_feasibility_tolerance;
  options_.primal_feasibility_tolerance = options_.mip_feasibility_tolerance;
  // NB getKktFailures sets the primal and dual solution status
  getKktFailures(options_, model_, solution_, basis_, info_);
  // Set the MIP-specific values of info_
  info_.mip_node_count = solver.node_count_;
  info_.mip_dual_bound = solver.dual_bound_;
  info_.mip_gap = solver.gap_;
  info_.primal_dual_integral = solver.primal_dual_integral_;
  // Get the number of LP iterations, avoiding overflow if the int64_t
  // value is too large
  int64_t mip_total_lp_iterations = solver.total_lp_iterations_;
  info_.simplex_iteration_count = mip_total_lp_iterations > kHighsIInf
                                      ? -1
                                      : HighsInt(mip_total_lp_iterations);
  info_.valid = true;
  if (model_status_ == HighsModelStatus::kOptimal)
    return_status = checkOptimality("MIP");
  // Overwrite max infeasibility to include integrality if there is a solution
  if (solver.solution_objective_ != kHighsInf) {
    const double mip_max_bound_violation =
        std::max(solver.row_violation_, solver.bound_violation_);
    const double delta_max_bound_violation =
        std::abs(mip_max_bound_violation - info_.max_primal_infeasibility);
    // Possibly report a mis-match between the max bound violation
    // returned by the MIP solver, and the value obtained from the
    // solution
    if (delta_max_bound_violation > 1e-12)
      highsLogDev(options_.log_options, HighsLogType::kWarning,
                  "Inconsistent max bound violation: MIP solver (%10.4g); LP "
                  "(%10.4g); Difference of %10.4g\n",
                  mip_max_bound_violation, info_.max_primal_infeasibility,
                  delta_max_bound_violation);
    info_.max_integrality_violation = solver.integrality_violation_;
    if (info_.max_integrality_violation > options_.mip_feasibility_tolerance) {
      info_.primal_solution_status = kSolutionStatusInfeasible;
      assert(model_status_ == HighsModelStatus::kInfeasible);
    }
  }
  // ... and remember to recover the primal feasibility tolerance
  options_.primal_feasibility_tolerance = primal_feasibility_tolerance;
  return return_status;
}

// Only called from Highs::postsolve
HighsStatus Highs::callRunPostsolve(const HighsSolution& solution,
                                    const HighsBasis& basis) {
  HighsStatus return_status = HighsStatus::kOk;
  HighsStatus call_status;
  const HighsLp& presolved_lp = presolve_.getReducedProblem();

  // Must at least have a primal column solution of the right size
  if (HighsInt(solution.col_value.size()) != presolved_lp.num_col_) {
    highsLogUser(
        options_.log_options, HighsLogType::kError,
        "Primal solution provided to postsolve is of size %d rather than %d\n",
        int(solution.col_value.size()), int(presolved_lp.num_col_));
    return HighsStatus::kError;
  }
  // Check any basis that is supplied
  const bool basis_supplied =
      basis.col_status.size() > 0 || basis.row_status.size() > 0 || basis.valid;
  if (basis_supplied) {
    if (!isBasisConsistent(presolved_lp, basis)) {
      highsLogUser(
          options_.log_options, HighsLogType::kError,
          "Basis provided to postsolve is incorrect size or inconsistent\n");
      return HighsStatus::kError;
    }
  }
  // Copy in the solution provided
  presolve_.data_.recovered_solution_ = solution;
  // Ignore any row values
  presolve_.data_.recovered_solution_.row_value.assign(presolved_lp.num_row_,
                                                       0);
  presolve_.data_.recovered_solution_.value_valid = true;

  if (this->model_.isMip() && !basis.valid) {
    // Postsolving a MIP without a valid basis - which, if valid,
    // would imply that the relaxation had been solved, a case handled
    // below
    //
    // Ignore any dual values
    presolve_.data_.recovered_solution_.dual_valid = false;
    presolve_.data_.recovered_solution_.col_dual.clear();
    presolve_.data_.recovered_solution_.row_dual.clear();
    // Ignore any basis
    presolve_.data_.recovered_basis_.valid = false;

    HighsPostsolveStatus postsolve_status = runPostsolve();

    if (postsolve_status == HighsPostsolveStatus::kSolutionRecovered) {
      this->solution_ = presolve_.data_.recovered_solution_;
      this->model_status_ = HighsModelStatus::kUnknown;
      this->info_.invalidate();
      HighsLp& lp = this->model_.lp_;
      this->info_.objective_function_value =
          computeObjectiveValue(lp, this->solution_);
      const bool is_qp = this->model_.isQp();
      assert(!is_qp);
      const bool get_residuals = true;
      getKktFailures(this->options_, is_qp, this->model_.lp_,
                     this->model_.lp_.col_cost_, this->solution_, this->info_,
                     get_residuals);
      double& max_integrality_violation = this->info_.max_integrality_violation;
      max_integrality_violation = 0;
      for (HighsInt iCol = 0; iCol < lp.num_col_; iCol++) {
        if (lp.integrality_[iCol] == HighsVarType::kInteger) {
          max_integrality_violation =
              std::max(fractionality(this->solution_.col_value[iCol]),
                       max_integrality_violation);
        }
      }
      highsLogUser(
          options_.log_options, HighsLogType::kWarning,
          "Postsolve performed for MIP, but model status cannot be known\n");
    } else {
      highsLogUser(options_.log_options, HighsLogType::kError,
                   "Postsolve return status is %d\n", int(postsolve_status));
      setHighsModelStatusAndClearSolutionAndBasis(
          HighsModelStatus::kPostsolveError);
    }
  } else {
    // Postsolving an LP, or a MIP after solving the relaxation
    // (identified by passing a valid basis).
    //
    // If there are dual values, make sure that both vectors are the
    // right size
    const bool dual_supplied =
        presolve_.data_.recovered_solution_.col_dual.size() > 0 ||
        presolve_.data_.recovered_solution_.row_dual.size() > 0 ||
        presolve_.data_.recovered_solution_.dual_valid;
    if (dual_supplied) {
      if (!isRowDualSolutionRightSize(presolved_lp,
                                      presolve_.data_.recovered_solution_)) {
        highsLogUser(options_.log_options, HighsLogType::kError,
                     "Row dual solution provided to postsolve is of size %d "
                     "rather than %d\n",
                     int(solution.row_dual.size()), int(presolved_lp.num_row_));
        return HighsStatus::kError;
      }
      if (!isColDualSolutionRightSize(presolved_lp,
                                      presolve_.data_.recovered_solution_)) {
        highsLogUser(options_.log_options, HighsLogType::kError,
                     "Column dual solution provided to postsolve is of size %d "
                     "rather than %d\n",
                     int(solution.col_dual.size()), int(presolved_lp.num_col_));
        return HighsStatus::kError;
      }
      presolve_.data_.recovered_solution_.dual_valid = true;
    } else {
      presolve_.data_.recovered_solution_.dual_valid = false;
    }
    // Copy in the basis provided. It's already been checked for
    // consistency, so the basis is valid iff it was supplied
    presolve_.data_.recovered_basis_ = basis;
    presolve_.data_.recovered_basis_.valid = basis_supplied;

    HighsPostsolveStatus postsolve_status = runPostsolve();

    if (postsolve_status == HighsPostsolveStatus::kSolutionRecovered) {
      highsLogDev(options_.log_options, HighsLogType::kVerbose,
                  "Postsolve finished\n");
      // Set solution and its status
      solution_.clear();
      solution_ = presolve_.data_.recovered_solution_;
      assert(solution_.value_valid);
      if (!solution_.dual_valid) {
        solution_.col_dual.assign(model_.lp_.num_col_, 0);
        solution_.row_dual.assign(model_.lp_.num_row_, 0);
      }
      basis_ = presolve_.data_.recovered_basis_;
      // Validity of the solution and basis should be inherited
      //
      // solution_.value_valid = true;
      // solution_.dual_valid = true;
      //
      // Set basis and its status
      //
      // basis_.valid = true;
      // basis_.useful = true;
      // basis_.col_status = presolve_.data_.recovered_basis_.col_status;
      // basis_.row_status = presolve_.data_.recovered_basis_.row_status;
      basis_.debug_origin_name += ": after postsolve";
      if (basis_.valid) {
        // Save the options to allow the best simplex strategy to be
        // used
        HighsOptions save_options = options_;
        options_.simplex_strategy = kSimplexStrategyChoose;
        // Ensure that the parallel solver isn't used
        options_.simplex_min_concurrency = 1;
        options_.simplex_max_concurrency = 1;
        // Use any pivot threshold resulting from solving the presolved LP
        // if (factor_pivot_threshold > 0)
        //    options_.factor_pivot_threshold = factor_pivot_threshold;
        // The basis returned from postsolve is just basic/nonbasic
        // and EKK expects a refined basis, so set it up now
        HighsLp& incumbent_lp = model_.lp_;
        refineBasis(incumbent_lp, solution_, basis_);
        // Scrap the EKK data from solving the presolved LP
        ekk_instance_.invalidate();
        ekk_instance_.lp_name_ = "Postsolve LP";
        // Set up the timing record so that adding the corresponding
        // values after callSolveLp gives difference
        this->sub_solver_call_time_.initialise();
        timer_.start(timer_.solve_clock);
        call_status = callSolveLp(
            incumbent_lp,
            "Solving the original LP from the solution after postsolve");
        // Determine the timing record
        timer_.stop(timer_.solve_clock);
        return_status = interpretCallStatus(options_.log_options, call_status,
                                            return_status, "callSolveLp");
        // Recover the options
        options_ = save_options;
        HighsPrimalDualErrors primal_dual_errors;
        const bool is_qp = this->model_.isQp();
        assert(!is_qp);
        const bool get_residuals = true;
        getKktFailures(this->options_, is_qp, this->model_.lp_,
                       this->model_.lp_.col_cost_, this->solution_, this->info_,
                       get_residuals);
        if (return_status == HighsStatus::kError) {
          // Set undo_mods = false, since passing models requiring
          // modification to Highs::presolve is illegal
          const bool undo_mods = false;
          return returnFromOptimizeModel(return_status, undo_mods);
        }
      } else {
        this->basis_.clear();
        info_.objective_function_value =
            model_.lp_.objectiveValue(solution_.col_value);
        const bool is_qp = this->model_.isQp();
        assert(!is_qp);
        const bool get_residuals = true;
        getKktFailures(this->options_, is_qp, this->model_.lp_,
                       this->model_.lp_.col_cost_, this->solution_, this->info_,
                       get_residuals);
        if (info_.num_primal_infeasibilities == 0 &&
            info_.num_dual_infeasibilities == 0) {
          model_status_ = HighsModelStatus::kOptimal;
        } else {
          model_status_ = HighsModelStatus::kUnknown;
        }
        highsLogUser(
            options_.log_options, HighsLogType::kInfo,
            "\nPure postsolve yields primal %ssolution, but no basis: model "
            "status is %s\n",
            solution_.dual_valid ? "and dual " : "",
            modelStatusToString(model_status_).c_str());
      }
    } else {
      highsLogUser(options_.log_options, HighsLogType::kError,
                   "Postsolve return status is %d\n", (int)postsolve_status);
      setHighsModelStatusAndClearSolutionAndBasis(
          HighsModelStatus::kPostsolveError);
      // Set undo_mods = false, since passing models requiring
      // modification to Highs::presolve is illegal
      const bool undo_mods = false;
      return returnFromOptimizeModel(HighsStatus::kError, undo_mods);
    }
  }
  call_status = highsStatusFromHighsModelStatus(model_status_);
  return_status =
      interpretCallStatus(options_.log_options, call_status, return_status,
                          "highsStatusFromHighsModelStatus");
  return return_status;
}

// End of public methods
void Highs::logHeader() {
  if (written_log_header_) return;
  if (!*options_.log_options.output_flag) return;
  highsLogHeader(options_.log_options, options_.log_githash);
  written_log_header_ = true;
  return;
}

void Highs::reportModel(const HighsModel& model) {
  reportLp(options_.log_options, model.lp_, HighsLogType::kVerbose);
  if (model.hessian_.dim_) {
    const HighsInt dim = model.hessian_.dim_;
    reportHessian(options_.log_options, dim, model.hessian_.start_[dim],
                  model.hessian_.start_.data(), model.hessian_.index_.data(),
                  model.hessian_.value_.data());
  }
}

// Actions to take if there is a new Highs basis
void Highs::newHighsBasis() {
  // Clear any simplex basis
  ekk_instance_.updateStatus(LpAction::kNewBasis);
}

// Ensure that the HiGHS solution and basis have the same size as the
// model, and that the HiGHS basis is kept up-to-date with any solved
// basis
void Highs::forceHighsSolutionBasisSize() {
  // Ensure that the HiGHS solution and basis vectors are the right size
  //
  // If the column or row, values or duals, are increased in size,
  // ensure that values are assigned to the new entries, and that
  // validity and status values are over-written in HighsSolution,
  // HighsBasis and HighsInfo
  const HighsInt num_col = this->model_.lp_.num_col_;
  const HighsInt num_row = this->model_.lp_.num_row_;
  // Values
  if (solution_.col_value.size() < static_cast<size_t>(num_col) ||
      solution_.row_value.size() < static_cast<size_t>(num_row)) {
    solution_.value_valid = false;
    info_.primal_solution_status = kSolutionStatusNone;
  }
  solution_.col_value.resize(num_col, 0);
  solution_.row_value.resize(num_row, 0);
  // Duals
  if (solution_.col_dual.size() < static_cast<size_t>(num_col) ||
      solution_.row_dual.size() < static_cast<size_t>(num_row)) {
    solution_.dual_valid = false;
    info_.dual_solution_status = kSolutionStatusNone;
  }
  solution_.col_dual.resize(num_col, 0);
  solution_.row_dual.resize(num_row, 0);
  // Basis
  if (basis_.col_status.size() != static_cast<size_t>(num_col) ||
      basis_.row_status.size() != static_cast<size_t>(num_row)) {
    basis_.valid = false;
    basis_.useful = false;
    info_.basis_validity = kBasisValidityInvalid;
  }
  basis_.col_status.resize(num_col, HighsBasisStatus::kNonbasic);
  basis_.row_status.resize(num_row, HighsBasisStatus::kBasic);
}

void Highs::setHighsModelStatusAndClearSolutionAndBasis(
    const HighsModelStatus model_status) {
  model_status_ = model_status;
  invalidateSolution();
  invalidateBasis();
  info_.valid = true;
}

HighsStatus Highs::openWriteFile(const string filename,
                                 const string method_name, FILE*& file,
                                 HighsFileType& file_type) const {
  file_type = HighsFileType::kFull;
  if (filename == "") {
    // Empty file name: use stdout
    file = stdout;
  } else {
    file = fopen(filename.c_str(), "w");
    if (file == 0) {
      highsLogUser(options_.log_options, HighsLogType::kError,
                   "Cannot open writable file \"%s\" in %s\n", filename.c_str(),
                   method_name.c_str());
      return HighsStatus::kError;
    }
    const char* dot = strrchr(filename.c_str(), '.');
    if (dot && dot != filename) {
      if (strcmp(dot + 1, "mps") == 0) {
        file_type = HighsFileType::kMps;
      } else if (strcmp(dot + 1, "lp") == 0) {
        file_type = HighsFileType::kLp;
      } else if (strcmp(dot + 1, "md") == 0) {
        file_type = HighsFileType::kMd;
      }
    }
  }
  return HighsStatus::kOk;
}

// Always called when returning from Highs::writeSolution
HighsStatus Highs::returnFromWriteSolution(FILE* file,
                                           const HighsStatus return_status) {
  if (file != stdout) fclose(file);
  return return_status;
}

// Applies checks before returning from optimizeModel()
HighsStatus Highs::returnFromOptimizeModel(const HighsStatus run_return_status,
                                           const bool undo_mods) {
  assert(!called_return_from_optimize_model);
  HighsStatus return_status = highsStatusFromHighsModelStatus(model_status_);
  if (return_status != run_return_status) {
    printf(
        "Highs::returnFromOptimizeModel: return_status = %d != %d = "
        "run_return_status "
        "For model_status_ = %s\n",
        int(return_status), int(run_return_status),
        modelStatusToString(model_status_).c_str());
  }
  assert(return_status == run_return_status);
  //  return_status = run_return_status;
  switch (model_status_) {
      // First consider the error returns
    case HighsModelStatus::kNotset:
    case HighsModelStatus::kLoadError:
    case HighsModelStatus::kModelError:
    case HighsModelStatus::kPresolveError:
    case HighsModelStatus::kSolveError:
    case HighsModelStatus::kPostsolveError:
    case HighsModelStatus::kMemoryLimit:
      // Don't clear the model status!
      //      invalidateSolverData();
      invalidateInfo();
      invalidateSolution();
      invalidateBasis();
      assert(return_status == HighsStatus::kError);
      break;

      // Then consider the OK returns
    case HighsModelStatus::kModelEmpty:
      invalidateInfo();
      invalidateSolution();
      invalidateBasis();
      assert(return_status == HighsStatus::kOk);
      break;

    case HighsModelStatus::kOptimal:
      // The following is an aspiration
      //
      // assert(info_.primal_solution_status == kSolutionStatusFeasible);
      //
      // assert(info_.dual_solution_status == kSolutionStatusFeasible);
      assert(model_status_ == HighsModelStatus::kNotset ||
             model_status_ == HighsModelStatus::kOptimal);
      assert(return_status == HighsStatus::kOk);
      break;

    case HighsModelStatus::kInfeasible:
    case HighsModelStatus::kUnbounded:
    case HighsModelStatus::kObjectiveBound:
    case HighsModelStatus::kObjectiveTarget:
      // For kInfeasible, will not have a basis, if infeasibility was
      // detected in presolve or by IPX without crossover
      assert(return_status == HighsStatus::kOk);
      break;

    case HighsModelStatus::kUnboundedOrInfeasible:
      if (options_.allow_unbounded_or_infeasible ||
          (useIpm(options_.solver) &&
           options_.run_crossover == kHighsOnString) ||
          (options_.solver == kPdlpString) || model_.isMip()) {
        assert(return_status == HighsStatus::kOk);
      } else {
        // This model status is not permitted unless IPM is run without
        // crossover, or if PDLP is used
        highsLogUser(
            options_.log_options, HighsLogType::kError,
            "returnFromHighs: HighsModelStatus::kUnboundedOrInfeasible is not "
            "permitted\n");
        assert(options_.allow_unbounded_or_infeasible);
        return_status = HighsStatus::kError;
      }
      break;

      // Finally consider the warning returns
    case HighsModelStatus::kTimeLimit:
    case HighsModelStatus::kIterationLimit:
    case HighsModelStatus::kSolutionLimit:
    case HighsModelStatus::kInterrupt:
    case HighsModelStatus::kHighsInterrupt:
    case HighsModelStatus::kUnknown:
      assert(return_status == HighsStatus::kWarning);
      break;
    default:
      // All cases should have been considered so assert on reaching here
      assert(1 == 0);
  }
  // Now to check what's available with each model status
  //
  const bool have_info = info_.valid;
  const bool have_primal_solution = solution_.value_valid;
  const bool have_dual_solution = solution_.dual_valid;
  // Can't have a dual solution without a primal solution
  assert(have_primal_solution || !have_dual_solution);
  //  const bool have_solution = have_primal_solution && have_dual_solution;
  const bool have_basis = basis_.valid;
  switch (model_status_) {
    case HighsModelStatus::kNotset:
    case HighsModelStatus::kLoadError:
    case HighsModelStatus::kModelError:
    case HighsModelStatus::kPresolveError:
    case HighsModelStatus::kSolveError:
    case HighsModelStatus::kPostsolveError:
    case HighsModelStatus::kModelEmpty:
    case HighsModelStatus::kMemoryLimit:
      // No info, primal solution or basis
      assert(have_info == false);
      assert(have_primal_solution == false);
      assert(have_basis == false);
      break;
    case HighsModelStatus::kOptimal:
    case HighsModelStatus::kInfeasible:
    case HighsModelStatus::kUnbounded:
    case HighsModelStatus::kObjectiveBound:
    case HighsModelStatus::kObjectiveTarget:
    case HighsModelStatus::kUnboundedOrInfeasible:
    case HighsModelStatus::kTimeLimit:
    case HighsModelStatus::kIterationLimit:
    case HighsModelStatus::kSolutionLimit:
    case HighsModelStatus::kInterrupt:
    case HighsModelStatus::kHighsInterrupt:
    case HighsModelStatus::kUnknown:
      // Have info and primal solution (unless infeasible). No primal solution
      // in some other case, too!
      assert(have_info == true);
      break;
    default:
      // All cases should have been considered so assert on reaching here
      assert(1 == 0);
  }
  if (have_primal_solution) {
    if (debugPrimalSolutionRightSize(options_, model_.lp_, solution_) ==
        HighsDebugStatus::kLogicalError)
      return_status = HighsStatus::kError;
  }
  if (have_dual_solution) {
    if (debugDualSolutionRightSize(options_, model_.lp_, solution_) ==
        HighsDebugStatus::kLogicalError)
      return_status = HighsStatus::kError;
  }
  if (have_basis) {
    if (debugBasisRightSize(options_, model_.lp_, basis_) ==
        HighsDebugStatus::kLogicalError)
      return_status = HighsStatus::kError;
  }
  if (have_primal_solution) {
    // Debug the Highs solution - needs primal values at least
    if (debugHighsSolution("Return from optimizeModel()", options_, model_,
                           solution_, basis_, model_status_,
                           info_) == HighsDebugStatus::kLogicalError)
      return_status = HighsStatus::kError;
  }
  if (debugInfo(options_, model_.lp_, basis_, solution_, info_,
                model_status_) == HighsDebugStatus::kLogicalError)
    return_status = HighsStatus::kError;

  // Record that returnFromOptimizeModel() has been called
  called_return_from_optimize_model = true;

  if (undo_mods) {
    // Restore any infinite costs
    this->restoreInfCost(return_status);

    // Unapply any modifications that have not yet been unapplied
    this->model_.lp_.unapplyMods();
    //    undo_mods = false;
  }

  // Unless solved as a MIP, report on the solution
  const bool solved_as_mip = !options_.solver.compare(kHighsChooseString) &&
                             model_.isMip() && !options_.solve_relaxation;
  if (!solved_as_mip) reportSolvedLpQpStats();
  return returnFromHighs(return_status);
}

HighsStatus Highs::returnFromHighs(HighsStatus highs_return_status) {
  // Applies checks before returning from HiGHS
  HighsStatus return_status = highs_return_status;

  forceHighsSolutionBasisSize();

  const bool consistent =
      debugHighsBasisConsistent(options_, model_.lp_, basis_) !=
      HighsDebugStatus::kLogicalError;
  if (!consistent) {
    highsLogUser(
        options_.log_options, HighsLogType::kError,
        "returnFromHighs: Supposed to be a HiGHS basis, but not consistent\n");
    assert(consistent);
    return_status = HighsStatus::kError;
  }
  // Check that any retained Ekk data - basis and NLA - are OK
  bool retained_ekk_data_ok = ekk_instance_.debugRetainedDataOk(model_.lp_) !=
                              HighsDebugStatus::kLogicalError;
  if (!retained_ekk_data_ok) {
    highsLogUser(options_.log_options, HighsLogType::kError,
                 "returnFromHighs: Retained Ekk data not OK\n");
    assert(retained_ekk_data_ok);
    return_status = HighsStatus::kError;
  }
  // Check that returnFromOptimizeModel() has been called
  if (!called_return_from_optimize_model) {
    highsLogDev(options_.log_options, HighsLogType::kError,
                "Highs::returnFromHighs() called with "
                "called_return_from_optimize_model false\n");
    assert(called_return_from_optimize_model);
  }
  // Stop the HiGHS run clock if it is running
  if (timer_.running()) timer_.stop();
  const bool dimensions_ok =
      lpDimensionsOk("returnFromHighs", model_.lp_, options_.log_options);
  if (!dimensions_ok) {
    highsLogDev(options_.log_options, HighsLogType::kError,
                "LP Dimension error in returnFromHighs()\n");
    return_status = HighsStatus::kError;
  }
  assert(dimensions_ok);
  if (ekk_instance_.status_.has_nla) {
    const bool lp_factor_row_compatible =
        ekk_instance_.lpFactorRowCompatible(model_.lp_.num_row_);
    if (!lp_factor_row_compatible) {
      highsLogDev(options_.log_options, HighsLogType::kWarning,
                  "Highs::returnFromHighs(): LP and HFactor have inconsistent "
                  "numbers of rows\n");
      assert(lp_factor_row_compatible);
      // Clear Ekk entirely
      ekk_instance_.clear();
    }
  }
  return return_status;
}

void Highs::reportSolvedLpQpStats() {
  if (!options_.output_flag) return;
  HighsLogOptions& log_options = options_.log_options;
  if (this->model_.lp_.model_name_.length())
    highsLogUser(log_options, HighsLogType::kInfo, "Model name          : %s\n",
                 model_.lp_.model_name_.c_str());
  highsLogUser(log_options, HighsLogType::kInfo, "Model status        : %s\n",
               modelStatusToString(model_status_).c_str());
  if (info_.valid) {
    if (info_.simplex_iteration_count)
      highsLogUser(log_options, HighsLogType::kInfo,
                   "Simplex   iterations: %" HIGHSINT_FORMAT "\n",
                   info_.simplex_iteration_count);
    if (info_.ipm_iteration_count)
      highsLogUser(log_options, HighsLogType::kInfo,
                   "IPM       iterations: %" HIGHSINT_FORMAT "\n",
                   info_.ipm_iteration_count);
    if (info_.crossover_iteration_count)
      highsLogUser(log_options, HighsLogType::kInfo,
                   "Crossover iterations: %" HIGHSINT_FORMAT "\n",
                   info_.crossover_iteration_count);
    if (info_.pdlp_iteration_count)
      highsLogUser(log_options, HighsLogType::kInfo,
                   "PDLP      iterations: %" HIGHSINT_FORMAT "\n",
                   info_.pdlp_iteration_count);
    if (info_.qp_iteration_count)
      highsLogUser(log_options, HighsLogType::kInfo,
                   "QP ASM    iterations: %" HIGHSINT_FORMAT "\n",
                   info_.qp_iteration_count);
    highsLogUser(log_options, HighsLogType::kInfo,
                 "Objective value     : %17.10e\n",
                 info_.objective_function_value);
  }
  if (solution_.dual_valid)
    highsLogUser(log_options, HighsLogType::kInfo,
                 "P-D objective error : %17.10e\n",
                 info_.primal_dual_objective_error);
  if (!options_.timeless_log) {
    double run_time = timer_.read();
    highsLogUser(log_options, HighsLogType::kInfo,
                 "HiGHS run time      : %13.2f\n", run_time);
  }
}

HighsStatus Highs::crossover(const HighsSolution& user_solution) {
  HighsStatus return_status = HighsStatus::kOk;
  HighsLogOptions& log_options = options_.log_options;
  HighsLp& lp = model_.lp_;
  if (lp.isMip()) {
    highsLogUser(log_options, HighsLogType::kError,
                 "Cannot apply crossover to solve MIP\n");
    return_status = HighsStatus::kError;
  } else if (model_.isQp()) {
    highsLogUser(log_options, HighsLogType::kError,
                 "Cannot apply crossover to solve QP\n");
    return_status = HighsStatus::kError;
  } else {
    clearSolver();
    solution_ = user_solution;
    // Use IPX crossover to try to form a basic solution
    return_status = callCrossover(options_, model_.lp_, basis_, solution_,
                                  model_status_, info_, callback_);
    if (return_status == HighsStatus::kError) return return_status;
    // Get the objective and any KKT failures
    info_.objective_function_value =
        model_.lp_.objectiveValue(solution_.col_value);
    getLpKktFailures(options_, model_.lp_, solution_, basis_, info_);
  }
  return returnFromHighs(return_status);
}

HighsStatus Highs::openLogFile(const std::string& log_file) {
  highsOpenLogFile(options_.log_options, options_.records, log_file);
  return HighsStatus::kOk;
}

HighsStatus Highs::closeLogFile() {
  // Work with a copy of the pointer for brevity
  FILE* log_stream = this->options_.log_options.log_stream;
  if (log_stream != nullptr) {
    assert(log_stream != stdout);
    fflush(log_stream);
    fclose(log_stream);
    // Set the true log_stream to nullptr to give a test whether it
    // has been closed (and avoid trying to close it again which
    // causes an error)
    this->options_.log_options.log_stream = nullptr;
  }
  return HighsStatus::kOk;
}

void Highs::resetGlobalScheduler(bool blocking) {
  HighsTaskExecutor::shutdown(blocking);
}

void HighsFiles::clear() {
  this->empty = true;
  this->read_solution_file = "";
  this->read_basis_file = "";
  this->write_model_file = "";
  this->write_iis_model_file = "";
  this->write_solution_file = "";
  this->write_basis_file = "";
}

bool Highs::optionsHasHighsFiles() const {
  if (this->options_.read_solution_file != "") return true;
  if (this->options_.read_basis_file != "") return true;
  if (this->options_.write_model_file != "") return true;
  if (this->options_.write_iis_model_file != "") return true;
  if (this->options_.solution_file != "") return true;
  if (this->options_.write_basis_file != "") return true;
  return false;
}

void Highs::saveHighsFiles() {
  this->files_.empty = true;
  if (this->options_.read_solution_file != "") {
    this->files_.read_solution_file = this->options_.read_solution_file;
    this->options_.read_solution_file = "";
    this->files_.empty = false;
  }
  if (this->options_.read_basis_file != "") {
    this->files_.read_basis_file = this->options_.read_basis_file;
    this->options_.read_basis_file = "";
    this->files_.empty = false;
  }
  if (this->options_.write_model_file != "") {
    this->files_.write_model_file = this->options_.write_model_file;
    this->options_.write_model_file = "";
    this->files_.empty = false;
  }
  if (this->options_.write_iis_model_file != "") {
    this->files_.write_iis_model_file = this->options_.write_iis_model_file;
    this->options_.write_iis_model_file = "";
    this->files_.empty = false;
  }
  if (this->options_.solution_file != "") {
    this->files_.write_solution_file = this->options_.solution_file;
    this->options_.solution_file = "";
    this->files_.empty = false;
  }
  if (this->options_.write_basis_file != "") {
    this->files_.write_basis_file = this->options_.write_basis_file;
    this->options_.write_basis_file = "";
    this->files_.empty = false;
  }
}

void Highs::getHighsFiles() {
  if (this->files_.empty) return;
  this->options_.read_solution_file = this->files_.read_solution_file;
  this->options_.read_basis_file = this->files_.read_basis_file;
  this->options_.write_model_file = this->files_.write_model_file;
  this->options_.write_iis_model_file = this->files_.write_iis_model_file;
  this->options_.solution_file = this->files_.write_solution_file;
  this->options_.write_basis_file = this->files_.write_basis_file;
  this->files_.clear();
}<|MERGE_RESOLUTION|>--- conflicted
+++ resolved
@@ -965,7 +965,6 @@
 
   if (!options_.use_warm_start) this->clearSolver();
   this->reportModelStats();
-<<<<<<< HEAD
 
   // Possibly apply user-defined scaling to the incumbent model and solution
   HighsUserScaleData user_scale_data;
@@ -993,11 +992,6 @@
   HighsStatus status;
   if (!this->multi_linear_objective_.size()) {
     status = this->optimizeModel();
-=======
-  HighsInt num_linear_objective = this->multi_linear_objective_.size();
-  if (num_linear_objective == 0) {
-    HighsStatus status = this->optimizeModel();
->>>>>>> 23390441
     if (options_had_highs_files) {
       // This call to Highs::run() had HiGHS files in options, so
       // recover HiGHS files to options_
@@ -1011,7 +1005,6 @@
       if (this->options_.write_basis_file != "")
         status = this->writeBasis(this->options_.write_basis_file);
     }
-<<<<<<< HEAD
   } else {
     status = this->multiobjectiveSolve();
   }
@@ -1050,10 +1043,8 @@
           "does not satisfy feasibilty and optimality tolerances\n");
       status = HighsStatus::kWarning;
     }
-=======
     this->reportSubSolverCallTime();
     return status;
->>>>>>> 23390441
   }
   return this->multiobjectiveSolve();
 }
