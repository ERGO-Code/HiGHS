--- conflicted
+++ resolved
@@ -1360,13 +1360,6 @@
   }
   if (basis_.valid) assert(basis_.useful);
 
-<<<<<<< HEAD
-  if (((options_.presolve == kHighsOffString || has_basis) &&
-       solver_will_use_basis) ||
-      unconstrained_lp) {
-    ekk_instance_.lp_name_ =
-        "LP without presolve, or with basis, or unconstrained";
-=======
   const bool without_presolve = options_.presolve == kHighsOffString;
   if ((unconstrained_lp || has_basis || without_presolve) &&
       solver_will_use_basis) {
@@ -1393,7 +1386,6 @@
     }
     std::string lp_solve = lp_solve_ss.str();
     ekk_instance_.lp_name_ = lp_solve;
->>>>>>> b161f682
     // If there is a valid HiGHS basis, refine any status values that
     // are simply HighsBasisStatus::kNonbasic
     if (basis_.useful) refineBasis(incumbent_lp, solution_, basis_);
