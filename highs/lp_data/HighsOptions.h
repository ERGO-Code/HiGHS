--- conflicted
+++ resolved
@@ -699,19 +699,14 @@
 
     record_string = new OptionRecordString(
         kSolverString,
-<<<<<<< HEAD
-        "Solver option: \"simplex\", \"choose\", \"ipm\" or \"pdlp\". If "
+        "Solver option: \"simplex\", \"choose\", \"ipm\", \"ipx\""
+#ifdef HIPO
+        ", \"hipo\""
+#endif
+	" or \"pdlp\"/\"cupdlp\"/\"hipdlp\". If "
         "\"simplex\"/\"ipm\"/\"pdlp\"/\"cupdlp\"/\"hipdlp\" is chosen then, for a MIP (QP) the "
         "integrality "
         "constraint (quadratic term) will be ignored",
-=======
-        "LP solver option: \"choose\", \"simplex\", \"ipm\", \"ipx\""
-#ifdef HIPO
-        ", \"hipo\" or \"pdlp\"",
-#else
-        " or \"pdlp\"",
-#endif
->>>>>>> c032f3ca
         advanced, &solver, kHighsChooseString);
     records.push_back(record_string);
 
