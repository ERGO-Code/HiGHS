/* * * * * * * * * * * * * * * * * * * * * * * * * * * * * * * * * * * * */
/*                                                                       */
/*    This file is part of the HiGHS linear optimization suite           */
/*                                                                       */
/*    Available as open-source under the MIT License                     */
/*                                                                       */
/* * * * * * * * * * * * * * * * * * * * * * * * * * * * * * * * * * * * */
#include "mip/HighsPrimalHeuristics.h"

#include <numeric>
#include <unordered_set>

#include "../extern/pdqsort/pdqsort.h"
#include "io/HighsIO.h"
#include "lp_data/HConst.h"
#include "lp_data/HighsLpUtils.h"
#include "mip/HighsCutGeneration.h"
#include "mip/HighsDomainChange.h"
#include "mip/HighsLpRelaxation.h"
#include "mip/HighsMipSolverData.h"
#include "mip/MipTimer.h"
#include "util/HighsHash.h"
#include "util/HighsIntegers.h"

// GCC floating point errors are well-known for 32-bit architectures;
// see https://gcc.gnu.org/bugzilla/show_bug.cgi?id=323.
// An easy workaround is to add the "volatile" keyword to avoid
// problematic GCC optimizations that impact precision.
#ifdef __i386__
#define FP_32BIT_VOLATILE volatile
#else
#define FP_32BIT_VOLATILE
#endif

HighsPrimalHeuristics::HighsPrimalHeuristics(HighsMipSolver& mipsolver)
    : mipsolver(mipsolver),
      total_repair_lp(0),
      total_repair_lp_feasible(0),
      total_repair_lp_iterations(0),
      lp_iterations(0),
      randgen(mipsolver.options_mip_->random_seed) {
  successObservations = 0;
  numSuccessObservations = 0;
  infeasObservations = 0;
  numInfeasObservations = 0;
}

void HighsPrimalHeuristics::setupIntCols() {
  intcols = mipsolver.mipdata_->integer_cols;

  pdqsort(intcols.begin(), intcols.end(), [&](HighsInt c1, HighsInt c2) {
    const FP_32BIT_VOLATILE double lockScore1 =
        (mipsolver.mipdata_->feastol + mipsolver.mipdata_->uplocks[c1]) *
        (mipsolver.mipdata_->feastol + mipsolver.mipdata_->downlocks[c1]);

    const FP_32BIT_VOLATILE double lockScore2 =
        (mipsolver.mipdata_->feastol + mipsolver.mipdata_->uplocks[c2]) *
        (mipsolver.mipdata_->feastol + mipsolver.mipdata_->downlocks[c2]);

    if (lockScore1 > lockScore2) return true;
    if (lockScore2 > lockScore1) return false;

    const FP_32BIT_VOLATILE double cliqueScore1 =
        (mipsolver.mipdata_->feastol +
         mipsolver.mipdata_->cliquetable.getNumImplications(c1, 1)) *
        (mipsolver.mipdata_->feastol +
         mipsolver.mipdata_->cliquetable.getNumImplications(c1, 0));

    const FP_32BIT_VOLATILE double cliqueScore2 =
        (mipsolver.mipdata_->feastol +
         mipsolver.mipdata_->cliquetable.getNumImplications(c2, 1)) *
        (mipsolver.mipdata_->feastol +
         mipsolver.mipdata_->cliquetable.getNumImplications(c2, 0));

    return std::make_tuple(cliqueScore1, HighsHashHelpers::hash(uint64_t(c1)),
                           c1) >
           std::make_tuple(cliqueScore2, HighsHashHelpers::hash(uint64_t(c2)),
                           c2);
  });
}

bool HighsPrimalHeuristics::solveSubMip(
    const HighsLp& lp, const HighsBasis& basis, double fixingRate,
    std::vector<double> colLower, std::vector<double> colUpper,
    HighsInt maxleaves, HighsInt maxnodes, HighsInt stallnodes) {
  HighsOptions submipoptions = *mipsolver.options_mip_;
  HighsLp submip = lp;

  // set bounds and restore integrality of the lp relaxation copy
  submip.col_lower_ = std::move(colLower);
  submip.col_upper_ = std::move(colUpper);
  submip.integrality_ = mipsolver.model_->integrality_;
  submip.offset_ = 0;

  // set limits
  submipoptions.mip_max_leaves = maxleaves;
  submipoptions.output_flag = false;

  const bool allow_submip_log = true;
  if (allow_submip_log && lp.num_col_ == -54 && lp.num_row_ == -172) {
    submipoptions.output_flag = true;
    printf(
        "HighsPrimalHeuristics::solveSubMip (%d, %d) with output_flag = %s\n",
        int(lp.num_col_), int(lp.num_row_),
        highsBoolToString(submipoptions.output_flag).c_str());
  }

  submipoptions.mip_max_nodes = maxnodes;
  submipoptions.mip_max_stall_nodes = stallnodes;
  submipoptions.mip_pscost_minreliable = 0;
  submipoptions.time_limit -= mipsolver.timer_.read();
  submipoptions.objective_bound = mipsolver.mipdata_->upper_limit;

  if (!mipsolver.submip) {
    double curr_abs_gap =
        mipsolver.mipdata_->upper_limit - mipsolver.mipdata_->lower_bound;

    if (curr_abs_gap == kHighsInf) {
      curr_abs_gap = fabs(mipsolver.mipdata_->lower_bound);
      if (curr_abs_gap == kHighsInf) curr_abs_gap = 0.0;
    }

    submipoptions.mip_rel_gap = 0.0;
    submipoptions.mip_abs_gap =
        mipsolver.mipdata_->feastol * std::max(curr_abs_gap, 1000.0);
  }

  // check if only root presolve is allowed
  if (submipoptions.mip_root_presolve_only)
    submipoptions.presolve = kHighsOffString;
  else
    submipoptions.presolve = kHighsOnString;
  submipoptions.mip_detect_symmetry = false;
  submipoptions.mip_heuristic_effort = 0.8;
  // setup solver and run it

  HighsSolution solution;
  solution.value_valid = false;
  solution.dual_valid = false;
  if (!mipsolver.submip) {
    mipsolver.analysis_.mipTimerStart(kMipClockSubMipSolve);
    // Remember to accumulate time for sub-MIP solves!
    mipsolver.sub_solver_call_time_.run_time[kSubSolverSubMip] -=
        mipsolver.timer_.read();
  }
  // Create HighsMipSolver instance for sub-MIP
  HighsMipSolver submipsolver(*mipsolver.callback_, submipoptions, submip,
                              solution, true, mipsolver.submip_level + 1);
  // Initialise termination_status_ and propagate any terminator to
  // the sub-MIP
  submipsolver.initialiseTerminator(mipsolver);
  submipsolver.rootbasis = &basis;
  HighsPseudocostInitialization pscostinit(mipsolver.mipdata_->pseudocost, 1);
  submipsolver.pscostinit = &pscostinit;
  submipsolver.clqtableinit = &mipsolver.mipdata_->cliquetable;
  submipsolver.implicinit = &mipsolver.mipdata_->implications;
  // Solve the sub-MIP
  submipsolver.run();
  mipsolver.max_submip_level =
      std::max(submipsolver.max_submip_level + 1, mipsolver.max_submip_level);
<<<<<<< HEAD
  if (!mipsolver.submip) {
    mipsolver.analysis_.mipTimerStop(kMipClockSubMipSolve);
    mipsolver.sub_solver_call_time_.num_call[kSubSolverSubMip]++;
    mipsolver.sub_solver_call_time_.run_time[kSubSolverSubMip] +=
        mipsolver.timer_.read();
=======
  if (!mipsolver.submip) mipsolver.analysis_.mipTimerStop(kMipClockSubMipSolve);
  // 22/07/25: Seems impossible for submipsolver.mipdata_ to be a null
  // pointer after calling HighsMipSolver::run(), and assert isn't
  // triggered for anything in ctest, but use direct test of
  // submipsolver.termination_status_, rather than
  // submipsolver.mipdata_.terminatorTerminated()
  if (!submipsolver.mipdata_) {
    printf(
        "HighsPrimalHeuristics::solveSubMip: submipsolver.mipdata_ is "
        "nullptr\n");
    assert(submipsolver.mipdata_);
  }
  if (submipsolver.termination_status_ != HighsModelStatus::kNotset) {
    mipsolver.termination_status_ = submipsolver.termination_status_;
    return false;
>>>>>>> 9bf49e1d
  }
  if (submipsolver.mipdata_) {
    double numUnfixed = mipsolver.mipdata_->integral_cols.size() +
                        mipsolver.mipdata_->continuous_cols.size();
    double adjustmentfactor =
        ((1 - fixingRate) * mipsolver.mipdata_->integral_cols.size() +
         mipsolver.mipdata_->continuous_cols.size()) /
        std::max(1.0, numUnfixed);
    // (double)mipsolver.orig_model_->a_matrix_.value_.size();
    int64_t adjusted_lp_iterations =
        (size_t)(adjustmentfactor * submipsolver.mipdata_->total_lp_iterations);
    lp_iterations += adjusted_lp_iterations;
    total_repair_lp += submipsolver.mipdata_->total_repair_lp;
    total_repair_lp_feasible += submipsolver.mipdata_->total_repair_lp_feasible;
    total_repair_lp_iterations +=
        submipsolver.mipdata_->total_repair_lp_iterations;
    if (mipsolver.submip)
      mipsolver.mipdata_->num_nodes += std::max(
          int64_t{1}, int64_t(adjustmentfactor * submipsolver.node_count_));
  }

  if (submipsolver.modelstatus_ == HighsModelStatus::kInfeasible) {
    infeasObservations += fixingRate;
    ++numInfeasObservations;
  }
  if (submipsolver.node_count_ <= 1 &&
      submipsolver.modelstatus_ == HighsModelStatus::kInfeasible)
    return false;
  HighsInt oldNumImprovingSols = mipsolver.mipdata_->numImprovingSols;
  if (submipsolver.modelstatus_ != HighsModelStatus::kInfeasible &&
      !submipsolver.solution_.empty()) {
    mipsolver.mipdata_->trySolution(submipsolver.solution_,
                                    kSolutionSourceSubMip);
  }

  if (mipsolver.mipdata_->numImprovingSols != oldNumImprovingSols) {
    // remember fixing rate as good
    successObservations += fixingRate;
    ++numSuccessObservations;
  }

  return true;
}

double HighsPrimalHeuristics::determineTargetFixingRate() {
  double lowFixingRate = 0.6;
  double highFixingRate = 0.6;

  if (numInfeasObservations != 0) {
    double infeasRate = infeasObservations / numInfeasObservations;
    highFixingRate = 0.9 * infeasRate;
    lowFixingRate = std::min(lowFixingRate, highFixingRate);
  }

  if (numSuccessObservations != 0) {
    double successFixingRate = successObservations / numSuccessObservations;
    lowFixingRate = std::min(lowFixingRate, 0.9 * successFixingRate);
    highFixingRate = std::max(successFixingRate * 1.1, highFixingRate);
  }

  double fixingRate = randgen.real(lowFixingRate, highFixingRate);
  // if (!mipsolver.submip) printf("fixing rate: %.2f\n", 100.0 * fixingRate);
  return fixingRate;
}

class HeuristicNeighbourhood {
  HighsDomain& localdom;
  HighsInt numFixed;
  HighsHashTable<HighsInt> fixedCols;
  size_t startCheckedChanges;
  size_t nCheckedChanges;
  HighsInt numTotal;

 public:
  HeuristicNeighbourhood(HighsMipSolver& mipsolver, HighsDomain& localdom)
      : localdom(localdom),
        numFixed(0),
        startCheckedChanges(localdom.getDomainChangeStack().size()),
        nCheckedChanges(startCheckedChanges) {
    for (HighsInt i : mipsolver.mipdata_->integral_cols)
      if (localdom.col_lower_[i] == localdom.col_upper_[i]) ++numFixed;

    numTotal = mipsolver.mipdata_->integral_cols.size() - numFixed;
  }

  double getFixingRate() {
    while (nCheckedChanges < localdom.getDomainChangeStack().size()) {
      HighsInt col = localdom.getDomainChangeStack()[nCheckedChanges++].column;
      if (localdom.variableType(col) == HighsVarType::kContinuous) continue;
      if (localdom.isFixed(col)) fixedCols.insert(col);
    }

    return numTotal ? static_cast<double>(fixedCols.size()) /
                          static_cast<double>(numTotal)
                    : 0.0;
  }

  void backtracked() {
    nCheckedChanges = startCheckedChanges;
    if (fixedCols.size()) fixedCols.clear();
  }
};

void HighsPrimalHeuristics::rootReducedCost() {
  std::vector<std::pair<double, HighsDomainChange>> lurkingBounds =
      mipsolver.mipdata_->redcostfixing.getLurkingBounds(mipsolver);
  if (10 * lurkingBounds.size() < mipsolver.mipdata_->integral_cols.size())
    return;
  pdqsort(lurkingBounds.begin(), lurkingBounds.end(),
          [](const std::pair<double, HighsDomainChange>& a,
             const std::pair<double, HighsDomainChange>& b) {
            return a.first > b.first;
          });

  auto localdom = mipsolver.mipdata_->domain;

  HeuristicNeighbourhood neighbourhood(mipsolver, localdom);

  double currCutoff = kHighsInf;
  double lower_bound;

  lower_bound = mipsolver.mipdata_->lower_bound + mipsolver.mipdata_->feastol;

  for (const std::pair<double, HighsDomainChange>& domchg : lurkingBounds) {
    currCutoff = domchg.first;

    if (currCutoff <= lower_bound) break;

    if (localdom.isActive(domchg.second)) continue;
    localdom.changeBound(domchg.second);

    while (true) {
      localdom.propagate();
      if (localdom.infeasible()) {
        localdom.conflictAnalysis(mipsolver.mipdata_->conflictPool);

        double prev_lower_bound = mipsolver.mipdata_->lower_bound;

        mipsolver.mipdata_->lower_bound =
            std::max(mipsolver.mipdata_->lower_bound, currCutoff);

        const bool bound_change =
            mipsolver.mipdata_->lower_bound != prev_lower_bound;
        if (!mipsolver.submip && bound_change)
          mipsolver.mipdata_->updatePrimalDualIntegral(
              prev_lower_bound, mipsolver.mipdata_->lower_bound,
              mipsolver.mipdata_->upper_bound, mipsolver.mipdata_->upper_bound);
        localdom.backtrack();
        if (localdom.getBranchDepth() == 0) break;
        neighbourhood.backtracked();
        continue;
      }
      break;
    }
    double fixingRate = neighbourhood.getFixingRate();
    if (fixingRate >= 0.5) break;
    // double gap = (currCutoff - mipsolver.mipdata_->lower_bound) /
    //             std::max(std::abs(mipsolver.mipdata_->lower_bound), 1.0);
    // if (gap < 0.001) break;
  }

  double fixingRate = neighbourhood.getFixingRate();
  if (fixingRate < 0.3) return;

  solveSubMip(*mipsolver.model_, mipsolver.mipdata_->firstrootbasis, fixingRate,
              localdom.col_lower_, localdom.col_upper_,
              500,  // std::max(50, int(0.05 *
                    // (mipsolver.mipdata_->num_leaves))),
              200 + static_cast<HighsInt>(mipsolver.mipdata_->num_nodes / 20),
              12);
}

static double calcFixVal(double rootchange, double fracval, double cost) {
  // reinforce direction of this solution away from root
  // solution if the change is at least 0.4
  // otherwise take the direction where the objective gets worse
  // if objective is zero round to nearest integer
  if (rootchange >= 0.4)
    return std::ceil(fracval);
  else if (rootchange <= -0.4)
    return std::floor(fracval);
  else if (cost > 0.0)
    return std::ceil(fracval);
  else if (cost < 0.0)
    return std::floor(fracval);
  else
    return std::floor(fracval + 0.5);
}

void HighsPrimalHeuristics::RENS(const std::vector<double>& tmp) {
  // return if domain is infeasible
  if (mipsolver.mipdata_->domain.infeasible()) return;

  HighsPseudocost pscost(mipsolver.mipdata_->pseudocost);
  HighsSearch heur(mipsolver, pscost);
  HighsDomain& localdom = heur.getLocalDomain();
  heur.setHeuristic(true);

  intcols.erase(std::remove_if(intcols.begin(), intcols.end(),
                               [&](HighsInt i) {
                                 return mipsolver.mipdata_->domain.isFixed(i);
                               }),
                intcols.end());

  HighsLpRelaxation heurlp(mipsolver.mipdata_->lp);
  // only use the global upper limit as LP limit so that dual proofs are valid
  heurlp.setObjectiveLimit(mipsolver.mipdata_->upper_limit);
  heurlp.setAdjustSymmetricBranchingCol(false);
  heur.setLpRelaxation(&heurlp);

  heurlp.getLpSolver().changeColsBounds(0, mipsolver.numCol() - 1,
                                        localdom.col_lower_.data(),
                                        localdom.col_upper_.data());
  localdom.clearChangedCols();
  heur.createNewNode();

  // determine the initial number of unfixed variables fixing rate to decide if
  // the problem is restricted enough to be considered for solving a submip
  double maxfixingrate = determineTargetFixingRate();
  double fixingrate = 0.0;
  bool stop = false;
  // heurlp.setIterationLimit(2 * mipsolver.mipdata_->maxrootlpiters);
  // printf("iterlimit: %" HIGHSINT_FORMAT "\n",
  //       heurlp.getLpSolver().getOptions().simplex_iteration_limit);
  HighsInt targetdepth = 1;
  HighsInt nbacktracks = -1;
  HeuristicNeighbourhood neighbourhood(mipsolver, localdom);
retry:
  ++nbacktracks;
  neighbourhood.backtracked();
  // printf("current depth : %" HIGHSINT_FORMAT
  //        "   target depth : %" HIGHSINT_FORMAT "\n",
  //        heur.getCurrentDepth(), targetdepth);
  if (heur.getCurrentDepth() > targetdepth) {
    if (!heur.backtrackUntilDepth(targetdepth)) {
      lp_iterations += heur.getLocalLpIterations();
      return;
    }
  }

  // printf("fixingrate before loop is %g\n", fixingrate);
  assert(heur.hasNode());
  while (true) {
    // printf("evaluating node\n");
    heur.evaluateNode();
    // printf("done evaluating node\n");
    if (heur.currentNodePruned()) {
      ++nbacktracks;
      if (mipsolver.mipdata_->domain.infeasible()) {
        lp_iterations += heur.getLocalLpIterations();
        return;
      }

      if (!heur.backtrack()) break;
      neighbourhood.backtracked();
      continue;
    }

    fixingrate = neighbourhood.getFixingRate();
    // printf("after evaluating node current fixingrate is %g\n", fixingrate);
    if (fixingrate >= maxfixingrate) break;
    if (stop) break;
    if (nbacktracks >= 10) break;

    HighsInt numBranched = 0;
    double stopFixingRate = std::min(
        1.0 - (1.0 - neighbourhood.getFixingRate()) * 0.9, maxfixingrate);
    const auto& relaxationsol = heurlp.getSolution().col_value;
    for (HighsInt i : intcols) {
      if (localdom.col_lower_[i] == localdom.col_upper_[i]) continue;

      double downval =
          std::floor(relaxationsol[i] + mipsolver.mipdata_->feastol);
      double upval = std::ceil(relaxationsol[i] - mipsolver.mipdata_->feastol);

      downval = std::min(downval, localdom.col_upper_[i]);
      upval = std::max(upval, localdom.col_lower_[i]);
      if (localdom.col_lower_[i] < downval) {
        ++numBranched;
        heur.branchUpwards(i, downval, downval - 0.5);
        localdom.propagate();
        if (localdom.infeasible()) {
          localdom.conflictAnalysis(mipsolver.mipdata_->conflictPool);
          break;
        }
      }
      if (localdom.col_upper_[i] > upval) {
        ++numBranched;
        heur.branchDownwards(i, upval, upval + 0.5);
        localdom.propagate();
        if (localdom.infeasible()) {
          localdom.conflictAnalysis(mipsolver.mipdata_->conflictPool);
          break;
        }
      }

      if (neighbourhood.getFixingRate() >= stopFixingRate) break;
    }

    if (numBranched == 0) {
      auto getFixVal = [&](HighsInt col, double fracval) {
        // reinforce direction of this solution away from root
        // solution if the change is at least 0.4
        // otherwise take the direction where the objective gets worse
        // if objective is zero round to nearest integer
        double fixval =
            calcFixVal(mipsolver.mipdata_->rootlpsol.empty()
                           ? 0.0
                           : fracval - mipsolver.mipdata_->rootlpsol[col],
                       fracval, mipsolver.model_->col_cost_[col]);
        // make sure we do not set an infeasible domain
        fixval = std::min(localdom.col_upper_[col], fixval);
        fixval = std::max(localdom.col_lower_[col], fixval);
        return fixval;
      };

      pdqsort(heurlp.getFractionalIntegers().begin(),
              heurlp.getFractionalIntegers().end(),
              [&](const std::pair<HighsInt, double>& a,
                  const std::pair<HighsInt, double>& b) {
                return std::make_pair(
                           std::abs(getFixVal(a.first, a.second) - a.second),
                           HighsHashHelpers::hash(
                               (uint64_t(a.first) << 32) +
                               heurlp.getFractionalIntegers().size())) <
                       std::make_pair(
                           std::abs(getFixVal(b.first, b.second) - b.second),
                           HighsHashHelpers::hash(
                               (uint64_t(b.first) << 32) +
                               heurlp.getFractionalIntegers().size()));
              });

      double change = 0.0;
      // select a set of fractional variables to fix
      for (auto fracint : heurlp.getFractionalIntegers()) {
        double fixval = getFixVal(fracint.first, fracint.second);

        if (localdom.col_lower_[fracint.first] < fixval) {
          ++numBranched;
          heur.branchUpwards(fracint.first, fixval, fracint.second);
          localdom.propagate();
          if (localdom.infeasible()) {
            localdom.conflictAnalysis(mipsolver.mipdata_->conflictPool);
            break;
          }

          fixingrate = neighbourhood.getFixingRate();
        }

        if (localdom.col_upper_[fracint.first] > fixval) {
          ++numBranched;
          heur.branchDownwards(fracint.first, fixval, fracint.second);
          localdom.propagate();
          if (localdom.infeasible()) {
            localdom.conflictAnalysis(mipsolver.mipdata_->conflictPool);
            break;
          }

          fixingrate = neighbourhood.getFixingRate();
        }

        if (fixingrate >= maxfixingrate) break;

        change += std::abs(fixval - fracint.second);
        if (change >= 0.5) break;
      }
    }

    if (numBranched == 0) break;
    heurlp.flushDomain(localdom);
  }

  // printf("stopped heur dive with fixing rate %g\n", fixingrate);
  // if there is no node left it means we backtracked to the global domain and
  // the subproblem was solved with the dive
  if (!heur.hasNode()) {
    lp_iterations += heur.getLocalLpIterations();
    return;
  }
  // determine the fixing rate to decide if the problem is restricted enough to
  // be considered for solving a submip

  fixingrate = neighbourhood.getFixingRate();
  // printf("fixing rate is %g\n", fixingrate);
  if (fixingrate < 0.1 ||
      (mipsolver.submip && mipsolver.mipdata_->numImprovingSols != 0)) {
    // heur.childselrule = ChildSelectionRule::kBestCost;
    heur.setMinReliable(0);
    heur.solveDepthFirst(10);
    lp_iterations += heur.getLocalLpIterations();
    if (mipsolver.submip) mipsolver.mipdata_->num_nodes += heur.getLocalNodes();
    // lpiterations += heur.lpiterations;
    // pseudocost = heur.pseudocost;
    return;
  }

  heurlp.removeObsoleteRows(false);
  const bool solve_sub_mip_return =
      solveSubMip(heurlp.getLp(), heurlp.getLpSolver().getBasis(), fixingrate,
                  localdom.col_lower_, localdom.col_upper_,
                  500,  // std::max(50, int(0.05 *
                  // (mipsolver.mipdata_->num_leaves))),
                  200 + mipsolver.mipdata_->num_nodes / 20, 12);
  if (mipsolver.mipdata_->terminatorTerminated()) return;
  if (!solve_sub_mip_return) {
    int64_t new_lp_iterations = lp_iterations + heur.getLocalLpIterations();
    if (new_lp_iterations + mipsolver.mipdata_->heuristic_lp_iterations >
        100000 + ((mipsolver.mipdata_->total_lp_iterations -
                   mipsolver.mipdata_->heuristic_lp_iterations -
                   mipsolver.mipdata_->sb_lp_iterations) >>
                  1)) {
      lp_iterations = new_lp_iterations;
      return;
    }

    targetdepth = heur.getCurrentDepth() / 2;
    if (targetdepth <= 1 || mipsolver.mipdata_->checkLimits()) {
      lp_iterations = new_lp_iterations;
      return;
    }
    maxfixingrate = fixingrate * 0.5;
    // printf("infeasible in root node, trying with lower fixing rate %g\n",
    //        maxfixingrate);
    goto retry;
  }

  lp_iterations += heur.getLocalLpIterations();
}

void HighsPrimalHeuristics::RINS(const std::vector<double>& relaxationsol) {
  // return if domain is infeasible
  if (mipsolver.mipdata_->domain.infeasible()) return;

  if (relaxationsol.size() != static_cast<size_t>(mipsolver.numCol())) return;

  intcols.erase(std::remove_if(intcols.begin(), intcols.end(),
                               [&](HighsInt i) {
                                 return mipsolver.mipdata_->domain.isFixed(i);
                               }),
                intcols.end());

  HighsPseudocost pscost(mipsolver.mipdata_->pseudocost);
  HighsSearch heur(mipsolver, pscost);
  HighsDomain& localdom = heur.getLocalDomain();
  heur.setHeuristic(true);

  HighsLpRelaxation heurlp(mipsolver.mipdata_->lp);
  // only use the global upper limit as LP limit so that dual proofs are valid
  heurlp.setObjectiveLimit(mipsolver.mipdata_->upper_limit);
  heurlp.setAdjustSymmetricBranchingCol(false);
  heur.setLpRelaxation(&heurlp);

  heurlp.getLpSolver().changeColsBounds(0, mipsolver.numCol() - 1,
                                        localdom.col_lower_.data(),
                                        localdom.col_upper_.data());
  localdom.clearChangedCols();
  heur.createNewNode();

  // determine the initial number of unfixed variables fixing rate to decide if
  // the problem is restricted enough to be considered for solving a submip
  double maxfixingrate = determineTargetFixingRate();
  double minfixingrate = 0.25;
  double fixingrate = 0.0;
  bool stop = false;
  HighsInt nbacktracks = -1;
  HighsInt targetdepth = 1;
  HeuristicNeighbourhood neighbourhood(mipsolver, localdom);
retry:
  ++nbacktracks;
  neighbourhood.backtracked();
  // printf("current depth : %" HIGHSINT_FORMAT "   target depth : %"
  // HIGHSINT_FORMAT "\n", heur.getCurrentDepth(),
  //       targetdepth);
  if (heur.getCurrentDepth() > targetdepth) {
    if (!heur.backtrackUntilDepth(targetdepth)) {
      lp_iterations += heur.getLocalLpIterations();
      return;
    }
  }

  assert(heur.hasNode());

  while (true) {
    heur.evaluateNode();
    if (heur.currentNodePruned()) {
      ++nbacktracks;
      // printf("backtrack1\n");
      if (mipsolver.mipdata_->domain.infeasible()) {
        lp_iterations += heur.getLocalLpIterations();
        return;
      }

      if (!heur.backtrack()) break;
      neighbourhood.backtracked();
      continue;
    }

    fixingrate = neighbourhood.getFixingRate();

    if (stop) break;
    if (fixingrate >= maxfixingrate) break;
    if (nbacktracks >= 10) break;

    std::vector<std::pair<HighsInt, double>>::iterator fixcandend;

    // partition the fractional variables to consider which ones should we fix
    // in this dive first if there is an incumbent, we dive towards the RINS
    // neighbourhood
    fixcandend = std::partition(
        heurlp.getFractionalIntegers().begin(),
        heurlp.getFractionalIntegers().end(),
        [&](const std::pair<HighsInt, double>& fracvar) {
          return std::abs(relaxationsol[fracvar.first] -
                          mipsolver.mipdata_->incumbent[fracvar.first]) <=
                 mipsolver.mipdata_->feastol;
        });

    bool fixtolpsol = true;

    auto getFixVal = [&](HighsInt col, double fracval) {
      double fixval;
      if (fixtolpsol) {
        // RINS neighbourhood (with extension)
        fixval = std::floor(relaxationsol[col] + 0.5);
      } else {
        // reinforce direction of this solution away from root
        // solution if the change is at least 0.4
        // otherwise take the direction where the objective gets worse
        // if objective is zero round to nearest integer
        fixval = calcFixVal(fracval - mipsolver.mipdata_->rootlpsol[col],
                            fracval, mipsolver.model_->col_cost_[col]);
      }
      // make sure we do not set an infeasible domain
      fixval = std::min(localdom.col_upper_[col], fixval);
      fixval = std::max(localdom.col_lower_[col], fixval);
      return fixval;
    };

    // no candidates left to fix for getting to the neighbourhood, therefore we
    // switch to a different diving strategy until the minimal fixing rate is
    // reached
    HighsInt numBranched = 0;
    if (heurlp.getFractionalIntegers().begin() == fixcandend) {
      fixingrate = neighbourhood.getFixingRate();
      double stopFixingRate =
          std::min(maxfixingrate, 1.0 - (1.0 - fixingrate) * 0.9);
      const auto& currlpsol = heurlp.getSolution().col_value;
      for (HighsInt i : intcols) {
        if (localdom.col_lower_[i] == localdom.col_upper_[i]) continue;

        if (std::abs(currlpsol[i] - mipsolver.mipdata_->incumbent[i]) <=
            mipsolver.mipdata_->feastol) {
          double fixval = HighsIntegers::nearestInteger(currlpsol[i]);
          if (localdom.col_lower_[i] < fixval) {
            ++numBranched;
            heur.branchUpwards(i, fixval, fixval - 0.5);
            localdom.propagate();
            if (localdom.infeasible()) {
              localdom.conflictAnalysis(mipsolver.mipdata_->conflictPool);
              break;
            }

            fixingrate = neighbourhood.getFixingRate();
          }
          if (localdom.col_upper_[i] > fixval) {
            ++numBranched;
            heur.branchDownwards(i, fixval, fixval + 0.5);
            localdom.propagate();
            if (localdom.infeasible()) {
              localdom.conflictAnalysis(mipsolver.mipdata_->conflictPool);
              break;
            }

            fixingrate = neighbourhood.getFixingRate();
          }

          if (fixingrate >= stopFixingRate) break;
        }
      }

      if (numBranched != 0) {
        // printf(
        //    "fixed %" HIGHSINT_FORMAT " additional cols, old fixing rate:
        //    %.2f%%, new fixing " "rate: %.2f%%\n", numBranched, fixingrate,
        //    getFixingRate());
        heurlp.flushDomain(localdom);
        continue;
      }

      if (fixingrate >= minfixingrate)
        break;  // if the RINS neighbourhood achieved a high enough fixing rate
                // by itself we stop here
      fixcandend = heurlp.getFractionalIntegers().end();
      // now sort the variables by their distance towards the value they will
      // be fixed to
      fixtolpsol = false;
    }

    // now sort the variables by their distance towards the value they will be
    // fixed to
    pdqsort(heurlp.getFractionalIntegers().begin(), fixcandend,
            [&](const std::pair<HighsInt, double>& a,
                const std::pair<HighsInt, double>& b) {
              return std::make_pair(
                         std::abs(getFixVal(a.first, a.second) - a.second),
                         HighsHashHelpers::hash(
                             (uint64_t(a.first) << 32) +
                             heurlp.getFractionalIntegers().size())) <
                     std::make_pair(
                         std::abs(getFixVal(b.first, b.second) - b.second),
                         HighsHashHelpers::hash(
                             (uint64_t(b.first) << 32) +
                             heurlp.getFractionalIntegers().size()));
            });

    double change = 0.0;
    // select a set of fractional variables to fix
    for (auto fracint = heurlp.getFractionalIntegers().begin();
         fracint != fixcandend; ++fracint) {
      double fixval = getFixVal(fracint->first, fracint->second);

      if (localdom.col_lower_[fracint->first] < fixval) {
        ++numBranched;
        heur.branchUpwards(fracint->first, fixval, fracint->second);
        if (localdom.infeasible()) {
          localdom.conflictAnalysis(mipsolver.mipdata_->conflictPool);
          break;
        }

        fixingrate = neighbourhood.getFixingRate();
      }

      if (localdom.col_upper_[fracint->first] > fixval) {
        ++numBranched;
        heur.branchDownwards(fracint->first, fixval, fracint->second);
        if (localdom.infeasible()) {
          localdom.conflictAnalysis(mipsolver.mipdata_->conflictPool);
          break;
        }

        fixingrate = neighbourhood.getFixingRate();
      }

      if (fixingrate >= maxfixingrate) break;

      change += std::abs(fixval - fracint->second);
      if (change >= 0.5) break;
    }

    if (numBranched == 0) break;

    heurlp.flushDomain(localdom);

    // printf("%" HIGHSINT_FORMAT "/%" HIGHSINT_FORMAT " fixed, fixingrate is
    // %g\n", nfixed, ntotal, fixingrate);
  }

  // if there is no node left it means we backtracked to the global domain and
  // the subproblem was solved with the dive
  if (!heur.hasNode()) {
    lp_iterations += heur.getLocalLpIterations();
    return;
  }
  // determine the fixing rate to decide if the problem is restricted enough
  // to be considered for solving a submip

  // printf("fixing rate is %g\n", fixingrate);
  fixingrate = neighbourhood.getFixingRate();
  if (fixingrate < 0.1 ||
      (mipsolver.submip && mipsolver.mipdata_->numImprovingSols != 0)) {
    // heur.childselrule = ChildSelectionRule::kBestCost;
    heur.setMinReliable(0);
    heur.solveDepthFirst(10);
    lp_iterations += heur.getLocalLpIterations();
    if (mipsolver.submip) mipsolver.mipdata_->num_nodes += heur.getLocalNodes();
    // lpiterations += heur.lpiterations;
    // pseudocost = heur.pseudocost;
    return;
  }

  heurlp.removeObsoleteRows(false);
  const bool solve_sub_mip_return =
      solveSubMip(heurlp.getLp(), heurlp.getLpSolver().getBasis(), fixingrate,
                  localdom.col_lower_, localdom.col_upper_,
                  500,  // std::max(50, int(0.05 *
                  // (mipsolver.mipdata_->num_leaves))),
                  200 + mipsolver.mipdata_->num_nodes / 20, 12);
  if (mipsolver.mipdata_->terminatorTerminated()) return;
  if (!solve_sub_mip_return) {
    int64_t new_lp_iterations = lp_iterations + heur.getLocalLpIterations();
    if (new_lp_iterations + mipsolver.mipdata_->heuristic_lp_iterations >
        100000 + ((mipsolver.mipdata_->total_lp_iterations -
                   mipsolver.mipdata_->heuristic_lp_iterations -
                   mipsolver.mipdata_->sb_lp_iterations) >>
                  1)) {
      lp_iterations = new_lp_iterations;
      return;
    }

    targetdepth = heur.getCurrentDepth() / 2;
    if (targetdepth <= 1 || mipsolver.mipdata_->checkLimits()) {
      lp_iterations = new_lp_iterations;
      return;
    }
    // printf("infeasible in root node, trying with lower fixing rate\n");
    maxfixingrate = fixingrate * 0.5;
    goto retry;
  }

  lp_iterations += heur.getLocalLpIterations();
}

bool HighsPrimalHeuristics::tryRoundedPoint(const std::vector<double>& point,
                                            const int solution_source) {
  auto localdom = mipsolver.mipdata_->domain;
  bool integerFeasible = true;

  HighsInt numintcols = intcols.size();
  for (HighsInt i = 0; i != numintcols; ++i) {
    HighsInt col = intcols[i];
    double intval = point[col];
    double rounded;
    // check if solution value of integer-constrained variable is actually
    // integral
    bool feasible =
        fractionality(intval, &rounded) <= mipsolver.mipdata_->feastol;
    integerFeasible = integerFeasible && feasible;
    if (!feasible) continue;
    // use rounded solution value and check against bounds
    intval = rounded;
    intval = std::min(localdom.col_upper_[col], intval);
    intval = std::max(localdom.col_lower_[col], intval);

    localdom.fixCol(col, intval, HighsDomain::Reason::branching());
    if (localdom.infeasible()) {
      localdom.conflictAnalysis(mipsolver.mipdata_->conflictPool);
      return false;
    }
    localdom.propagate();
    if (localdom.infeasible()) {
      localdom.conflictAnalysis(mipsolver.mipdata_->conflictPool);
      return false;
    }
  }

  if (numintcols != mipsolver.numCol()) {
    HighsLpRelaxation lprelax(mipsolver);
    lprelax.loadModel();
    lprelax.setIterationLimit(
        std::max(int64_t{10000}, 2 * mipsolver.mipdata_->firstrootlpiters));
    lprelax.getLpSolver().changeColsBounds(0, mipsolver.numCol() - 1,
                                           localdom.col_lower_.data(),
                                           localdom.col_upper_.data());

    // check if only root presolve is allowed
    if (mipsolver.options_mip_->mip_root_presolve_only)
      lprelax.getLpSolver().setOptionValue("presolve", kHighsOffString);
    if (!mipsolver.options_mip_->mip_root_presolve_only &&
        (5 * numintcols) / mipsolver.numCol() >= 1)
      lprelax.getLpSolver().setOptionValue("presolve", kHighsOnString);
    else
      lprelax.getLpSolver().setBasis(mipsolver.mipdata_->firstrootbasis,
                                     "HighsPrimalHeuristics::tryRoundedPoint");

    HighsLpRelaxation::Status st = lprelax.resolveLp();

    if (st == HighsLpRelaxation::Status::kInfeasible) {
      std::vector<HighsInt> inds;
      std::vector<double> vals;
      double rhs;
      if (lprelax.computeDualInfProof(mipsolver.mipdata_->domain, inds, vals,
                                      rhs)) {
        HighsCutGeneration cutGen(lprelax, mipsolver.mipdata_->cutpool);
        cutGen.generateConflict(localdom, inds, vals, rhs);
      }
      return false;
    } else if (lprelax.unscaledPrimalFeasible(st)) {
      const auto& lpsol = lprelax.getLpSolver().getSolution().col_value;
      if (!integerFeasible) {
        // there may be fractional integer variables -> try ziRound heuristic
        ziRound(lpsol);
        return mipsolver.mipdata_->trySolution(lpsol, solution_source);
      } else {
        // all integer variables are fixed -> add incumbent
        mipsolver.mipdata_->addIncumbent(lpsol, lprelax.getObjective(),
                                         solution_source);
        return true;
      }
    }
  }

  return mipsolver.mipdata_->trySolution(localdom.col_lower_, solution_source);
}

bool HighsPrimalHeuristics::linesearchRounding(
    const std::vector<double>& point1, const std::vector<double>& point2,
    const int solution_source) {
  std::vector<double> roundedpoint;

  HighsInt numintcols = intcols.size();
  roundedpoint.resize(mipsolver.numCol());

  double alpha = 0.0;
  assert(int(mipsolver.mipdata_->uplocks.size()) == mipsolver.numCol());
  assert(int(point1.size()) == mipsolver.numCol());
  assert(int(point2.size()) == mipsolver.numCol());

  while (alpha < 1.0) {
    double nextalpha = 1.0;
    bool reachedpoint2 = true;
    // printf("trying alpha = %g\n", alpha);
    for (HighsInt i = 0; i != numintcols; ++i) {
      HighsInt col = intcols[i];
      assert(col >= 0);
      assert(col < mipsolver.numCol());
      if (mipsolver.mipdata_->uplocks[col] == 0) {
        roundedpoint[col] = std::ceil(std::max(point1[col], point2[col]) -
                                      mipsolver.mipdata_->feastol);
        continue;
      }

      if (mipsolver.mipdata_->downlocks[col] == 0) {
        roundedpoint[col] = std::floor(std::min(point1[col], point2[col]) +
                                       mipsolver.mipdata_->feastol);
        continue;
      }

      double convexcomb = (1.0 - alpha) * point1[col] + alpha * point2[col];
      double intpoint2 = std::floor(point2[col] + 0.5);
      roundedpoint[col] = std::floor(convexcomb + 0.5);

      if (roundedpoint[col] == intpoint2) continue;

      reachedpoint2 = false;
      double tmpalpha = (roundedpoint[col] + 0.5 + mipsolver.mipdata_->feastol -
                         point1[col]) /
                        std::abs(point2[col] - point1[col]);
      if (tmpalpha < nextalpha && tmpalpha > alpha + 1e-2) nextalpha = tmpalpha;
    }

    if (tryRoundedPoint(roundedpoint, solution_source)) return true;

    if (reachedpoint2) return false;

    alpha = nextalpha;
  }

  return false;
}

void HighsPrimalHeuristics::randomizedRounding(
    const std::vector<double>& relaxationsol) {
  if (relaxationsol.size() != static_cast<size_t>(mipsolver.numCol())) return;

  auto localdom = mipsolver.mipdata_->domain;

  for (HighsInt i : intcols) {
    double intval;
    if (mipsolver.mipdata_->uplocks[i] == 0)
      intval = std::ceil(relaxationsol[i] - mipsolver.mipdata_->feastol);
    else if (mipsolver.mipdata_->downlocks[i] == 0)
      intval = std::floor(relaxationsol[i] + mipsolver.mipdata_->feastol);
    else
      intval = std::floor(relaxationsol[i] + randgen.real(0.1, 0.9));

    intval = std::min(localdom.col_upper_[i], intval);
    intval = std::max(localdom.col_lower_[i], intval);

    localdom.fixCol(i, intval, HighsDomain::Reason::branching());
    if (localdom.infeasible()) {
      localdom.conflictAnalysis(mipsolver.mipdata_->conflictPool);
      return;
    }
    localdom.propagate();
    if (localdom.infeasible()) {
      localdom.conflictAnalysis(mipsolver.mipdata_->conflictPool);
      return;
    }
  }

  if (mipsolver.mipdata_->integer_cols.size() !=
      static_cast<size_t>(mipsolver.numCol())) {
    HighsLpRelaxation lprelax(mipsolver);
    lprelax.loadModel();
    lprelax.setIterationLimit(
        std::max(int64_t{10000}, 2 * mipsolver.mipdata_->firstrootlpiters));
    lprelax.getLpSolver().changeColsBounds(0, mipsolver.numCol() - 1,
                                           localdom.col_lower_.data(),
                                           localdom.col_upper_.data());

    // check if only root presolve is allowed
    if (mipsolver.options_mip_->mip_root_presolve_only)
      lprelax.getLpSolver().setOptionValue("presolve", kHighsOffString);

    if (!mipsolver.options_mip_->mip_root_presolve_only &&
        (5 * intcols.size()) / mipsolver.numCol() >= 1) {
      // LP to solve is very much smaller, so use presolve rather than
      // the root basis
      lprelax.getLpSolver().setOptionValue("presolve", kHighsOnString);
    } else {
      lprelax.getLpSolver().setBasis(
          mipsolver.mipdata_->firstrootbasis,
          "HighsPrimalHeuristics::randomizedRounding");
    }

    HighsLpRelaxation::Status st = lprelax.resolveLp();

    if (st == HighsLpRelaxation::Status::kInfeasible) {
      std::vector<HighsInt> inds;
      std::vector<double> vals;
      double rhs;
      if (lprelax.computeDualInfProof(mipsolver.mipdata_->domain, inds, vals,
                                      rhs)) {
        HighsCutGeneration cutGen(lprelax, mipsolver.mipdata_->cutpool);
        cutGen.generateConflict(localdom, inds, vals, rhs);
      }

    } else if (lprelax.unscaledPrimalFeasible(st))
      mipsolver.mipdata_->addIncumbent(
          lprelax.getLpSolver().getSolution().col_value, lprelax.getObjective(),
          kSolutionSourceRandomizedRounding);
  } else {
    mipsolver.mipdata_->trySolution(localdom.col_lower_,
                                    kSolutionSourceRandomizedRounding);
  }
}

void HighsPrimalHeuristics::shifting(const std::vector<double>& relaxationsol) {
  if (relaxationsol.size() != static_cast<size_t>(mipsolver.numCol())) return;

  std::vector<double> current_relax_solution = relaxationsol;
  HighsInt t = 0;
  const HighsLp& currentLp = *mipsolver.model_;
  HighsLpRelaxation lprelax(mipsolver.mipdata_->lp);
  std::vector<std::pair<HighsInt, double>> current_fractional_integers =
      lprelax.getFractionalIntegers();
  std::vector<std::tuple<HighsInt, HighsInt, double>> current_infeasible_rows =
      mipsolver.mipdata_->getInfeasibleRows(current_relax_solution);
  size_t previous_infeasible_rows_size = current_infeasible_rows.size();
  bool hasInfeasibleConstraints = current_infeasible_rows.size() != 0;
  HighsInt iterationsWithoutReductions = 0;
  HighsInt maxIterationsWithoutReductions = 5;
  std::unordered_map<HighsInt, std::vector<HighsInt>> shift_iterations_set;
  std::vector<HighsInt> shifts;

  auto findPairByIndex = [](std::vector<std::pair<HighsInt, double>>& vec,
                            HighsInt k) {
    return std::find_if(
        vec.begin(), vec.end(),
        [k](const std::pair<HighsInt, double>& p) { return p.first == k; });
  };

  auto findShiftsByIndex =
      [](const std::unordered_map<HighsInt, std::vector<HighsInt>>& shifts,
         HighsInt k) -> std::vector<HighsInt> {
    auto it = shifts.find(k);
    if (it != shifts.end()) {
      return it->second;
    }
    return {};
  };

  while ((current_fractional_integers.size() > 0 || hasInfeasibleConstraints) &&
         iterationsWithoutReductions <= maxIterationsWithoutReductions &&
         t <= static_cast<HighsInt>(mipsolver.mipdata_->integer_cols.size())) {
    t++;
    bool fractionalIntegersReduced = false;
    iterationsWithoutReductions++;
    if (hasInfeasibleConstraints) {
      // find an infeasible row that has a non-zero coefficient a(row,col) where
      // col in currentFractInt
      bool fractionalIntegerFound = false;
      HighsInt rIndex = 0;
      while (!fractionalIntegerFound &&
             rIndex != static_cast<HighsInt>(current_infeasible_rows.size())) {
        HighsInt r = std::get<0>(current_infeasible_rows[rIndex]);
        HighsInt start = mipsolver.mipdata_->ARstart_[r];
        HighsInt end = mipsolver.mipdata_->ARstart_[r + 1];
        for (HighsInt jInd = start; jInd != end; ++jInd) {
          auto it = findPairByIndex(current_fractional_integers,
                                    mipsolver.mipdata_->ARindex_[jInd]);
          fractionalIntegerFound = it != current_fractional_integers.end();
          if (fractionalIntegerFound) break;
        }
        rIndex++;
      }
      HighsInt row_index = rIndex - 1;
      if (!fractionalIntegerFound) {
        // otherwise select a random infeasible row
        row_index = randgen.integer(current_infeasible_rows.size());
      }

      HighsInt row = std::get<0>(current_infeasible_rows[row_index]);
      HighsInt row_sense = std::get<1>(current_infeasible_rows[row_index]);
      double infeasibility = std::get<2>(current_infeasible_rows[row_index]);
      double score_min = kHighsInf;
      HighsInt j_min = std::numeric_limits<HighsInt>::max();
      double x_j_min = kHighsInf;
      double aij_min = 0.0;
      bool moveValueUp = false;
      HighsInt start = mipsolver.mipdata_->ARstart_[row];
      HighsInt end = mipsolver.mipdata_->ARstart_[row + 1];
      for (HighsInt jInd = start; jInd != end; ++jInd) {
        HighsInt j = mipsolver.mipdata_->ARindex_[jInd];

        // skip fixed variables
        if (currentLp.col_lower_[j] == currentLp.col_upper_[j]) continue;

        // lambda for finding best shift
        auto repair = [&findPairByIndex, &current_fractional_integers,
                       &findShiftsByIndex, &shift_iterations_set, &t,
                       &score_min, &j_min, &aij_min, &x_j_min,
                       &current_relax_solution, &moveValueUp](
                          HighsInt col, HighsInt direction, HighsInt row_sense,
                          HighsInt numLocks, double coef, double cost,
                          bool isMaximization, bool isInteger, bool isAtBound) {
          if ((row_sense < 0 || direction * coef > 0) &&
              (row_sense > 0 || direction * coef < 0))
            return;

          // skip variables at bounds
          if (isAtBound) return;

          // search for column
          auto it = findPairByIndex(current_fractional_integers, col);

          // add data
          bool found = it != current_fractional_integers.end();

          double score = kHighsInf;
          if (found) {
            score = -1.0 + 1.0 / static_cast<double>(numLocks + 1);
          } else {
            const auto& shifts = findShiftsByIndex(shift_iterations_set, col);
            if (shifts.empty())
              score = direction * (isMaximization ? -cost : cost);
            else {
              score = 0.0;
              for (double shift : shifts) {
                if (direction * shift > 0)
                  score += pow(1.1, direction * shift - t);
              }
            }
            if (isInteger) score += 1;
          }

          if (score < score_min) {
            score_min = score;
            j_min = col;
            aij_min = coef;
            x_j_min = current_relax_solution[col];
            moveValueUp = direction > 0;
          }
        };

        // repair with up-rounding
        repair(j, HighsInt{1}, row_sense, mipsolver.mipdata_->downlocks[j],
               mipsolver.mipdata_->ARvalue_[jInd], currentLp.col_cost_[j],
               mipsolver.orig_model_->sense_ == ObjSense::kMaximize,
               currentLp.integrality_[j] == HighsVarType::kInteger,
               std::abs(currentLp.col_upper_[j] - current_relax_solution[j]) <=
                   mipsolver.mipdata_->feastol);

        // repair with down-rounding
        repair(j, HighsInt{-1}, row_sense, mipsolver.mipdata_->uplocks[j],
               mipsolver.mipdata_->ARvalue_[jInd], currentLp.col_cost_[j],
               mipsolver.orig_model_->sense_ == ObjSense::kMaximize,
               currentLp.integrality_[j] == HighsVarType::kInteger,
               std::abs(current_relax_solution[j] - currentLp.col_lower_[j]) <=
                   mipsolver.mipdata_->feastol);
      }

      if (j_min != std::numeric_limits<HighsInt>::max()) {
        // Update current_fractional_integers
        auto it = findPairByIndex(current_fractional_integers, j_min);
        if (it != current_fractional_integers.end()) {
          current_fractional_integers.erase(it);
          fractionalIntegersReduced = true;
        }
        // Update current_relax_solution and shift_iterations_set (for not
        // fractional integers)
        if (moveValueUp) {
          if (fractionalIntegersReduced) {
            current_relax_solution[j_min] =
                std::ceil(x_j_min - mipsolver.mipdata_->feastol);
          } else {
            if (currentLp.integrality_[j_min] == HighsVarType::kInteger) {
              // variable is integer and not at the upper bound, so increment
              // by 1.
              current_relax_solution[j_min] = x_j_min + 1.0;
            } else {
              current_relax_solution[j_min] = std::min(
                  x_j_min + infeasibility / std::abs(aij_min),
                  currentLp.col_upper_[j_min] + mipsolver.mipdata_->feastol);
            }
            shift_iterations_set[j_min].push_back(t);
          }
        } else {
          if (fractionalIntegersReduced) {
            current_relax_solution[j_min] =
                std::floor(x_j_min + mipsolver.mipdata_->feastol);
          } else {
            if (currentLp.integrality_[j_min] == HighsVarType::kInteger) {
              // variable is integer and not at the lower bound, so decrement
              // by 1.
              current_relax_solution[j_min] = x_j_min - 1.0;
            } else {
              current_relax_solution[j_min] = std::max(
                  x_j_min - infeasibility / std::abs(aij_min),
                  currentLp.col_lower_[j_min] - mipsolver.mipdata_->feastol);
            }

            shift_iterations_set[j_min].push_back(-t);
          }
        }
      }
    } else {
      double xi_max = -1;
      double delta_c_min = kHighsInf;
      HighsInt pind_j_min = std::numeric_limits<HighsInt>::max();
      HighsInt j_min = std::numeric_limits<HighsInt>::max();
      double x_j_min = kHighsInf;
      HighsInt sigma = 0;
      for (HighsInt i = 0;
           i != static_cast<HighsInt>(current_fractional_integers.size());
           ++i) {
        std::pair<HighsInt, double> it = current_fractional_integers[i];
        HighsInt col = it.first;
        assert(col >= 0);
        assert(col < mipsolver.numCol());

        auto isBetter = [&currentLp, &it, &xi_max, &delta_c_min, &pind_j_min,
                         &j_min, &x_j_min, &sigma,
                         &i](double col, double xi, double roundedval,
                             HighsInt direction) {
          double c_min = currentLp.col_cost_[col] * (roundedval - it.second);
          if (xi > xi_max || (xi == xi_max && c_min < delta_c_min)) {
            xi_max = xi;
            delta_c_min = c_min;
            pind_j_min = i;
            j_min = col;
            x_j_min = roundedval;
            sigma = direction;
          }
        };

        isBetter(col, mipsolver.mipdata_->uplocks[col],
                 std::floor(it.second + mipsolver.mipdata_->feastol),
                 HighsInt{-1});
        isBetter(col, mipsolver.mipdata_->downlocks[col],
                 std::ceil(it.second - mipsolver.mipdata_->feastol),
                 HighsInt{1});
      }
      if (sigma != 0) {
        current_relax_solution[j_min] = x_j_min;
      }
      if (pind_j_min != std::numeric_limits<HighsInt>::max()) {
        current_fractional_integers.erase(current_fractional_integers.begin() +
                                          pind_j_min);
        fractionalIntegersReduced = true;
      }
    }
    current_infeasible_rows =
        mipsolver.mipdata_->getInfeasibleRows(current_relax_solution);
    hasInfeasibleConstraints = current_infeasible_rows.size() != 0;
    if (current_infeasible_rows.size() < previous_infeasible_rows_size ||
        fractionalIntegersReduced)
      iterationsWithoutReductions = 0;
    previous_infeasible_rows_size = current_infeasible_rows.size();
  }
  // re-check for feasibility and add incumbent
  if (hasInfeasibleConstraints) {
    tryRoundedPoint(current_relax_solution, kSolutionSourceShifting);
  } else {
    if (current_fractional_integers.size() > 0)
      ziRound(current_relax_solution);
    else
      mipsolver.mipdata_->trySolution(current_relax_solution,
                                      kSolutionSourceShifting);
  }
}

void HighsPrimalHeuristics::ziRound(const std::vector<double>& relaxationsol) {
  // if (mipsolver.submip) return;
  if (relaxationsol.size() != static_cast<size_t>(mipsolver.numCol())) return;

  std::vector<double> current_relax_solution = relaxationsol;

  auto zi = [this](double x) {
    return std::min(std::ceil(x - mipsolver.mipdata_->feastol) - x,
                    x - std::floor(x + mipsolver.mipdata_->feastol));
  };

  // auto localdom = mipsolver.mipdata_->domain;

  HighsCDouble zi_total = 0.0;
  for (HighsInt i : intcols) {
    zi_total += zi(current_relax_solution[i]);
  }

  if (zi_total <= mipsolver.mipdata_->feastol) return;

  const HighsLp& currentLp = *mipsolver.model_;

  std::vector<double> rowActivities;
  std::vector<double> XrowLower;
  std::vector<double> XrowUpper;
  rowActivities.resize(currentLp.num_row_);
  XrowLower.resize(currentLp.num_row_);
  XrowUpper.resize(currentLp.num_row_);

  HighsInt loop_count = 0;
  HighsInt max_loop_count = 5;
  HighsCDouble previous_zi_total;
  HighsCDouble improvement_in_feasibility = kHighsInf;

  while (zi_total > mipsolver.mipdata_->feastol &&
         improvement_in_feasibility > mipsolver.mipdata_->feastol &&
         loop_count <= max_loop_count) {
    previous_zi_total = zi_total;
    loop_count++;

    if (currentLp.num_row_ > 0)
      getLpRowBounds(currentLp, 0, currentLp.num_row_ - 1, XrowLower.data(),
                     XrowUpper.data());

    for (HighsInt j : intcols) {
      double relax_solution = current_relax_solution[j];
      if (fractionality(relax_solution) <= mipsolver.mipdata_->feastol)
        continue;

      rowActivities.assign(currentLp.num_row_, 0.0);
      calculateRowValuesQuad(currentLp, current_relax_solution, rowActivities);

      double min_row_ratio_for_upper = kHighsInf;
      double min_row_ratio_for_lower = kHighsInf;

      for (HighsInt el = currentLp.a_matrix_.start_[j];
           el < currentLp.a_matrix_.start_[j + 1]; el++) {
        HighsInt i = currentLp.a_matrix_.index_[el];
        double aij = currentLp.a_matrix_.value_[el];

        double slack_upper = XrowUpper[i] - rowActivities[i];
        double slack_lower = rowActivities[i] - XrowLower[i];
        min_row_ratio_for_upper =
            std::min(min_row_ratio_for_upper,
                     (aij > 0 ? slack_upper : -slack_lower) / aij);
        min_row_ratio_for_lower =
            std::min(min_row_ratio_for_lower,
                     (aij > 0 ? slack_lower : -slack_upper) / aij);
      }

      double upper_bound = std::min(currentLp.col_upper_[j] - relax_solution,
                                    min_row_ratio_for_upper);
      double lower_bound = std::min(relax_solution - currentLp.col_lower_[j],
                                    min_row_ratio_for_lower);

      auto performUpdates = [&](HighsInt col, double change) {
        double old_relax_solution = current_relax_solution[col];
        current_relax_solution[col] += change;
        zi_total =
            zi_total - zi(old_relax_solution) + zi(current_relax_solution[col]);
      };

      if (std::abs(zi(relax_solution + upper_bound) -
                   zi(relax_solution - lower_bound)) <=
              mipsolver.mipdata_->feastol &&
          zi(relax_solution + upper_bound) < zi(relax_solution)) {
        double XcolCost = currentLp.col_cost_[j];
        bool ubObjChangeSmaller = XcolCost * (relax_solution + upper_bound) <=
                                  XcolCost * (relax_solution - lower_bound);
        bool isMinimization = currentLp.sense_ == ObjSense::kMinimize;
        if ((isMinimization && ubObjChangeSmaller) ||
            (!isMinimization && !ubObjChangeSmaller)) {
          performUpdates(j, upper_bound);
        } else {
          performUpdates(j, -lower_bound);
        }
      } else if (zi(relax_solution + upper_bound) <
                     zi(relax_solution - lower_bound) &&
                 zi(relax_solution + upper_bound) < zi(relax_solution)) {
        performUpdates(j, upper_bound);
      } else if (zi(relax_solution + upper_bound) >
                     zi(relax_solution - lower_bound) &&
                 zi(relax_solution - lower_bound) < zi(relax_solution)) {
        performUpdates(j, -lower_bound);
      }
    }
    improvement_in_feasibility = previous_zi_total - zi_total;
  }
  // re-check for feasibility and add incumbent
  mipsolver.mipdata_->trySolution(current_relax_solution,
                                  kSolutionSourceZiRound);
}

void HighsPrimalHeuristics::feasibilityPump() {
  HighsLpRelaxation lprelax(mipsolver.mipdata_->lp);
  std::unordered_set<std::vector<HighsInt>, HighsVectorHasher, HighsVectorEqual>
      referencepoints;
  std::vector<double> roundedsol;
  HighsLpRelaxation::Status status = lprelax.resolveLp();
  lp_iterations += lprelax.getNumLpIterations();

  std::vector<double> fracintcost;
  std::vector<HighsInt> fracintset;

  std::vector<HighsInt> mask(mipsolver.model_->num_col_, 1);
  std::vector<double> cost(mipsolver.model_->num_col_, 0.0);

  lprelax.getLpSolver().setOptionValue("simplex_strategy",
                                       kSimplexStrategyPrimal);
  lprelax.setObjectiveLimit();
  lprelax.getLpSolver().setOptionValue(
      "primal_simplex_bound_perturbation_multiplier", 0.0);

  lprelax.setIterationLimit(5 * mipsolver.mipdata_->avgrootlpiters);

  while (!lprelax.getFractionalIntegers().empty()) {
    const auto& lpsol = lprelax.getLpSolver().getSolution().col_value;
    roundedsol = lprelax.getLpSolver().getSolution().col_value;

    std::vector<HighsInt> referencepoint;
    referencepoint.reserve(mipsolver.mipdata_->integer_cols.size());

    auto localdom = mipsolver.mipdata_->domain;
    for (HighsInt i : mipsolver.mipdata_->integer_cols) {
      assert(mipsolver.variableType(i) == HighsVarType::kInteger);
      double intval = std::floor(roundedsol[i] + randgen.real(0.4, 0.6));
      intval = std::max(intval, localdom.col_lower_[i]);
      intval = std::min(intval, localdom.col_upper_[i]);
      roundedsol[i] = intval;
      referencepoint.push_back((HighsInt)intval);
      if (!localdom.infeasible()) {
        localdom.fixCol(i, intval, HighsDomain::Reason::branching());
        if (localdom.infeasible()) {
          localdom.conflictAnalysis(mipsolver.mipdata_->conflictPool);
          continue;
        }
        localdom.propagate();
        if (localdom.infeasible()) {
          localdom.conflictAnalysis(mipsolver.mipdata_->conflictPool);
          continue;
        }
      }
    }

    bool havecycle = !referencepoints.emplace(referencepoint).second;
    for (HighsInt k = 0; havecycle && k < 2; ++k) {
      for (HighsInt i = 0; i != 10; ++i) {
        HighsInt flippos =
            randgen.integer(mipsolver.mipdata_->integer_cols.size());
        HighsInt col = mipsolver.mipdata_->integer_cols[flippos];
        if (roundedsol[col] > lpsol[col])
          roundedsol[col] = (HighsInt)std::floor(lpsol[col]);
        else if (roundedsol[col] < lpsol[col])
          roundedsol[col] = (HighsInt)std::ceil(lpsol[col]);
        else if (roundedsol[col] < mipsolver.mipdata_->domain.col_upper_[col])
          roundedsol[col] = mipsolver.mipdata_->domain.col_upper_[col];
        else
          roundedsol[col] = mipsolver.mipdata_->domain.col_lower_[col];

        referencepoint[flippos] = (HighsInt)roundedsol[col];
      }
      havecycle = !referencepoints.emplace(referencepoint).second;
    }

    if (havecycle) return;

    if (linesearchRounding(lpsol, roundedsol, kSolutionSourceFeasibilityPump))
      return;

    if (lprelax.getNumLpIterations() >=
        1000 + mipsolver.mipdata_->avgrootlpiters * 5)
      break;

    for (HighsInt i : mipsolver.mipdata_->integer_cols) {
      assert(mipsolver.variableType(i) == HighsVarType::kInteger);

      if (mipsolver.mipdata_->uplocks[i] == 0 ||
          mipsolver.mipdata_->downlocks[i] == 0)
        cost[i] = 0.0;
      else if (lpsol[i] > roundedsol[i] - mipsolver.mipdata_->feastol)
        cost[i] = -1.0 + randgen.real(-1e-4, 1e-4);
      else
        cost[i] = 1.0 + randgen.real(-1e-4, 1e-4);
    }

    lprelax.getLpSolver().changeColsCost(mask.data(), cost.data());
    int64_t niters = -lprelax.getNumLpIterations();
    status = lprelax.resolveLp();
    niters += lprelax.getNumLpIterations();
    if (niters == 0) break;
    lp_iterations += niters;
  }

  if (lprelax.getFractionalIntegers().empty() &&
      lprelax.unscaledPrimalFeasible(status))
    mipsolver.mipdata_->addIncumbent(
        lprelax.getLpSolver().getSolution().col_value, lprelax.getObjective(),
        kSolutionSourceFeasibilityPump);
}

void HighsPrimalHeuristics::centralRounding() {
  if (mipsolver.mipdata_->analyticCenter.size() !=
      static_cast<size_t>(mipsolver.numCol()))
    return;

  if (!mipsolver.mipdata_->firstlpsol.empty())
    linesearchRounding(mipsolver.mipdata_->firstlpsol,
                       mipsolver.mipdata_->analyticCenter,
                       kSolutionSourceCentralRounding);
  else if (!mipsolver.mipdata_->rootlpsol.empty())
    linesearchRounding(mipsolver.mipdata_->rootlpsol,
                       mipsolver.mipdata_->analyticCenter,
                       kSolutionSourceCentralRounding);
  else
    linesearchRounding(mipsolver.mipdata_->analyticCenter,
                       mipsolver.mipdata_->analyticCenter,
                       kSolutionSourceCentralRounding);
}

#if 0
void HighsPrimalHeuristics::clique() {
  HighsHashTable<HighsInt, double> entries;
  double offset = 0.0;

  HighsDomain& globaldom = mipsolver.mipdata_->domain;
  for (HighsInt j = 0; j != mipsolver.numCol(); ++j) {
    HighsInt col = j;
    double val = mipsolver.colCost(col);
    if (val == 0.0) continue;

    if (!globaldom.isBinary(col)) {
      offset += val * globaldom.col_lower_[col];
      continue;
    }

    mipsolver.mipdata_->cliquetable.resolveSubstitution(col, val, offset);
    entries[col] += val;
  }

  std::vector<double> profits;
  std::vector<HighsCliqueTable::CliqueVar> objvars;

  for (const auto& entry : entries) {
    double objprofit = -entry.value();
    if (objprofit < 0) {
      offset += objprofit;
      profits.push_back(-objprofit);
      objvars.emplace_back(entry.key(), 0);
    } else {
      profits.push_back(objprofit);
      objvars.emplace_back(entry.key(), 1);
    }
  }

  std::vector<double> solution(mipsolver.numCol());

  HighsInt nobjvars = profits.size();
  for (HighsInt i = 0; i != nobjvars; ++i) solution[objvars[i].col] = objvars[i].val;

  std::vector<std::vector<HighsCliqueTable::CliqueVar>> cliques;
  double bestviol;
  HighsInt bestviolpos;
  HighsInt numcliques;

  cliques = mipsolver.mipdata_->cliquetable.separateCliques(
      solution, mipsolver.mipdata_->domain, mipsolver.mipdata_->feastol);
  numcliques = cliques.size();
  while (numcliques != 0) {
    bestviol = 0.5;
    bestviolpos = -1;

    for (HighsInt c = 0; c != numcliques; ++c) {
      double viol = -1.0;
      for (HighsCliqueTable::CliqueVar clqvar : cliques[c])
        viol += clqvar.weight(solution);

      if (viol > bestviolpos) {
        bestviolpos = c;
        bestviol = viol;
      }
    }

    cliques = mipsolver.mipdata_->cliquetable.separateCliques(
        solution, mipsolver.mipdata_->domain, mipsolver.mipdata_->feastol);
    numcliques = cliques.size();
  }
}
#endif

void HighsPrimalHeuristics::flushStatistics() {
  mipsolver.mipdata_->total_repair_lp += total_repair_lp;
  mipsolver.mipdata_->total_repair_lp_feasible += total_repair_lp_feasible;
  mipsolver.mipdata_->total_repair_lp_iterations += total_repair_lp_iterations;
  total_repair_lp = 0;
  total_repair_lp_feasible = 0;
  total_repair_lp_iterations = 0;
  mipsolver.mipdata_->heuristic_lp_iterations += lp_iterations;
  mipsolver.mipdata_->total_lp_iterations += lp_iterations;
  lp_iterations = 0;
}<|MERGE_RESOLUTION|>--- conflicted
+++ resolved
@@ -158,14 +158,12 @@
   submipsolver.run();
   mipsolver.max_submip_level =
       std::max(submipsolver.max_submip_level + 1, mipsolver.max_submip_level);
-<<<<<<< HEAD
   if (!mipsolver.submip) {
     mipsolver.analysis_.mipTimerStop(kMipClockSubMipSolve);
     mipsolver.sub_solver_call_time_.num_call[kSubSolverSubMip]++;
     mipsolver.sub_solver_call_time_.run_time[kSubSolverSubMip] +=
         mipsolver.timer_.read();
-=======
-  if (!mipsolver.submip) mipsolver.analysis_.mipTimerStop(kMipClockSubMipSolve);
+  }
   // 22/07/25: Seems impossible for submipsolver.mipdata_ to be a null
   // pointer after calling HighsMipSolver::run(), and assert isn't
   // triggered for anything in ctest, but use direct test of
@@ -180,7 +178,6 @@
   if (submipsolver.termination_status_ != HighsModelStatus::kNotset) {
     mipsolver.termination_status_ = submipsolver.termination_status_;
     return false;
->>>>>>> 9bf49e1d
   }
   if (submipsolver.mipdata_) {
     double numUnfixed = mipsolver.mipdata_->integral_cols.size() +
