--- conflicted
+++ resolved
@@ -129,17 +129,10 @@
 
   Highs highs;
 
-<<<<<<< HEAD
-  int* basic_variables = (int*)malloc(sizeof(int) * 1);
-  double* rhs = (double*)malloc(sizeof(double) * 1);
-  double* known_solution = (double*)malloc(sizeof(double) * 1);
-  double* solution_vector = (double*)malloc(sizeof(double) * 1);
-=======
   int* basic_variables = nullptr;
   double* rhs = nullptr;
   double* known_solution;
   double* solution_vector = nullptr;
->>>>>>> 4a11c66a
   int solution_num_nz;
   int* solution_indices = (int*)malloc(sizeof(int) * 1);
 
@@ -284,12 +277,8 @@
     int var = basic_variables[row];
     if (var>=0) {
       basic_col = var;
-<<<<<<< HEAD
-      //      printf("Row %2d; Var %3d; RHS nnz = %d\n", row, basic_col, lp.Astart_[basic_col+1]-lp.Astart_[basic_col]);
-=======
       // int rhs_nnz = lp.Astart_[basic_col+1]-lp.Astart_[basic_col];
       //      printf("Row %2d; Var %3d; RHS nnz = %d\n", row, basic_col, rhs_nnz);
->>>>>>> 4a11c66a
       for (int ix=0; ix<numRow; ix++) rhs[ix]=0;
       for (int el=lp.Astart_[basic_col]; el<lp.Astart_[basic_col+1]; el++) rhs[lp.Aindex_[el]] = lp.Avalue_[el];
 
