--- conflicted
+++ resolved
@@ -3,13 +3,9 @@
 
 #include "catch.hpp"
 
-<<<<<<< HEAD
+#include <algorithm>
+
 #if defined(__linux__) or defined(__APPLE__)
-=======
-#include <algorithm>
-
-#ifdef __linux__
->>>>>>> 352be794
 #include <unistd.h>
 #elif defined(_WIN32)
 #define NOGDI
