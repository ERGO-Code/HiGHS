--- conflicted
+++ resolved
@@ -1036,7 +1036,6 @@
   solve(highs, kHighsOffString, require_model_status, optimal_objective);
 }
 
-<<<<<<< HEAD
 TEST_CASE("mip-lp-solver-string", "[highs_test_mip_solver]") {
   Highs h;
   h.setOptionValue("output_flag", dev_run);
@@ -1122,7 +1121,8 @@
 
   REQUIRE(h.run() == HighsStatus::kOk);
   REQUIRE(h.getModelStatus() == HighsModelStatus::kOptimal);
-=======
+}
+
 TEST_CASE("get-fixed-lp", "[highs_test_mip_solver]") {
   std::string model = "avgas";
   std::string model_file =
@@ -1275,5 +1275,4 @@
   REQUIRE(h.getInfo().objective_function_value <= mip_optimal_objective);
 
   h.resetGlobalScheduler(true);
->>>>>>> b161f682
 }