--- conflicted
+++ resolved
@@ -735,7 +735,6 @@
   REQUIRE(highs.getModelPresolveStatus() == HighsPresolveStatus::kReduced);
 }
 
-<<<<<<< HEAD
 TEST_CASE("presolve-solve-postsolve-no-col-dual", "[highs_test_presolve]") {
   Highs highs;
   highs.setOptionValue("output_flag", dev_run);
@@ -760,7 +759,8 @@
   REQUIRE(highs.postsolve(solution) == HighsStatus::kError);
 
   highs.resetGlobalScheduler(true);
-=======
+}
+
 TEST_CASE("presolve-egout-ac", "[highs_test_presolve]") {
   // Tests the case where, for this model when run_crossover is off,
   // sparsify is used to reduce the LP to empty. However, when
@@ -837,5 +837,4 @@
           lp_presolve_requires_basis_postsolve);
 
   h.resetGlobalScheduler(true);
->>>>>>> 5d45136b
 }