--- conflicted
+++ resolved
@@ -5,12 +5,6 @@
 
 const bool dev_run = false;
 const std::string basis_file = "adlittle.bas";
-<<<<<<< HEAD
-std::string model0_file =
-    std::string(HIGHS_DIR) + "/check/instances/adlittle.mps";
-std::string model1_file = std::string(HIGHS_DIR) + "/check/instances/avgas.mps";
-=======
->>>>>>> ddb309f6
 HighsBasis basis_data;
 
 void testBasisReloadModel(Highs& highs, const bool from_file) {
