--- conflicted
+++ resolved
@@ -335,12 +335,8 @@
 }
 
 TEST_CASE("hi-pdlp", "[pdlp]") {
-<<<<<<< HEAD
-  std::string model = "afiro";  //"adlittle";//"afiro";// shell// stair //25fv47 //fit2p
-=======
   std::string model =
       "adlittle";  //"adlittle";//"afiro";// shell// stair //25fv47 //fit2p
->>>>>>> 6961aef6
   std::string model_file =
       std::string(HIGHS_DIR) + "/check/instances/" + model + ".mps";
   Highs h;
@@ -363,11 +359,7 @@
   h.setOptionValue("pdlp_scaling_mode", pdlp_scaling);
   h.setOptionValue("pdlp_step_size_strategy", 1);
   h.setOptionValue("pdlp_restart_strategy", 2);
-<<<<<<< HEAD
-  //h.setOptionValue("pdlp_iteration_limit",3520);
-=======
   h.setOptionValue("pdlp_iteration_limit", 3520);
->>>>>>> 6961aef6
   //  h.setOptionValue("log_dev_level", kHighsLogDevLevelVerbose);
   auto start_hipdlp = std::chrono::high_resolution_clock::now();
   HighsStatus run_status = h.run();
