--- conflicted
+++ resolved
@@ -21,33 +21,6 @@
 
 ```shell
 $ bin/highs --help
-<<<<<<< HEAD
-HiGHS options
-Usage:
-  bin/highs [OPTION...] [file]
-
-      --model_file arg          File of model to solve.
-      --read_basis arg          File of initial basis to read.
-      --write_basis arg         File of final basis to write.
-      --read_solution_file arg  File of solution to read.
-      --options_file arg        File containing HiGHS options.
-      --presolve arg            Presolve: "choose" by default - "on"/"off"
-                                are alternatives.
-      --solver arg              Solver: "choose" by default - "simplex"/"ipm"
-                                are alternatives.
-      --parallel arg            Parallel solve: "choose" by default -
-                                "on"/"off" are alternatives.
-      --run_crossover arg       Run crossover: "on" by default -
-                                "choose"/"off" are alternatives.
-      --time_limit arg          Run time limit (seconds - double).
-      --solution_file arg       File for writing out model solution.
-      --write_model_file arg    File for writing out model.
-      --random_seed arg         Seed to initialize random number generation.
-      --ranging arg             Compute cost, bound, RHS and basic solution
-                                ranging.
-      --version                 Print version.
-  -h, --help                    Print help.
-=======
 usage:
       ./bin/highs [options] [file]
 
@@ -82,7 +55,6 @@
                                    "off" * default 
   -v, --version                  Print version.
   -h, --help                     Print help.
->>>>>>> a490f61b
 ```
 
 The [list of options](@ref option-definitions) section gives a full
